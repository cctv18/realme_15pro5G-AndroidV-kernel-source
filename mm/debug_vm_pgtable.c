// SPDX-License-Identifier: GPL-2.0-only
/*
 * This kernel test validates architecture page table helpers and
 * accessors and helps in verifying their continued compliance with
 * expected generic MM semantics.
 *
 * Copyright (C) 2019 ARM Ltd.
 *
 * Author: Anshuman Khandual <anshuman.khandual@arm.com>
 */
#define pr_fmt(fmt) "debug_vm_pgtable: [%-25s]: " fmt, __func__

#include <linux/gfp.h>
#include <linux/highmem.h>
#include <linux/hugetlb.h>
#include <linux/kernel.h>
#include <linux/kconfig.h>
#include <linux/mm.h>
#include <linux/mman.h>
#include <linux/mm_types.h>
#include <linux/module.h>
#include <linux/pfn_t.h>
#include <linux/printk.h>
#include <linux/pgtable.h>
#include <linux/random.h>
#include <linux/spinlock.h>
#include <linux/swap.h>
#include <linux/swapops.h>
#include <linux/start_kernel.h>
#include <linux/sched/mm.h>
#include <linux/io.h>

#include <asm/cacheflush.h>
#include <asm/pgalloc.h>
#include <asm/tlbflush.h>

/*
 * Please refer Documentation/vm/arch_pgtable_helpers.rst for the semantics
 * expectations that are being validated here. All future changes in here
 * or the documentation need to be in sync.
 */

#define VMFLAGS	(VM_READ|VM_WRITE|VM_EXEC)

/*
 * On s390 platform, the lower 4 bits are used to identify given page table
 * entry type. But these bits might affect the ability to clear entries with
 * pxx_clear() because of how dynamic page table folding works on s390. So
 * while loading up the entries do not change the lower 4 bits. It does not
 * have affect any other platform. Also avoid the 62nd bit on ppc64 that is
 * used to mark a pte entry.
 */
#define S390_SKIP_MASK		GENMASK(3, 0)
#if __BITS_PER_LONG == 64
#define PPC64_SKIP_MASK		GENMASK(62, 62)
#else
#define PPC64_SKIP_MASK		0x0
#endif
#define ARCH_SKIP_MASK (S390_SKIP_MASK | PPC64_SKIP_MASK)
#define RANDOM_ORVALUE (GENMASK(BITS_PER_LONG - 1, 0) & ~ARCH_SKIP_MASK)
#define RANDOM_NZVALUE	GENMASK(7, 0)

struct pgtable_debug_args {
	struct mm_struct	*mm;
	struct vm_area_struct	*vma;

	pgd_t			*pgdp;
	p4d_t			*p4dp;
	pud_t			*pudp;
	pmd_t			*pmdp;
	pte_t			*ptep;

	p4d_t			*start_p4dp;
	pud_t			*start_pudp;
	pmd_t			*start_pmdp;
	pgtable_t		start_ptep;

	unsigned long		vaddr;
	pgprot_t		page_prot;
	pgprot_t		page_prot_none;

	bool			is_contiguous_page;
	unsigned long		pud_pfn;
	unsigned long		pmd_pfn;
	unsigned long		pte_pfn;

	unsigned long		fixed_pgd_pfn;
	unsigned long		fixed_p4d_pfn;
	unsigned long		fixed_pud_pfn;
	unsigned long		fixed_pmd_pfn;
	unsigned long		fixed_pte_pfn;
};

static void __init pte_basic_tests(struct pgtable_debug_args *args, int idx)
{
	pgprot_t prot = protection_map[idx];
	pte_t pte = pfn_pte(args->fixed_pte_pfn, prot);
	unsigned long val = idx, *ptr = &val;

	pr_debug("Validating PTE basic (%pGv)\n", ptr);

	/*
	 * This test needs to be executed after the given page table entry
	 * is created with pfn_pte() to make sure that protection_map[idx]
	 * does not have the dirty bit enabled from the beginning. This is
	 * important for platforms like arm64 where (!PTE_RDONLY) indicate
	 * dirty bit being set.
	 */
	WARN_ON(pte_dirty(pte_wrprotect(pte)));

	WARN_ON(!pte_same(pte, pte));
	WARN_ON(!pte_young(pte_mkyoung(pte_mkold(pte))));
	WARN_ON(!pte_dirty(pte_mkdirty(pte_mkclean(pte))));
	WARN_ON(!pte_write(pte_mkwrite(pte_wrprotect(pte))));
	WARN_ON(pte_young(pte_mkold(pte_mkyoung(pte))));
	WARN_ON(pte_dirty(pte_mkclean(pte_mkdirty(pte))));
	WARN_ON(pte_write(pte_wrprotect(pte_mkwrite(pte))));
	WARN_ON(pte_dirty(pte_wrprotect(pte_mkclean(pte))));
	WARN_ON(!pte_dirty(pte_wrprotect(pte_mkdirty(pte))));
}

static void __init pte_advanced_tests(struct pgtable_debug_args *args)
{
	struct page *page;
	pte_t pte;

	/*
	 * Architectures optimize set_pte_at by avoiding TLB flush.
	 * This requires set_pte_at to be not used to update an
	 * existing pte entry. Clear pte before we do set_pte_at
	 *
	 * flush_dcache_page() is called after set_pte_at() to clear
	 * PG_arch_1 for the page on ARM64. The page flag isn't cleared
	 * when it's released and page allocation check will fail when
	 * the page is allocated again. For architectures other than ARM64,
	 * the unexpected overhead of cache flushing is acceptable.
	 */
	page = (args->pte_pfn != ULONG_MAX) ? pfn_to_page(args->pte_pfn) : NULL;
	if (!page)
		return;

	pr_debug("Validating PTE advanced\n");
	pte = pfn_pte(args->pte_pfn, args->page_prot);
	set_pte_at(args->mm, args->vaddr, args->ptep, pte);
	flush_dcache_page(page);
	ptep_set_wrprotect(args->mm, args->vaddr, args->ptep);
	pte = ptep_get(args->ptep);
	WARN_ON(pte_write(pte));
	ptep_get_and_clear(args->mm, args->vaddr, args->ptep);
	pte = ptep_get(args->ptep);
	WARN_ON(!pte_none(pte));

	pte = pfn_pte(args->pte_pfn, args->page_prot);
	pte = pte_wrprotect(pte);
	pte = pte_mkclean(pte);
	set_pte_at(args->mm, args->vaddr, args->ptep, pte);
	flush_dcache_page(page);
	pte = pte_mkwrite(pte);
	pte = pte_mkdirty(pte);
	ptep_set_access_flags(args->vma, args->vaddr, args->ptep, pte, 1);
	pte = ptep_get(args->ptep);
	WARN_ON(!(pte_write(pte) && pte_dirty(pte)));
	ptep_get_and_clear_full(args->mm, args->vaddr, args->ptep, 1);
	pte = ptep_get(args->ptep);
	WARN_ON(!pte_none(pte));

	pte = pfn_pte(args->pte_pfn, args->page_prot);
	pte = pte_mkyoung(pte);
	set_pte_at(args->mm, args->vaddr, args->ptep, pte);
	flush_dcache_page(page);
	ptep_test_and_clear_young(args->vma, args->vaddr, args->ptep);
	pte = ptep_get(args->ptep);
	WARN_ON(pte_young(pte));
}

static void __init pte_savedwrite_tests(struct pgtable_debug_args *args)
{
	pte_t pte = pfn_pte(args->fixed_pte_pfn, args->page_prot_none);

	if (!IS_ENABLED(CONFIG_NUMA_BALANCING))
		return;

	pr_debug("Validating PTE saved write\n");
	WARN_ON(!pte_savedwrite(pte_mk_savedwrite(pte_clear_savedwrite(pte))));
	WARN_ON(pte_savedwrite(pte_clear_savedwrite(pte_mk_savedwrite(pte))));
}

#ifdef CONFIG_TRANSPARENT_HUGEPAGE
static void __init pmd_basic_tests(struct pgtable_debug_args *args, int idx)
{
	pgprot_t prot = protection_map[idx];
	unsigned long val = idx, *ptr = &val;
	pmd_t pmd;

	if (!has_transparent_hugepage())
		return;

	pr_debug("Validating PMD basic (%pGv)\n", ptr);
	pmd = pfn_pmd(args->fixed_pmd_pfn, prot);

	/*
	 * This test needs to be executed after the given page table entry
	 * is created with pfn_pmd() to make sure that protection_map[idx]
	 * does not have the dirty bit enabled from the beginning. This is
	 * important for platforms like arm64 where (!PTE_RDONLY) indicate
	 * dirty bit being set.
	 */
	WARN_ON(pmd_dirty(pmd_wrprotect(pmd)));


	WARN_ON(!pmd_same(pmd, pmd));
	WARN_ON(!pmd_young(pmd_mkyoung(pmd_mkold(pmd))));
	WARN_ON(!pmd_dirty(pmd_mkdirty(pmd_mkclean(pmd))));
	WARN_ON(!pmd_write(pmd_mkwrite(pmd_wrprotect(pmd))));
	WARN_ON(pmd_young(pmd_mkold(pmd_mkyoung(pmd))));
	WARN_ON(pmd_dirty(pmd_mkclean(pmd_mkdirty(pmd))));
	WARN_ON(pmd_write(pmd_wrprotect(pmd_mkwrite(pmd))));
	WARN_ON(pmd_dirty(pmd_wrprotect(pmd_mkclean(pmd))));
	WARN_ON(!pmd_dirty(pmd_wrprotect(pmd_mkdirty(pmd))));
	/*
	 * A huge page does not point to next level page table
	 * entry. Hence this must qualify as pmd_bad().
	 */
	WARN_ON(!pmd_bad(pmd_mkhuge(pmd)));
}

static void __init pmd_advanced_tests(struct pgtable_debug_args *args)
{
	struct page *page;
	pmd_t pmd;
	unsigned long vaddr = args->vaddr;

	if (!has_transparent_hugepage())
		return;

	page = (args->pmd_pfn != ULONG_MAX) ? pfn_to_page(args->pmd_pfn) : NULL;
	if (!page)
		return;

	/*
	 * flush_dcache_page() is called after set_pmd_at() to clear
	 * PG_arch_1 for the page on ARM64. The page flag isn't cleared
	 * when it's released and page allocation check will fail when
	 * the page is allocated again. For architectures other than ARM64,
	 * the unexpected overhead of cache flushing is acceptable.
	 */
	pr_debug("Validating PMD advanced\n");
	/* Align the address wrt HPAGE_PMD_SIZE */
	vaddr &= HPAGE_PMD_MASK;

	pgtable_trans_huge_deposit(args->mm, args->pmdp, args->start_ptep);

	pmd = pfn_pmd(args->pmd_pfn, args->page_prot);
	set_pmd_at(args->mm, vaddr, args->pmdp, pmd);
	flush_dcache_page(page);
	pmdp_set_wrprotect(args->mm, vaddr, args->pmdp);
	pmd = READ_ONCE(*args->pmdp);
	WARN_ON(pmd_write(pmd));
	pmdp_huge_get_and_clear(args->mm, vaddr, args->pmdp);
	pmd = READ_ONCE(*args->pmdp);
	WARN_ON(!pmd_none(pmd));

	pmd = pfn_pmd(args->pmd_pfn, args->page_prot);
	pmd = pmd_wrprotect(pmd);
	pmd = pmd_mkclean(pmd);
	set_pmd_at(args->mm, vaddr, args->pmdp, pmd);
	flush_dcache_page(page);
	pmd = pmd_mkwrite(pmd);
	pmd = pmd_mkdirty(pmd);
	pmdp_set_access_flags(args->vma, vaddr, args->pmdp, pmd, 1);
	pmd = READ_ONCE(*args->pmdp);
	WARN_ON(!(pmd_write(pmd) && pmd_dirty(pmd)));
	pmdp_huge_get_and_clear_full(args->vma, vaddr, args->pmdp, 1);
	pmd = READ_ONCE(*args->pmdp);
	WARN_ON(!pmd_none(pmd));

	pmd = pmd_mkhuge(pfn_pmd(args->pmd_pfn, args->page_prot));
	pmd = pmd_mkyoung(pmd);
	set_pmd_at(args->mm, vaddr, args->pmdp, pmd);
	flush_dcache_page(page);
	pmdp_test_and_clear_young(args->vma, vaddr, args->pmdp);
	pmd = READ_ONCE(*args->pmdp);
	WARN_ON(pmd_young(pmd));

	/*  Clear the pte entries  */
	pmdp_huge_get_and_clear(args->mm, vaddr, args->pmdp);
	pgtable_trans_huge_withdraw(args->mm, args->pmdp);
}

static void __init pmd_leaf_tests(struct pgtable_debug_args *args)
{
	pmd_t pmd;

	if (!has_transparent_hugepage())
		return;

	pr_debug("Validating PMD leaf\n");
	pmd = pfn_pmd(args->fixed_pmd_pfn, args->page_prot);

	/*
	 * PMD based THP is a leaf entry.
	 */
	pmd = pmd_mkhuge(pmd);
	WARN_ON(!pmd_leaf(pmd));
}

static void __init pmd_savedwrite_tests(struct pgtable_debug_args *args)
{
	pmd_t pmd;

	if (!IS_ENABLED(CONFIG_NUMA_BALANCING))
		return;

	if (!has_transparent_hugepage())
		return;

	pr_debug("Validating PMD saved write\n");
	pmd = pfn_pmd(args->fixed_pmd_pfn, args->page_prot_none);
	WARN_ON(!pmd_savedwrite(pmd_mk_savedwrite(pmd_clear_savedwrite(pmd))));
	WARN_ON(pmd_savedwrite(pmd_clear_savedwrite(pmd_mk_savedwrite(pmd))));
}

#ifdef CONFIG_HAVE_ARCH_TRANSPARENT_HUGEPAGE_PUD
static void __init pud_basic_tests(struct pgtable_debug_args *args, int idx)
{
	pgprot_t prot = protection_map[idx];
	unsigned long val = idx, *ptr = &val;
	pud_t pud;

	if (!has_transparent_hugepage())
		return;

	pr_debug("Validating PUD basic (%pGv)\n", ptr);
	pud = pfn_pud(args->fixed_pud_pfn, prot);

	/*
	 * This test needs to be executed after the given page table entry
	 * is created with pfn_pud() to make sure that protection_map[idx]
	 * does not have the dirty bit enabled from the beginning. This is
	 * important for platforms like arm64 where (!PTE_RDONLY) indicate
	 * dirty bit being set.
	 */
	WARN_ON(pud_dirty(pud_wrprotect(pud)));

	WARN_ON(!pud_same(pud, pud));
	WARN_ON(!pud_young(pud_mkyoung(pud_mkold(pud))));
	WARN_ON(!pud_dirty(pud_mkdirty(pud_mkclean(pud))));
	WARN_ON(pud_dirty(pud_mkclean(pud_mkdirty(pud))));
	WARN_ON(!pud_write(pud_mkwrite(pud_wrprotect(pud))));
	WARN_ON(pud_write(pud_wrprotect(pud_mkwrite(pud))));
	WARN_ON(pud_young(pud_mkold(pud_mkyoung(pud))));
	WARN_ON(pud_dirty(pud_wrprotect(pud_mkclean(pud))));
	WARN_ON(!pud_dirty(pud_wrprotect(pud_mkdirty(pud))));

	if (mm_pmd_folded(args->mm))
		return;

	/*
	 * A huge page does not point to next level page table
	 * entry. Hence this must qualify as pud_bad().
	 */
	WARN_ON(!pud_bad(pud_mkhuge(pud)));
}

static void __init pud_advanced_tests(struct pgtable_debug_args *args)
{
	struct page *page;
	unsigned long vaddr = args->vaddr;
	pud_t pud;

	if (!has_transparent_hugepage())
		return;

	page = (args->pud_pfn != ULONG_MAX) ? pfn_to_page(args->pud_pfn) : NULL;
	if (!page)
		return;

	/*
	 * flush_dcache_page() is called after set_pud_at() to clear
	 * PG_arch_1 for the page on ARM64. The page flag isn't cleared
	 * when it's released and page allocation check will fail when
	 * the page is allocated again. For architectures other than ARM64,
	 * the unexpected overhead of cache flushing is acceptable.
	 */
	pr_debug("Validating PUD advanced\n");
	/* Align the address wrt HPAGE_PUD_SIZE */
	vaddr &= HPAGE_PUD_MASK;

	pud = pfn_pud(args->pud_pfn, args->page_prot);
	set_pud_at(args->mm, vaddr, args->pudp, pud);
	flush_dcache_page(page);
	pudp_set_wrprotect(args->mm, vaddr, args->pudp);
	pud = READ_ONCE(*args->pudp);
	WARN_ON(pud_write(pud));

#ifndef __PAGETABLE_PMD_FOLDED
	pudp_huge_get_and_clear(args->mm, vaddr, args->pudp);
	pud = READ_ONCE(*args->pudp);
	WARN_ON(!pud_none(pud));
#endif /* __PAGETABLE_PMD_FOLDED */
	pud = pfn_pud(args->pud_pfn, args->page_prot);
	pud = pud_wrprotect(pud);
	pud = pud_mkclean(pud);
	set_pud_at(args->mm, vaddr, args->pudp, pud);
	flush_dcache_page(page);
	pud = pud_mkwrite(pud);
	pud = pud_mkdirty(pud);
	pudp_set_access_flags(args->vma, vaddr, args->pudp, pud, 1);
	pud = READ_ONCE(*args->pudp);
	WARN_ON(!(pud_write(pud) && pud_dirty(pud)));

#ifndef __PAGETABLE_PMD_FOLDED
	pudp_huge_get_and_clear_full(args->mm, vaddr, args->pudp, 1);
	pud = READ_ONCE(*args->pudp);
	WARN_ON(!pud_none(pud));
#endif /* __PAGETABLE_PMD_FOLDED */

	pud = pfn_pud(args->pud_pfn, args->page_prot);
	pud = pud_mkyoung(pud);
	set_pud_at(args->mm, vaddr, args->pudp, pud);
	flush_dcache_page(page);
	pudp_test_and_clear_young(args->vma, vaddr, args->pudp);
	pud = READ_ONCE(*args->pudp);
	WARN_ON(pud_young(pud));

	pudp_huge_get_and_clear(args->mm, vaddr, args->pudp);
}

static void __init pud_leaf_tests(struct pgtable_debug_args *args)
{
	pud_t pud;

	if (!has_transparent_hugepage())
		return;

	pr_debug("Validating PUD leaf\n");
	pud = pfn_pud(args->fixed_pud_pfn, args->page_prot);
	/*
	 * PUD based THP is a leaf entry.
	 */
	pud = pud_mkhuge(pud);
	WARN_ON(!pud_leaf(pud));
}
#else  /* !CONFIG_HAVE_ARCH_TRANSPARENT_HUGEPAGE_PUD */
static void __init pud_basic_tests(struct pgtable_debug_args *args, int idx) { }
static void __init pud_advanced_tests(struct pgtable_debug_args *args) { }
static void __init pud_leaf_tests(struct pgtable_debug_args *args) { }
#endif /* CONFIG_HAVE_ARCH_TRANSPARENT_HUGEPAGE_PUD */
#else  /* !CONFIG_TRANSPARENT_HUGEPAGE */
static void __init pmd_basic_tests(struct pgtable_debug_args *args, int idx) { }
static void __init pud_basic_tests(struct pgtable_debug_args *args, int idx) { }
static void __init pmd_advanced_tests(struct pgtable_debug_args *args) { }
static void __init pud_advanced_tests(struct pgtable_debug_args *args) { }
static void __init pmd_leaf_tests(struct pgtable_debug_args *args) { }
static void __init pud_leaf_tests(struct pgtable_debug_args *args) { }
static void __init pmd_savedwrite_tests(struct pgtable_debug_args *args) { }
#endif /* CONFIG_TRANSPARENT_HUGEPAGE */

#ifdef CONFIG_HAVE_ARCH_HUGE_VMAP
static void __init pmd_huge_tests(struct pgtable_debug_args *args)
{
	pmd_t pmd;

	if (!arch_vmap_pmd_supported(args->page_prot))
		return;

	pr_debug("Validating PMD huge\n");
	/*
	 * X86 defined pmd_set_huge() verifies that the given
	 * PMD is not a populated non-leaf entry.
	 */
	WRITE_ONCE(*args->pmdp, __pmd(0));
	WARN_ON(!pmd_set_huge(args->pmdp, __pfn_to_phys(args->fixed_pmd_pfn), args->page_prot));
	WARN_ON(!pmd_clear_huge(args->pmdp));
	pmd = READ_ONCE(*args->pmdp);
	WARN_ON(!pmd_none(pmd));
}

static void __init pud_huge_tests(struct pgtable_debug_args *args)
{
	pud_t pud;

	if (!arch_vmap_pud_supported(args->page_prot))
		return;

	pr_debug("Validating PUD huge\n");
	/*
	 * X86 defined pud_set_huge() verifies that the given
	 * PUD is not a populated non-leaf entry.
	 */
	WRITE_ONCE(*args->pudp, __pud(0));
	WARN_ON(!pud_set_huge(args->pudp, __pfn_to_phys(args->fixed_pud_pfn), args->page_prot));
	WARN_ON(!pud_clear_huge(args->pudp));
	pud = READ_ONCE(*args->pudp);
	WARN_ON(!pud_none(pud));
}
#else /* !CONFIG_HAVE_ARCH_HUGE_VMAP */
static void __init pmd_huge_tests(struct pgtable_debug_args *args) { }
static void __init pud_huge_tests(struct pgtable_debug_args *args) { }
#endif /* CONFIG_HAVE_ARCH_HUGE_VMAP */

static void __init p4d_basic_tests(struct pgtable_debug_args *args)
{
	p4d_t p4d;

	pr_debug("Validating P4D basic\n");
	memset(&p4d, RANDOM_NZVALUE, sizeof(p4d_t));
	WARN_ON(!p4d_same(p4d, p4d));
}

static void __init pgd_basic_tests(struct pgtable_debug_args *args)
{
	pgd_t pgd;

	pr_debug("Validating PGD basic\n");
	memset(&pgd, RANDOM_NZVALUE, sizeof(pgd_t));
	WARN_ON(!pgd_same(pgd, pgd));
}

#ifndef __PAGETABLE_PUD_FOLDED
static void __init pud_clear_tests(struct pgtable_debug_args *args)
{
	pud_t pud = READ_ONCE(*args->pudp);

	if (mm_pmd_folded(args->mm))
		return;

	pr_debug("Validating PUD clear\n");
	pud = __pud(pud_val(pud) | RANDOM_ORVALUE);
	WRITE_ONCE(*args->pudp, pud);
	pud_clear(args->pudp);
	pud = READ_ONCE(*args->pudp);
	WARN_ON(!pud_none(pud));
}

static void __init pud_populate_tests(struct pgtable_debug_args *args)
{
	pud_t pud;

	if (mm_pmd_folded(args->mm))
		return;

	pr_debug("Validating PUD populate\n");
	/*
	 * This entry points to next level page table page.
	 * Hence this must not qualify as pud_bad().
	 */
	pud_populate(args->mm, args->pudp, args->start_pmdp);
	pud = READ_ONCE(*args->pudp);
	WARN_ON(pud_bad(pud));
}
#else  /* !__PAGETABLE_PUD_FOLDED */
static void __init pud_clear_tests(struct pgtable_debug_args *args) { }
static void __init pud_populate_tests(struct pgtable_debug_args *args) { }
#endif /* PAGETABLE_PUD_FOLDED */

#ifndef __PAGETABLE_P4D_FOLDED
static void __init p4d_clear_tests(struct pgtable_debug_args *args)
{
	p4d_t p4d = READ_ONCE(*args->p4dp);

	if (mm_pud_folded(args->mm))
		return;

	pr_debug("Validating P4D clear\n");
	p4d = __p4d(p4d_val(p4d) | RANDOM_ORVALUE);
	WRITE_ONCE(*args->p4dp, p4d);
	p4d_clear(args->p4dp);
	p4d = READ_ONCE(*args->p4dp);
	WARN_ON(!p4d_none(p4d));
}

static void __init p4d_populate_tests(struct pgtable_debug_args *args)
{
	p4d_t p4d;

	if (mm_pud_folded(args->mm))
		return;

	pr_debug("Validating P4D populate\n");
	/*
	 * This entry points to next level page table page.
	 * Hence this must not qualify as p4d_bad().
	 */
	pud_clear(args->pudp);
	p4d_clear(args->p4dp);
	p4d_populate(args->mm, args->p4dp, args->start_pudp);
	p4d = READ_ONCE(*args->p4dp);
	WARN_ON(p4d_bad(p4d));
}

static void __init pgd_clear_tests(struct pgtable_debug_args *args)
{
	pgd_t pgd = READ_ONCE(*(args->pgdp));

	if (mm_p4d_folded(args->mm))
		return;

	pr_debug("Validating PGD clear\n");
	pgd = __pgd(pgd_val(pgd) | RANDOM_ORVALUE);
	WRITE_ONCE(*args->pgdp, pgd);
	pgd_clear(args->pgdp);
	pgd = READ_ONCE(*args->pgdp);
	WARN_ON(!pgd_none(pgd));
}

static void __init pgd_populate_tests(struct pgtable_debug_args *args)
{
	pgd_t pgd;

	if (mm_p4d_folded(args->mm))
		return;

	pr_debug("Validating PGD populate\n");
	/*
	 * This entry points to next level page table page.
	 * Hence this must not qualify as pgd_bad().
	 */
	p4d_clear(args->p4dp);
	pgd_clear(args->pgdp);
	pgd_populate(args->mm, args->pgdp, args->start_p4dp);
	pgd = READ_ONCE(*args->pgdp);
	WARN_ON(pgd_bad(pgd));
}
#else  /* !__PAGETABLE_P4D_FOLDED */
static void __init p4d_clear_tests(struct pgtable_debug_args *args) { }
static void __init pgd_clear_tests(struct pgtable_debug_args *args) { }
static void __init p4d_populate_tests(struct pgtable_debug_args *args) { }
static void __init pgd_populate_tests(struct pgtable_debug_args *args) { }
#endif /* PAGETABLE_P4D_FOLDED */

static void __init pte_clear_tests(struct pgtable_debug_args *args)
{
	struct page *page;
	pte_t pte = pfn_pte(args->pte_pfn, args->page_prot);

	page = (args->pte_pfn != ULONG_MAX) ? pfn_to_page(args->pte_pfn) : NULL;
	if (!page)
		return;

	/*
	 * flush_dcache_page() is called after set_pte_at() to clear
	 * PG_arch_1 for the page on ARM64. The page flag isn't cleared
	 * when it's released and page allocation check will fail when
	 * the page is allocated again. For architectures other than ARM64,
	 * the unexpected overhead of cache flushing is acceptable.
	 */
	pr_debug("Validating PTE clear\n");
#ifndef CONFIG_RISCV
	pte = __pte(pte_val(pte) | RANDOM_ORVALUE);
#endif
	set_pte_at(args->mm, args->vaddr, args->ptep, pte);
	flush_dcache_page(page);
	barrier();
	pte_clear(args->mm, args->vaddr, args->ptep);
	pte = ptep_get(args->ptep);
	WARN_ON(!pte_none(pte));
}

static void __init pmd_clear_tests(struct pgtable_debug_args *args)
{
	pmd_t pmd = READ_ONCE(*args->pmdp);

	pr_debug("Validating PMD clear\n");
	pmd = __pmd(pmd_val(pmd) | RANDOM_ORVALUE);
	WRITE_ONCE(*args->pmdp, pmd);
	pmd_clear(args->pmdp);
	pmd = READ_ONCE(*args->pmdp);
	WARN_ON(!pmd_none(pmd));
}

static void __init pmd_populate_tests(struct pgtable_debug_args *args)
{
	pmd_t pmd;

	pr_debug("Validating PMD populate\n");
	/*
	 * This entry points to next level page table page.
	 * Hence this must not qualify as pmd_bad().
	 */
	pmd_populate(args->mm, args->pmdp, args->start_ptep);
	pmd = READ_ONCE(*args->pmdp);
	WARN_ON(pmd_bad(pmd));
}

static void __init pte_special_tests(struct pgtable_debug_args *args)
{
	pte_t pte = pfn_pte(args->fixed_pte_pfn, args->page_prot);

	if (!IS_ENABLED(CONFIG_ARCH_HAS_PTE_SPECIAL))
		return;

	pr_debug("Validating PTE special\n");
	WARN_ON(!pte_special(pte_mkspecial(pte)));
}

static void __init pte_protnone_tests(struct pgtable_debug_args *args)
{
	pte_t pte = pfn_pte(args->fixed_pte_pfn, args->page_prot_none);

	if (!IS_ENABLED(CONFIG_NUMA_BALANCING))
		return;

	pr_debug("Validating PTE protnone\n");
	WARN_ON(!pte_protnone(pte));
	WARN_ON(!pte_present(pte));
}

#ifdef CONFIG_TRANSPARENT_HUGEPAGE
static void __init pmd_protnone_tests(struct pgtable_debug_args *args)
{
	pmd_t pmd;

	if (!IS_ENABLED(CONFIG_NUMA_BALANCING))
		return;

	if (!has_transparent_hugepage())
		return;

	pr_debug("Validating PMD protnone\n");
	pmd = pmd_mkhuge(pfn_pmd(args->fixed_pmd_pfn, args->page_prot_none));
	WARN_ON(!pmd_protnone(pmd));
	WARN_ON(!pmd_present(pmd));
}
#else  /* !CONFIG_TRANSPARENT_HUGEPAGE */
static void __init pmd_protnone_tests(struct pgtable_debug_args *args) { }
#endif /* CONFIG_TRANSPARENT_HUGEPAGE */

#ifdef CONFIG_ARCH_HAS_PTE_DEVMAP
static void __init pte_devmap_tests(struct pgtable_debug_args *args)
{
	pte_t pte = pfn_pte(args->fixed_pte_pfn, args->page_prot);

	pr_debug("Validating PTE devmap\n");
	WARN_ON(!pte_devmap(pte_mkdevmap(pte)));
}

#ifdef CONFIG_TRANSPARENT_HUGEPAGE
static void __init pmd_devmap_tests(struct pgtable_debug_args *args)
{
	pmd_t pmd;

	if (!has_transparent_hugepage())
		return;

	pr_debug("Validating PMD devmap\n");
	pmd = pfn_pmd(args->fixed_pmd_pfn, args->page_prot);
	WARN_ON(!pmd_devmap(pmd_mkdevmap(pmd)));
}

#ifdef CONFIG_HAVE_ARCH_TRANSPARENT_HUGEPAGE_PUD
static void __init pud_devmap_tests(struct pgtable_debug_args *args)
{
	pud_t pud;

	if (!has_transparent_hugepage())
		return;

	pr_debug("Validating PUD devmap\n");
	pud = pfn_pud(args->fixed_pud_pfn, args->page_prot);
	WARN_ON(!pud_devmap(pud_mkdevmap(pud)));
}
#else  /* !CONFIG_HAVE_ARCH_TRANSPARENT_HUGEPAGE_PUD */
static void __init pud_devmap_tests(struct pgtable_debug_args *args) { }
#endif /* CONFIG_HAVE_ARCH_TRANSPARENT_HUGEPAGE_PUD */
#else  /* CONFIG_TRANSPARENT_HUGEPAGE */
static void __init pmd_devmap_tests(struct pgtable_debug_args *args) { }
static void __init pud_devmap_tests(struct pgtable_debug_args *args) { }
#endif /* CONFIG_TRANSPARENT_HUGEPAGE */
#else
static void __init pte_devmap_tests(struct pgtable_debug_args *args) { }
static void __init pmd_devmap_tests(struct pgtable_debug_args *args) { }
static void __init pud_devmap_tests(struct pgtable_debug_args *args) { }
#endif /* CONFIG_ARCH_HAS_PTE_DEVMAP */

static void __init pte_soft_dirty_tests(struct pgtable_debug_args *args)
{
	pte_t pte = pfn_pte(args->fixed_pte_pfn, args->page_prot);

	if (!IS_ENABLED(CONFIG_MEM_SOFT_DIRTY))
		return;

	pr_debug("Validating PTE soft dirty\n");
	WARN_ON(!pte_soft_dirty(pte_mksoft_dirty(pte)));
	WARN_ON(pte_soft_dirty(pte_clear_soft_dirty(pte)));
}

static void __init pte_swap_soft_dirty_tests(struct pgtable_debug_args *args)
{
	pte_t pte = pfn_pte(args->fixed_pte_pfn, args->page_prot);

	if (!IS_ENABLED(CONFIG_MEM_SOFT_DIRTY))
		return;

	pr_debug("Validating PTE swap soft dirty\n");
	WARN_ON(!pte_swp_soft_dirty(pte_swp_mksoft_dirty(pte)));
	WARN_ON(pte_swp_soft_dirty(pte_swp_clear_soft_dirty(pte)));
}

#ifdef CONFIG_TRANSPARENT_HUGEPAGE
static void __init pmd_soft_dirty_tests(struct pgtable_debug_args *args)
{
	pmd_t pmd;

	if (!IS_ENABLED(CONFIG_MEM_SOFT_DIRTY))
		return;

	if (!has_transparent_hugepage())
		return;

	pr_debug("Validating PMD soft dirty\n");
	pmd = pfn_pmd(args->fixed_pmd_pfn, args->page_prot);
	WARN_ON(!pmd_soft_dirty(pmd_mksoft_dirty(pmd)));
	WARN_ON(pmd_soft_dirty(pmd_clear_soft_dirty(pmd)));
}

static void __init pmd_swap_soft_dirty_tests(struct pgtable_debug_args *args)
{
	pmd_t pmd;

	if (!IS_ENABLED(CONFIG_MEM_SOFT_DIRTY) ||
		!IS_ENABLED(CONFIG_ARCH_ENABLE_THP_MIGRATION))
		return;

	if (!has_transparent_hugepage())
		return;

	pr_debug("Validating PMD swap soft dirty\n");
	pmd = pfn_pmd(args->fixed_pmd_pfn, args->page_prot);
	WARN_ON(!pmd_swp_soft_dirty(pmd_swp_mksoft_dirty(pmd)));
	WARN_ON(pmd_swp_soft_dirty(pmd_swp_clear_soft_dirty(pmd)));
}
#else  /* !CONFIG_TRANSPARENT_HUGEPAGE */
static void __init pmd_soft_dirty_tests(struct pgtable_debug_args *args) { }
static void __init pmd_swap_soft_dirty_tests(struct pgtable_debug_args *args) { }
#endif /* CONFIG_TRANSPARENT_HUGEPAGE */

static void __init pte_swap_tests(struct pgtable_debug_args *args)
{
	swp_entry_t swp;
	pte_t pte;

	pr_debug("Validating PTE swap\n");
	pte = pfn_pte(args->fixed_pte_pfn, args->page_prot);
	swp = __pte_to_swp_entry(pte);
	pte = __swp_entry_to_pte(swp);
	WARN_ON(args->fixed_pte_pfn != pte_pfn(pte));
}

#ifdef CONFIG_ARCH_ENABLE_THP_MIGRATION
static void __init pmd_swap_tests(struct pgtable_debug_args *args)
{
	swp_entry_t swp;
	pmd_t pmd;

	if (!has_transparent_hugepage())
		return;

	pr_debug("Validating PMD swap\n");
	pmd = pfn_pmd(args->fixed_pmd_pfn, args->page_prot);
	swp = __pmd_to_swp_entry(pmd);
	pmd = __swp_entry_to_pmd(swp);
	WARN_ON(args->fixed_pmd_pfn != pmd_pfn(pmd));
}
#else  /* !CONFIG_ARCH_ENABLE_THP_MIGRATION */
static void __init pmd_swap_tests(struct pgtable_debug_args *args) { }
#endif /* CONFIG_ARCH_ENABLE_THP_MIGRATION */

static void __init swap_migration_tests(struct pgtable_debug_args *args)
{
	struct page *page;
	swp_entry_t swp;

	if (!IS_ENABLED(CONFIG_MIGRATION))
		return;

	/*
	 * swap_migration_tests() requires a dedicated page as it needs to
	 * be locked before creating a migration entry from it. Locking the
	 * page that actually maps kernel text ('start_kernel') can be real
	 * problematic. Lets use the allocated page explicitly for this
	 * purpose.
	 */
	page = (args->pte_pfn != ULONG_MAX) ? pfn_to_page(args->pte_pfn) : NULL;
	if (!page)
		return;

	pr_debug("Validating swap migration\n");

	/*
	 * make_migration_entry() expects given page to be
	 * locked, otherwise it stumbles upon a BUG_ON().
	 */
	__SetPageLocked(page);
	swp = make_writable_migration_entry(page_to_pfn(page));
	WARN_ON(!is_migration_entry(swp));
	WARN_ON(!is_writable_migration_entry(swp));

	swp = make_readable_migration_entry(swp_offset(swp));
	WARN_ON(!is_migration_entry(swp));
	WARN_ON(is_writable_migration_entry(swp));

	swp = make_readable_migration_entry(page_to_pfn(page));
	WARN_ON(!is_migration_entry(swp));
	WARN_ON(is_writable_migration_entry(swp));
	__ClearPageLocked(page);
}

#ifdef CONFIG_HUGETLB_PAGE
static void __init hugetlb_basic_tests(struct pgtable_debug_args *args)
{
	struct page *page;
	pte_t pte;

	pr_debug("Validating HugeTLB basic\n");
	/*
	 * Accessing the page associated with the pfn is safe here,
	 * as it was previously derived from a real kernel symbol.
	 */
	page = pfn_to_page(args->fixed_pmd_pfn);
	pte = mk_huge_pte(page, args->page_prot);

	WARN_ON(!huge_pte_dirty(huge_pte_mkdirty(pte)));
	WARN_ON(!huge_pte_write(huge_pte_mkwrite(huge_pte_wrprotect(pte))));
	WARN_ON(huge_pte_write(huge_pte_wrprotect(huge_pte_mkwrite(pte))));

#ifdef CONFIG_ARCH_WANT_GENERAL_HUGETLB
	pte = pfn_pte(args->fixed_pmd_pfn, args->page_prot);

	WARN_ON(!pte_huge(pte_mkhuge(pte)));
#endif /* CONFIG_ARCH_WANT_GENERAL_HUGETLB */
}
#else  /* !CONFIG_HUGETLB_PAGE */
static void __init hugetlb_basic_tests(struct pgtable_debug_args *args) { }
#endif /* CONFIG_HUGETLB_PAGE */

#ifdef CONFIG_TRANSPARENT_HUGEPAGE
static void __init pmd_thp_tests(struct pgtable_debug_args *args)
{
	pmd_t pmd;

	if (!has_transparent_hugepage())
		return;

	pr_debug("Validating PMD based THP\n");
	/*
	 * pmd_trans_huge() and pmd_present() must return positive after
	 * MMU invalidation with pmd_mkinvalid(). This behavior is an
	 * optimization for transparent huge page. pmd_trans_huge() must
	 * be true if pmd_page() returns a valid THP to avoid taking the
	 * pmd_lock when others walk over non transhuge pmds (i.e. there
	 * are no THP allocated). Especially when splitting a THP and
	 * removing the present bit from the pmd, pmd_trans_huge() still
	 * needs to return true. pmd_present() should be true whenever
	 * pmd_trans_huge() returns true.
	 */
	pmd = pfn_pmd(args->fixed_pmd_pfn, args->page_prot);
	WARN_ON(!pmd_trans_huge(pmd_mkhuge(pmd)));

#ifndef __HAVE_ARCH_PMDP_INVALIDATE
	WARN_ON(!pmd_trans_huge(pmd_mkinvalid(pmd_mkhuge(pmd))));
	WARN_ON(!pmd_present(pmd_mkinvalid(pmd_mkhuge(pmd))));
#endif /* __HAVE_ARCH_PMDP_INVALIDATE */
}

#ifdef CONFIG_HAVE_ARCH_TRANSPARENT_HUGEPAGE_PUD
static void __init pud_thp_tests(struct pgtable_debug_args *args)
{
	pud_t pud;

	if (!has_transparent_hugepage())
		return;

	pr_debug("Validating PUD based THP\n");
	pud = pfn_pud(args->fixed_pud_pfn, args->page_prot);
	WARN_ON(!pud_trans_huge(pud_mkhuge(pud)));

	/*
	 * pud_mkinvalid() has been dropped for now. Enable back
	 * these tests when it comes back with a modified pud_present().
	 *
	 * WARN_ON(!pud_trans_huge(pud_mkinvalid(pud_mkhuge(pud))));
	 * WARN_ON(!pud_present(pud_mkinvalid(pud_mkhuge(pud))));
	 */
}
#else  /* !CONFIG_HAVE_ARCH_TRANSPARENT_HUGEPAGE_PUD */
static void __init pud_thp_tests(struct pgtable_debug_args *args) { }
#endif /* CONFIG_HAVE_ARCH_TRANSPARENT_HUGEPAGE_PUD */
#else  /* !CONFIG_TRANSPARENT_HUGEPAGE */
static void __init pmd_thp_tests(struct pgtable_debug_args *args) { }
static void __init pud_thp_tests(struct pgtable_debug_args *args) { }
#endif /* CONFIG_TRANSPARENT_HUGEPAGE */

static unsigned long __init get_random_vaddr(void)
{
	unsigned long random_vaddr, random_pages, total_user_pages;

	total_user_pages = (TASK_SIZE - FIRST_USER_ADDRESS) / PAGE_SIZE;

	random_pages = get_random_long() % total_user_pages;
	random_vaddr = FIRST_USER_ADDRESS + random_pages * PAGE_SIZE;

	return random_vaddr;
}

static void __init destroy_args(struct pgtable_debug_args *args)
{
	struct page *page = NULL;

	/* Free (huge) page */
	if (IS_ENABLED(CONFIG_TRANSPARENT_HUGEPAGE) &&
	    IS_ENABLED(CONFIG_HAVE_ARCH_TRANSPARENT_HUGEPAGE_PUD) &&
	    has_transparent_hugepage() &&
	    args->pud_pfn != ULONG_MAX) {
		if (args->is_contiguous_page) {
			free_contig_range(args->pud_pfn,
					  (1 << (HPAGE_PUD_SHIFT - PAGE_SHIFT)));
		} else {
			page = pfn_to_page(args->pud_pfn);
			__free_pages(page, HPAGE_PUD_SHIFT - PAGE_SHIFT);
		}

		args->pud_pfn = ULONG_MAX;
		args->pmd_pfn = ULONG_MAX;
		args->pte_pfn = ULONG_MAX;
	}

	if (IS_ENABLED(CONFIG_TRANSPARENT_HUGEPAGE) &&
	    has_transparent_hugepage() &&
	    args->pmd_pfn != ULONG_MAX) {
		if (args->is_contiguous_page) {
			free_contig_range(args->pmd_pfn, (1 << HPAGE_PMD_ORDER));
		} else {
			page = pfn_to_page(args->pmd_pfn);
			__free_pages(page, HPAGE_PMD_ORDER);
		}

		args->pmd_pfn = ULONG_MAX;
		args->pte_pfn = ULONG_MAX;
	}

	if (args->pte_pfn != ULONG_MAX) {
		page = pfn_to_page(args->pte_pfn);
		__free_pages(page, 0);

		args->pte_pfn = ULONG_MAX;
	}

	/* Free page table entries */
	if (args->start_ptep) {
		pte_free(args->mm, args->start_ptep);
		mm_dec_nr_ptes(args->mm);
	}

	if (args->start_pmdp) {
		pmd_free(args->mm, args->start_pmdp);
		mm_dec_nr_pmds(args->mm);
	}

	if (args->start_pudp) {
		pud_free(args->mm, args->start_pudp);
		mm_dec_nr_puds(args->mm);
	}

	if (args->start_p4dp)
		p4d_free(args->mm, args->start_p4dp);

	/* Free vma and mm struct */
	if (args->vma)
		vm_area_free(args->vma);

	if (args->mm)
		mmdrop(args->mm);
}

static struct page * __init
debug_vm_pgtable_alloc_huge_page(struct pgtable_debug_args *args, int order)
{
	struct page *page = NULL;

#ifdef CONFIG_CONTIG_ALLOC
	if (order >= MAX_ORDER) {
		page = alloc_contig_pages((1 << order), GFP_KERNEL,
					  first_online_node, NULL);
		if (page) {
			args->is_contiguous_page = true;
			return page;
		}
	}
#endif

	if (order < MAX_ORDER)
		page = alloc_pages(GFP_KERNEL, order);

	return page;
}

static int __init init_args(struct pgtable_debug_args *args)
{
	struct page *page = NULL;
	phys_addr_t phys;
	int ret = 0;

	/*
	 * Initialize the debugging data.
	 *
<<<<<<< HEAD
	 * __P000 (or even __S000) will help create page table entries with
	 * PROT_NONE permission as required for pxx_protnone_tests().
=======
	 * protection_map[0] (or even protection_map[8]) will help create
	 * page table entries with PROT_NONE permission as required for
	 * pxx_protnone_tests().
>>>>>>> df0cc57e
	 */
	memset(args, 0, sizeof(*args));
	args->vaddr              = get_random_vaddr();
	args->page_prot          = vm_get_page_prot(VMFLAGS);
<<<<<<< HEAD
	args->page_prot_none     = __P000;
=======
	args->page_prot_none     = protection_map[0];
>>>>>>> df0cc57e
	args->is_contiguous_page = false;
	args->pud_pfn            = ULONG_MAX;
	args->pmd_pfn            = ULONG_MAX;
	args->pte_pfn            = ULONG_MAX;
	args->fixed_pgd_pfn      = ULONG_MAX;
	args->fixed_p4d_pfn      = ULONG_MAX;
	args->fixed_pud_pfn      = ULONG_MAX;
	args->fixed_pmd_pfn      = ULONG_MAX;
	args->fixed_pte_pfn      = ULONG_MAX;

	/* Allocate mm and vma */
	args->mm = mm_alloc();
	if (!args->mm) {
		pr_err("Failed to allocate mm struct\n");
		ret = -ENOMEM;
		goto error;
	}

	args->vma = vm_area_alloc(args->mm);
	if (!args->vma) {
		pr_err("Failed to allocate vma\n");
		ret = -ENOMEM;
		goto error;
	}

	/*
	 * Allocate page table entries. They will be modified in the tests.
	 * Lets save the page table entries so that they can be released
	 * when the tests are completed.
	 */
	args->pgdp = pgd_offset(args->mm, args->vaddr);
	args->p4dp = p4d_alloc(args->mm, args->pgdp, args->vaddr);
	if (!args->p4dp) {
		pr_err("Failed to allocate p4d entries\n");
		ret = -ENOMEM;
		goto error;
	}
	args->start_p4dp = p4d_offset(args->pgdp, 0UL);
	WARN_ON(!args->start_p4dp);

	args->pudp = pud_alloc(args->mm, args->p4dp, args->vaddr);
	if (!args->pudp) {
		pr_err("Failed to allocate pud entries\n");
		ret = -ENOMEM;
		goto error;
	}
	args->start_pudp = pud_offset(args->p4dp, 0UL);
	WARN_ON(!args->start_pudp);

	args->pmdp = pmd_alloc(args->mm, args->pudp, args->vaddr);
	if (!args->pmdp) {
		pr_err("Failed to allocate pmd entries\n");
		ret = -ENOMEM;
		goto error;
	}
	args->start_pmdp = pmd_offset(args->pudp, 0UL);
	WARN_ON(!args->start_pmdp);

	if (pte_alloc(args->mm, args->pmdp)) {
		pr_err("Failed to allocate pte entries\n");
		ret = -ENOMEM;
		goto error;
	}
	args->start_ptep = pmd_pgtable(READ_ONCE(*args->pmdp));
	WARN_ON(!args->start_ptep);

	/*
	 * PFN for mapping at PTE level is determined from a standard kernel
	 * text symbol. But pfns for higher page table levels are derived by
	 * masking lower bits of this real pfn. These derived pfns might not
	 * exist on the platform but that does not really matter as pfn_pxx()
	 * helpers will still create appropriate entries for the test. This
	 * helps avoid large memory block allocations to be used for mapping
	 * at higher page table levels in some of the tests.
	 */
	phys = __pa_symbol(&start_kernel);
	args->fixed_pgd_pfn = __phys_to_pfn(phys & PGDIR_MASK);
	args->fixed_p4d_pfn = __phys_to_pfn(phys & P4D_MASK);
	args->fixed_pud_pfn = __phys_to_pfn(phys & PUD_MASK);
	args->fixed_pmd_pfn = __phys_to_pfn(phys & PMD_MASK);
	args->fixed_pte_pfn = __phys_to_pfn(phys & PAGE_MASK);
	WARN_ON(!pfn_valid(args->fixed_pte_pfn));

	/*
	 * Allocate (huge) pages because some of the tests need to access
	 * the data in the pages. The corresponding tests will be skipped
	 * if we fail to allocate (huge) pages.
	 */
	if (IS_ENABLED(CONFIG_TRANSPARENT_HUGEPAGE) &&
	    IS_ENABLED(CONFIG_HAVE_ARCH_TRANSPARENT_HUGEPAGE_PUD) &&
	    has_transparent_hugepage()) {
		page = debug_vm_pgtable_alloc_huge_page(args,
				HPAGE_PUD_SHIFT - PAGE_SHIFT);
		if (page) {
			args->pud_pfn = page_to_pfn(page);
			args->pmd_pfn = args->pud_pfn;
			args->pte_pfn = args->pud_pfn;
			return 0;
		}
	}

	if (IS_ENABLED(CONFIG_TRANSPARENT_HUGEPAGE) &&
	    has_transparent_hugepage()) {
		page = debug_vm_pgtable_alloc_huge_page(args, HPAGE_PMD_ORDER);
		if (page) {
			args->pmd_pfn = page_to_pfn(page);
			args->pte_pfn = args->pmd_pfn;
			return 0;
		}
	}

	page = alloc_pages(GFP_KERNEL, 0);
	if (page)
		args->pte_pfn = page_to_pfn(page);

	return 0;

error:
	destroy_args(args);
	return ret;
}

static int __init debug_vm_pgtable(void)
{
	struct pgtable_debug_args args;
	spinlock_t *ptl = NULL;
	int idx, ret;

	pr_info("Validating architecture page table helpers\n");
	ret = init_args(&args);
	if (ret)
		return ret;

	/*
	 * Iterate over the protection_map[] to make sure that all
	 * the basic page table transformation validations just hold
	 * true irrespective of the starting protection value for a
	 * given page table entry.
	 */
	for (idx = 0; idx < ARRAY_SIZE(protection_map); idx++) {
		pte_basic_tests(&args, idx);
		pmd_basic_tests(&args, idx);
		pud_basic_tests(&args, idx);
	}

	/*
	 * Both P4D and PGD level tests are very basic which do not
	 * involve creating page table entries from the protection
	 * value and the given pfn. Hence just keep them out from
	 * the above iteration for now to save some test execution
	 * time.
	 */
	p4d_basic_tests(&args);
	pgd_basic_tests(&args);

	pmd_leaf_tests(&args);
	pud_leaf_tests(&args);

	pte_savedwrite_tests(&args);
	pmd_savedwrite_tests(&args);

	pte_special_tests(&args);
	pte_protnone_tests(&args);
	pmd_protnone_tests(&args);

	pte_devmap_tests(&args);
	pmd_devmap_tests(&args);
	pud_devmap_tests(&args);

	pte_soft_dirty_tests(&args);
	pmd_soft_dirty_tests(&args);
	pte_swap_soft_dirty_tests(&args);
	pmd_swap_soft_dirty_tests(&args);

	pte_swap_tests(&args);
	pmd_swap_tests(&args);

	swap_migration_tests(&args);

	pmd_thp_tests(&args);
	pud_thp_tests(&args);

	hugetlb_basic_tests(&args);

	/*
	 * Page table modifying tests. They need to hold
	 * proper page table lock.
	 */

	args.ptep = pte_offset_map_lock(args.mm, args.pmdp, args.vaddr, &ptl);
	pte_clear_tests(&args);
	pte_advanced_tests(&args);
	pte_unmap_unlock(args.ptep, ptl);

	ptl = pmd_lock(args.mm, args.pmdp);
	pmd_clear_tests(&args);
	pmd_advanced_tests(&args);
	pmd_huge_tests(&args);
	pmd_populate_tests(&args);
	spin_unlock(ptl);

	ptl = pud_lock(args.mm, args.pudp);
	pud_clear_tests(&args);
	pud_advanced_tests(&args);
	pud_huge_tests(&args);
	pud_populate_tests(&args);
	spin_unlock(ptl);

	spin_lock(&(args.mm->page_table_lock));
	p4d_clear_tests(&args);
	pgd_clear_tests(&args);
	p4d_populate_tests(&args);
	pgd_populate_tests(&args);
	spin_unlock(&(args.mm->page_table_lock));

	destroy_args(&args);
	return 0;
}
late_initcall(debug_vm_pgtable);<|MERGE_RESOLUTION|>--- conflicted
+++ resolved
@@ -1104,23 +1104,14 @@
 	/*
 	 * Initialize the debugging data.
 	 *
-<<<<<<< HEAD
-	 * __P000 (or even __S000) will help create page table entries with
-	 * PROT_NONE permission as required for pxx_protnone_tests().
-=======
 	 * protection_map[0] (or even protection_map[8]) will help create
 	 * page table entries with PROT_NONE permission as required for
 	 * pxx_protnone_tests().
->>>>>>> df0cc57e
 	 */
 	memset(args, 0, sizeof(*args));
 	args->vaddr              = get_random_vaddr();
 	args->page_prot          = vm_get_page_prot(VMFLAGS);
-<<<<<<< HEAD
-	args->page_prot_none     = __P000;
-=======
 	args->page_prot_none     = protection_map[0];
->>>>>>> df0cc57e
 	args->is_contiguous_page = false;
 	args->pud_pfn            = ULONG_MAX;
 	args->pmd_pfn            = ULONG_MAX;
