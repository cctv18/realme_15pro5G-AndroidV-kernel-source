# SPDX-License-Identifier: GPL-2.0-only
#
# QCOM Soc drivers
#
menu "Qualcomm SoC drivers"

config QCOM_AOSS_QMP
	tristate "Qualcomm AOSS Driver"
	depends on ARCH_QCOM || COMPILE_TEST
	depends on MAILBOX
	depends on COMMON_CLK && PM
	select PM_GENERIC_DOMAINS
	help
	  This driver provides the means of communicating with and controlling
	  the low-power state for resources related to the remoteproc
	  subsystems as well as controlling the debug clocks exposed by the Always On
	  Subsystem (AOSS) using Qualcomm Messaging Protocol (QMP).

config QCOM_COMMAND_DB
	tristate "Qualcomm Command DB"
	depends on ARCH_QCOM || COMPILE_TEST
	depends on OF_RESERVED_MEM
	help
	  Command DB queries shared memory by key string for shared system
	  resources. Platform drivers that require to set state of a shared
	  resource on a RPM-hardened platform must use this database to get
	  SoC specific identifier and information for the shared resources.

config QCOM_CRM
	tristate "Qualcomm Technologies, Inc. (QTI) CRM driver"
	depends on QCOM_RPMH && (ARCH_QCOM || COMPILE_TEST)
	help
	  Support for communication with the hardened-CRM blocks in
	  Qualcomm Technologies, Inc. (QTI) SoCs. CRM provides interface to
	  vote desired power state of resources local to a subsystem. A set
	  of hardware components aggregate requests for these resources and
	  help apply the aggregated power state on the resource.

config QCOM_CPR
	tristate "QCOM Core Power Reduction (CPR) support"
	depends on ARCH_QCOM && HAS_IOMEM
	select PM_OPP
	select REGMAP
	help
	  Say Y here to enable support for the CPR hardware found on Qualcomm
	  SoCs like QCS404.

	  This driver populates CPU OPPs tables and makes adjustments to the
	  tables based on feedback from the CPR hardware. If you want to do
	  CPUfrequency scaling say Y here.

	  To compile this driver as a module, choose M here: the module will
	  be called qcom-cpr

config QCOM_GENI_SE
	tristate "QCOM GENI Serial Engine Driver"
	depends on ARCH_QCOM || COMPILE_TEST
	help
	  This driver is used to manage Generic Interface (GENI) firmware based
	  Qualcomm Technologies, Inc. Universal Peripheral (QUP) Wrapper. This
	  driver is also used to manage the common aspects of multiple Serial
	  Engines present in the QUP.

config QCOM_GSBI
	tristate "QCOM General Serial Bus Interface"
	depends on ARCH_QCOM || COMPILE_TEST
	select MFD_SYSCON
	help
	  Say y here to enable GSBI support.  The GSBI provides control
	  functions for connecting the underlying serial UART, SPI, and I2C
	  devices to the output pins.

config QCOM_LLCC
	tristate "Qualcomm Technologies, Inc. LLCC driver"
	depends on ARCH_QCOM || COMPILE_TEST
	select REGMAP_MMIO
	help
	  Qualcomm Technologies, Inc. platform specific
	  Last Level Cache Controller(LLCC) driver for platforms such as,
	  SDM845. This provides interfaces to clients that use the LLCC.
	  Say yes here to enable LLCC slice driver.

config QCOM_KRYO_L2_ACCESSORS
	bool
	depends on (ARCH_QCOM || COMPILE_TEST) && ARM64

config QCOM_MDT_LOADER
	tristate
	select QCOM_SCM

config QCOM_OCMEM
	tristate "Qualcomm On Chip Memory (OCMEM) driver"
	depends on ARCH_QCOM
	select QCOM_SCM
	help
	  The On Chip Memory (OCMEM) allocator allows various clients to
	  allocate memory from OCMEM based on performance, latency and power
	  requirements. This is typically used by the GPU, camera/video, and
	  audio components on some Snapdragon SoCs.

config QCOM_PDR_HELPERS
	tristate
	select QCOM_QMI_HELPERS
	depends on NET

config QCOM_PMIC_GLINK
	tristate "Qualcomm PMIC GLINK driver"
	depends on RPMSG
	depends on TYPEC
	depends on DRM
	depends on NET
	depends on OF
	select AUXILIARY_BUS
	select QCOM_PDR_HELPERS
	help
	  The Qualcomm PMIC GLINK driver provides access, over GLINK, to the
	  USB and battery firmware running on one of the coprocessors in
	  several modern Qualcomm platforms.

	  Say yes here to support USB-C and battery status on modern Qualcomm
	  platforms.

config QCOM_PANIC_ON_PDR_NOTIF_TIMEOUT
	bool "Trigger kernel panic when PDR notification timeout expires"
	help
	  This is a debug feature where a kernel panic is triggered when
	  pdr notification to the APPS client is taking too long. This scneario
	  can happen if the one of notifier gets stuck and due to which subsystem
	  did not get ack back from APPS in time and trigger timeout panic.
	  So, trigger a kernel panic in APPS if PDR notifications is taking
	  too long.

config PDR_INDICATION_NOTIF_TIMEOUT
	int "Pdr notifications timeout in ms"
	default 3000
	help
	  The amount of time, in milliseconds, that should elapse between
	  the start and end of notifications, before a warning
	  is emitted.

config QCOM_QMI_HELPERS
	tristate
	depends on NET

config QCOM_RAMP_CTRL
	tristate "Qualcomm Ramp Controller driver"
	depends on ARCH_QCOM || COMPILE_TEST
	help
	  The Ramp Controller is used to program the sequence ID for pulse
	  swallowing, enable sequence and link sequence IDs for the CPU
	  cores on some Qualcomm SoCs.
	  Say y here to enable support for the ramp controller.

config QCOM_RMTFS_MEM
	tristate "Qualcomm Remote Filesystem memory driver"
	depends on ARCH_QCOM
	select QCOM_SCM
	help
	  The Qualcomm remote filesystem memory driver is used for allocating
	  and exposing regions of shared memory with remote processors for the
	  purpose of exchanging sector-data between the remote filesystem
	  service and its clients.

	  Say y here if you intend to boot the modem remoteproc.

config QCOM_RPMH
	tristate "Qualcomm RPM-Hardened (RPMH) Communication"
	depends on ARCH_QCOM || COMPILE_TEST
	depends on (QCOM_COMMAND_DB || !QCOM_COMMAND_DB)
	help
	  Support for communication with the hardened-RPM blocks in
	  Qualcomm Technologies Inc (QTI) SoCs. RPMH communication uses an
	  internal bus to transmit state requests for shared resources. A set
	  of hardware components aggregate requests for these resources and
	  help apply the aggregated state on the resource.

config QCOM_RPMHPD
	tristate "Qualcomm RPMh Power domain driver"
	depends on QCOM_RPMH && QCOM_COMMAND_DB
	help
	  QCOM RPMh Power domain driver to support power-domains with
	  performance states. The driver communicates a performance state
	  value to RPMh which then translates it into corresponding voltage
	  for the voltage rail.

config QCOM_RPMPD
	tristate "Qualcomm RPM Power domain driver"
	depends on PM && OF
	depends on QCOM_SMD_RPM
	select PM_GENERIC_DOMAINS
	select PM_GENERIC_DOMAINS_OF
	help
	  QCOM RPM Power domain driver to support power-domains with
	  performance states. The driver communicates a performance state
	  value to RPM which then translates it into corresponding voltage
	  for the voltage rail.

config QCOM_SMEM
	tristate "Qualcomm Shared Memory Manager (SMEM)"
	depends on ARCH_QCOM || COMPILE_TEST
	depends on HWSPINLOCK
	help
	  Say y here to enable support for the Qualcomm Shared Memory Manager.
	  The driver provides an interface to items in a heap shared among all
	  processors in a Qualcomm platform.

config QCOM_SMD_RPM
	tristate "Qualcomm Resource Power Manager (RPM) over SMD"
	depends on ARCH_QCOM || COMPILE_TEST
	depends on RPMSG
	help
	  If you say yes to this option, support will be included for the
	  Resource Power Manager system found in the Qualcomm 8974 based
	  devices.

	  This is required to access many regulators, clocks and bus
	  frequencies controlled by the RPM on these devices.

	  Say M here if you want to include support for the Qualcomm RPM as a
	  module. This will build a module called "qcom-smd-rpm".

config QCOM_SMEM_STATE
	bool

config QCOM_SMP2P
	tristate "Qualcomm Shared Memory Point to Point support"
	depends on MAILBOX
	depends on QCOM_SMEM
	select QCOM_SMEM_STATE
	select IRQ_DOMAIN
	help
	  Say yes here to support the Qualcomm Shared Memory Point to Point
	  protocol.

config QCOM_SMSM
	tristate "Qualcomm Shared Memory State Machine"
	depends on QCOM_SMEM
	select QCOM_SMEM_STATE
	select IRQ_DOMAIN
	help
	  Say yes here to support the Qualcomm Shared Memory State Machine.
	  The state machine is represented by bits in shared memory.

config QCOM_SOCINFO
	tristate "Qualcomm socinfo driver"
	depends on QCOM_SMEM
	select SOC_BUS
	help
	 Say yes here to support the Qualcomm socinfo driver, providing
	 information about the SoC to user space.

config QCOM_SPM
	tristate "Qualcomm Subsystem Power Manager (SPM)"
	depends on ARCH_QCOM || COMPILE_TEST
	select QCOM_SCM
	help
	  Enable the support for the Qualcomm Subsystem Power Manager, used
	  to manage cores, L2 low power modes and to configure the internal
	  Adaptive Voltage Scaler parameters, where supported.

config QCOM_STATS
	tristate "Qualcomm Technologies, Inc. (QTI) Sleep stats driver"
	depends on (ARCH_QCOM && DEBUG_FS) || COMPILE_TEST
	depends on QCOM_SMEM
	help
	  Qualcomm Technologies, Inc. (QTI) Sleep stats driver to read
	  the shared memory exported by the remote processor related to
	  various SoC level low power modes statistics and export to debugfs
	  interface.

config QCOM_WDT_CORE
	tristate "Qualcomm Technologies, Inc. Watchdog Support"
	depends on ARCH_QCOM
	help
	   This enables the watchdog framework for Qualcomm Technologies, Inc.
	   devices. It causes a kernel panic if the watchdog times out. It allows
	   for the detection of cpu hangs and deadlocks. It does not run during the
	   bootup process, so it will not catch any early lockups. Enabling this
	   only enables the framework, an individual Qualcomm Technologies, Inc.
	   watchdog module must be loaded along with this for watchdog
	   functionality.

config QCOM_SOC_WATCHDOG
	tristate "Qualcomm Technologies, Inc. Soc Watchdog"
	depends on QCOM_WDT_CORE
	help
	  This enables the Qualcomm Technologies, Inc. watchdog module for the
	  Soc. It provides an interface to perform watchdog actions such as
	  setting the bark/bite time and also petting the hardware watchdog. To
	  utilize this the Qualcomm Technologies, Inc. watchdog framework must
	  also be enabled.

config QCOM_IRQ_STAT
	bool "QCOM IRQ stats"
	default y
	depends on QCOM_WDT_CORE && ANDROID_VENDOR_OEM_DATA
	help
	  This give irq stats for top hitter at
	  watchdog bark and kernel panics.
	  This provides additional debug information
	  for irq counts.

config QCOM_FORCE_WDOG_BITE_ON_PANIC
	bool "QCOM force watchdog bite on panic"
	depends on QCOM_WDT_CORE
	help
	  This forces a watchdog bite when the device restarts
	  due to a kernel panic. On certain MSM SoCs,
	  this provides additional debugging
	  information.

config QCOM_WDOG_BITE_EARLY_PANIC
	bool "QCOM early panic watchdog bite"
	depends on QCOM_WDT_CORE && QCOM_FORCE_WDOG_BITE_ON_PANIC
	help
	  This forces a watchdog bite early in panic sequence. On certain
	  MSM SoCs, this provides us additional debugging information at the
	  context of the crash. If this option is disabled, then bite occurs
	  later in panic, which permits more of the restart sequence to run
	  (e.g. more dmesg to flushed to console).

config QCOM_WATCHDOG_BARK_TIME
	depends on QCOM_WDT_CORE
	int "Qualcomm Technologies, Inc. Watchdog bark time in ms"
	default 11000
	range 11000 11000
	help
	  The amount of time, in milliseconds, that should elapse after
	  a watchdog timer reset before a bark interrupt is sent from the
	  watchdog.

config QCOM_WATCHDOG_PET_TIME
	depends on QCOM_WDT_CORE
	int "Qualcomm Technologies, Inc. Watchdog pet time in ms"
	default 9360
	range 9360 9360
	help
	  The amount of time, in milliseconds, that should elapse before
	  a watchdog pet is initiated to reset the watchdog timer to 0.

config QCOM_WATCHDOG_IPI_PING
	depends on QCOM_WDT_CORE
	bool "Qualcomm Technologies, Inc. Watchdog ipi ping"
	default y
	help
	  This boolean flag gives the watchdog driver the ability to send a
	  keep-alive ping to other cpu's if it is set to 1. Otherwise, when
	  it is set to 0 no keep alive pings will be sent.

config QCOM_WATCHDOG_WAKEUP_ENABLE
	depends on QCOM_WDT_CORE
	bool "Qualcomm Technologies, Inc. Watchdog wakeup enable"
	default y
	help
	  This boolean flag allows the non secure watchdog counter to freeze
	  and unfreeze automatically across the system suspend and resume
	  path.

config QCOM_WATCHDOG_USERSPACE_PET
	depends on QCOM_WDT_CORE
	bool "Qualcomm Technologies, Inc. Watchdog user pet enable"
	default n
	help
	  This boolean flag allows enabling the userspace-watchdog feature.
	  This feature requires userspace to pet the watchdog every in an
	  interval that matches the time set in the pet-time config.
	  The feature is supported through device sysfs files.

config QCOM_WCNSS_CTRL
	tristate "Qualcomm WCNSS control driver"
	depends on ARCH_QCOM || COMPILE_TEST
	depends on RPMSG
	help
	  Client driver for the WCNSS_CTRL SMD channel, used to download nv
	  firmware to a newly booted WCNSS chip.

config QCOM_APR
	tristate "Qualcomm APR/GPR Bus (Asynchronous/Generic Packet Router)"
	depends on ARCH_QCOM || COMPILE_TEST
	depends on RPMSG
	depends on NET
	select QCOM_PDR_HELPERS
	help
	  Enable APR IPC protocol support between
	  application processor and QDSP6. APR is
	  used by audio driver to configure QDSP6
	  ASM, ADM and AFE modules.

config QPNP_PBS
	tristate "PBS trigger support for QPNP PMIC"
	depends on SPMI
	help
	  This driver supports configuring software PBS trigger event through PBS
	  RAM on Qualcomm Technologies, Inc. QPNP PMICs. This module provides
	  the APIs to the client drivers that wants to send the PBS trigger
	  event to the PBS RAM.

config QCOM_RAMDUMP
	tristate "Qualcomm Technologies, Inc. Ramdump driver"
	default n
	help
	  This option enables the QTI ramdump driver. The ramdump driver
	  provides APIs to collect ramdumps which can be extracted from
	  userspace. Say 'Y' here to enable this driver. It's safe to say
	  'N' here if you don't plan on collecting ramdumps.

config QCOM_ICC_BWMON
	tristate "QCOM Interconnect Bandwidth Monitor driver"
	depends on ARCH_QCOM || COMPILE_TEST
	select PM_OPP
	select REGMAP_MMIO
	help
	  Sets up driver monitoring bandwidth on various interconnects and
	  based on that voting for interconnect bandwidth, adjusting their
	  speed to current demand.
	  Current implementation brings support for BWMON v4, used for example
	  on SDM845 to measure bandwidth between CPU (gladiator_noc) and Last
	  Level Cache (memnoc).  Usage of this BWMON allows to remove some of
	  the fixed bandwidth votes from cpufreq (CPU nodes) thus achieve high
	  memory throughput even with lower CPU frequencies.

<<<<<<< HEAD
config QCOM_SECURE_BUFFER
	tristate "Helper functions for secure buffers through TZ"
	depends on QCOM_SCM
	help
	  Enable for targets that need to call into TZ to secure
	  memory buffers. This ensures that only the correct clients can
	  use this memory and no unauthorized access is made to the
	  buffer.

config QCOM_PANEL_EVENT_NOTIFIER
	tristate "panel event notifier"
	depends on DRM
	help
	  Enabling this option adds panel event notifier driver.
	  This driver is responsible for notifying clients interested in display
	  panel events such as panel on , panel off, fps change etc.  clients
	  can use these notifications for power saving or align its operations
	  with display panel power state.

source "drivers/soc/qcom/mem_buf/Kconfig"

config QTI_PMIC_GLINK
	tristate "Enable support for PMIC GLINK"
	depends on RPMSG
	select QCOM_RPROC_COMMON
	select QCOM_PDR_HELPERS
	help
	  The PMIC Glink driver provides the interface for clients to
	  communicate over GLink for sending and receiving data to charger
	  firmware that runs on a remote subsystem like DSP which supports
	  charging and gauging.
	  This enables clients to read and write battery charging parameters.

config QTI_PMIC_GLINK_CLIENT_DEBUG
	depends on QTI_PMIC_GLINK && DEBUG_FS
	bool "Enable debugfs features in PMIC GLINK client drivers"
	help
	  This option enables the generation of debugfs files in PMIC GLINK
	  client drivers that are strictly meant for internal debugging only.
	  Writing to these debug files changes key physical parameters of a
	  system, which may lead to instability. Therefore, this option should
	  never be enabled on production devices.

config QTI_ALTMODE_GLINK
	tristate "Type-C alternate mode over GLINK"
	depends on QTI_PMIC_GLINK
	help
	  The Qualcomm Technologies, Inc. Type-C alternate mode driver provides
	  an interface for Type-C alternate mode clients to receive data such
	  as Pin Assignment Notifications from the Type-C stack running on a
	  remote subsystem (e.g. DSP) via the PMIC GLINK interface.

config QTI_BATTERY_GLINK_DEBUG
	tristate "Enable support for QTI battery glink debug driver"
	depends on QTI_PMIC_GLINK
	help
	  Qualcomm Technologies, Inc. battery glink debug driver helps to
	  obtain debug information for battery charging and gauging over PMIC
	  Glink from charger and gauging firmware running on a remote subsystem
	  (e.g. DSP).

config QTI_CHARGER_ULOG_GLINK
	tristate "Enable support for QTI charger ulog glink driver"
	depends on QTI_PMIC_GLINK && DEBUG_FS
	help
	  Qualcomm Technologies, Inc. charger ulog glink driver helps to
	  obtain ulogs from battery charging and gauging stack over PMIC
	  Glink from the charger firmware running on a remote subsystem
	  (e.g. DSP).

config QTI_PMIC_GLINK_DEBUG
	tristate "QTI PMIC Glink Debug Device"
	depends on QTI_PMIC_GLINK
	help
	  The Qualcomm Technologies, Inc. PMIC Glink debug device driver
	  provides an interface to read and write PMIC registers over PMIC
	  Glink using a remote subsytem (e.g. DSP).  This allows for debugging
	  PMIC peripherals that would typically only be accessible to the
	  charger and fuel gauging firmware running on the remote subsystem.
	  The PMIC peripherals' bus access can be either SPMI or I2C.

config QTI_PMIC_PON_LOG
	tristate "PMIC PON log parser driver"
	help
	  The PMIC PON log driver parses PMIC power-on, power-off, and fault
	  information out of a binary log stored in the SDAM memory found on
	  some Qualcomm Technologies, Inc. PMIC devices.  This driver is useful
	  when debugging unexpected power-off scenarios.
=======
config QCOM_INLINE_CRYPTO_ENGINE
	tristate
	select QCOM_SCM
>>>>>>> 3e3fa082

endmenu<|MERGE_RESOLUTION|>--- conflicted
+++ resolved
@@ -102,6 +102,24 @@
 	tristate
 	select QCOM_QMI_HELPERS
 	depends on NET
+
+config QCOM_PANIC_ON_PDR_NOTIF_TIMEOUT
+	bool "Trigger kernel panic when PDR notification timeout expires"
+	help
+	  This is a debug feature where a kernel panic is triggered when
+	  pdr notification to the APPS client is taking too long. This scneario
+	  can happen if the one of notifier gets stuck and due to which subsystem
+	  did not get ack back from APPS in time and trigger timeout panic.
+	  So, trigger a kernel panic in APPS if PDR notifications is taking
+	  too long.
+
+config PDR_INDICATION_NOTIF_TIMEOUT
+	int "Pdr notifications timeout in ms"
+	default 3000
+	help
+	  The amount of time, in milliseconds, that should elapse between
+	  the start and end of notifications, before a warning
+	  is emitted.
 
 config QCOM_PMIC_GLINK
 	tristate "Qualcomm PMIC GLINK driver"
@@ -120,24 +138,6 @@
 	  Say yes here to support USB-C and battery status on modern Qualcomm
 	  platforms.
 
-config QCOM_PANIC_ON_PDR_NOTIF_TIMEOUT
-	bool "Trigger kernel panic when PDR notification timeout expires"
-	help
-	  This is a debug feature where a kernel panic is triggered when
-	  pdr notification to the APPS client is taking too long. This scneario
-	  can happen if the one of notifier gets stuck and due to which subsystem
-	  did not get ack back from APPS in time and trigger timeout panic.
-	  So, trigger a kernel panic in APPS if PDR notifications is taking
-	  too long.
-
-config PDR_INDICATION_NOTIF_TIMEOUT
-	int "Pdr notifications timeout in ms"
-	default 3000
-	help
-	  The amount of time, in milliseconds, that should elapse between
-	  the start and end of notifications, before a warning
-	  is emitted.
-
 config QCOM_QMI_HELPERS
 	tristate
 	depends on NET
@@ -419,7 +419,10 @@
 	  the fixed bandwidth votes from cpufreq (CPU nodes) thus achieve high
 	  memory throughput even with lower CPU frequencies.
 
-<<<<<<< HEAD
+config QCOM_INLINE_CRYPTO_ENGINE
+	tristate
+	select QCOM_SCM
+
 config QCOM_SECURE_BUFFER
 	tristate "Helper functions for secure buffers through TZ"
 	depends on QCOM_SCM
@@ -508,10 +511,5 @@
 	  information out of a binary log stored in the SDAM memory found on
 	  some Qualcomm Technologies, Inc. PMIC devices.  This driver is useful
 	  when debugging unexpected power-off scenarios.
-=======
-config QCOM_INLINE_CRYPTO_ENGINE
-	tristate
-	select QCOM_SCM
->>>>>>> 3e3fa082
 
 endmenu