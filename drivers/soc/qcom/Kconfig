--- conflicted
+++ resolved
@@ -197,8 +197,6 @@
 	  interface. sysfs interface is used to configure and dump the LLCC
 	  performance events.
 
-<<<<<<< HEAD
-=======
 config QCOM_LLCC_HEURISTICS
 	tristate "Qualcomm Technologies, Inc. LLCC HEURISTICS Driver"
 	depends on QCOM_LLCC
@@ -209,7 +207,6 @@
 	  enablement from DTB itself. Also Provide the capability to disable,
 	  enable HERISTIC SCID functionality from SYSFS.
 
->>>>>>> 90b11dc2
 config QCOM_MDT_LOADER
 	tristate
 	select QCOM_SCM
@@ -445,8 +442,6 @@
 	  userspace. The interrupt will be propagated through a character device
 	  that userspace clients can poll on.
 
-<<<<<<< HEAD
-=======
 config QCOM_GLINK
 	tristate "GLINK Probe Helper"
 	depends on RPMSG_QCOM_GLINK_SMEM
@@ -456,7 +451,6 @@
 	  all the edges present in the device.
 	  Say M if you want to enable this module.
 
->>>>>>> 90b11dc2
 config QTI_SYS_PM_VX
 	tristate "Qualcomm Technologies, Inc. (QTI) System PM Violators driver"
 	depends on QCOM_AOSS_QMP
