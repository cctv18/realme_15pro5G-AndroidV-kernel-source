// SPDX-License-Identifier: GPL-2.0
/*
 * Copyright (c) 2017-2021, The Linux Foundation. All rights reserved.
 * Copyright (c) 2022-2023, Qualcomm Innovation Center, Inc. All rights reserved.
 */

#include <linux/bitfield.h>
#include <linux/bitmap.h>
#include <linux/bitops.h>
#include <linux/device.h>
#include <linux/io.h>
#include <linux/kernel.h>
#include <linux/module.h>
#include <linux/mutex.h>
#include <linux/of.h>
#include <linux/of_device.h>
#include <linux/regmap.h>
#include <linux/sizes.h>
#include <linux/slab.h>
#include <linux/soc/qcom/llcc-qcom.h>

#define ACTIVATE                      BIT(0)
#define DEACTIVATE                    BIT(1)
#define ACT_CLEAR                     BIT(0)
#define ACT_COMPLETE                  BIT(4)
#define ACT_CTRL_OPCODE_ACTIVATE      BIT(0)
#define ACT_CTRL_OPCODE_DEACTIVATE    BIT(1)
#define ACT_CTRL_ACT_TRIG             BIT(0)
#define LLCC_CFG_SCID_EN(n)           BIT(n)
#define ACT_CTRL_OPCODE_SHIFT         0x01
#define ATTR1_PROBE_TARGET_WAYS_SHIFT 0x02
#define ATTR1_FIXED_SIZE_SHIFT        0x03
#define ATTR1_PRIORITY_SHIFT          0x04
#define ATTR1_MAX_CAP_SHIFT           0x10
#define ATTR0_RES_WAYS_MASK           GENMASK(15, 0)
#define ATTR0_BONUS_WAYS_MASK         GENMASK(31, 16)
#define ATTR0_BONUS_WAYS_SHIFT        0x10
#define ATTR2_PROBE_TARGET_WAYS_SHIFT 0x4
#define ATTR2_FIXED_SIZE_SHIFT        0x8
#define ATTR2_PRIORITY_SHIFT          0xc
#define LLCC_STATUS_READ_DELAY        100

#define CACHE_LINE_SIZE_SHIFT         6

#define LLCC_LB_CNT_MASK              GENMASK(31, 28)
#define LLCC_LB_CNT_SHIFT             28

#define MAX_CAP_TO_BYTES(n)           (n * SZ_1K)
#define LLCC_TRP_ACT_CTRLn(n)         (n * SZ_4K)
#define LLCC_TRP_ACT_CLEARn(n)        (8 + n * SZ_4K)
#define LLCC_TRP_STATUSn(n)           (4 + n * SZ_4K)
#define LLCC_TRP_STAL_ATTR0_CFGn(n)   (0xC + SZ_4K * n)
#define STALING_TRIGGER_MASK          0x1

#define LLCC_TRP_STAL_ATTR1_CFGn(n)   (0x10 + SZ_4K * n)
#define NOTIFCN_BASED_INVDTN_EN_SHIFT 12
#define STALING_ENABLE_MASK           0x1001
#define STALING_NUM_FRAMES_MASK       GENMASK(6, 4)

#define LLCC_TRP_ATTR0_CFGn(n)        (0x21000 + SZ_8 * n)
#define LLCC_TRP_ATTR1_CFGn(n)        (0x21004 + SZ_8 * n)
#define LLCC_TRP_ATTR2_CFGn(n)        (0x21100 + SZ_8 * n)

#define LLCC_V6_TRP_ATTR0_CFGn(n)     (cfg->reg_offset[LLCC_TRP_ATTR0_CFG] + SZ_64 * n)
#define LLCC_V6_TRP_ATTR1_CFGn(n)     (cfg->reg_offset[LLCC_TRP_ATTR1_CFG] + SZ_64 * n)
#define LLCC_V6_TRP_ATTR2_CFGn(n)     (cfg->reg_offset[LLCC_TRP_ATTR2_CFG] + SZ_64 * n)
#define LLCC_V6_TRP_ATTR3_CFGn(n)     (cfg->reg_offset[LLCC_TRP_ATTR3_CFG] + SZ_64 * n)

#define LLCC_TRP_SCID_DIS_CAP_ALLOC   0x21f00
#define LLCC_TRP_PCB_ACT              0x21f04
#define LLCC_TRP_ALGO_CFG1	      0x21f0c
#define LLCC_TRP_ALGO_CFG2	      0x21f10
#define LLCC_TRP_ALGO_CFG3	      0x21f14
#define LLCC_TRP_ALGO_CFG4	      0x21f18
#define LLCC_TRP_ALGO_CFG5	      0x21f1c
#define LLCC_TRP_WRSC_EN              0x21f20
#define LLCC_TRP_ALGO_CFG6	      0x21f24
#define LLCC_TRP_ALGO_CFG7	      0x21f28
#define LLCC_TRP_WRSC_CACHEABLE_EN    0x21f2c
#define LLCC_TRP_ALGO_CFG8	      0x21f30

<<<<<<< HEAD
#define BANK_OFFSET_STRIDE	      0x80000
=======
#define LLCC_VERSION_2_0_0_0          0x02000000
#define LLCC_VERSION_2_1_0_0          0x02010000
#define LLCC_VERSION_4_1_0_0          0x04010000
>>>>>>> 3e3fa082

/**
 * llcc_slice_config - Data associated with the llcc slice
 * @usecase_id: Unique id for the client's use case
 * @slice_id: llcc slice id for each client
 * @max_cap: The maximum capacity of the cache slice provided in KB
 * @priority: Priority of the client used to select victim line for replacement
 * @fixed_size: Boolean indicating if the slice has a fixed capacity
 * @bonus_ways: Bonus ways are additional ways to be used for any slice,
 *		if client ends up using more than reserved cache ways. Bonus
 *		ways are allocated only if they are not reserved for some
 *		other client.
 * @res_ways: Reserved ways for the cache slice, the reserved ways cannot
 *		be used by any other client than the one its assigned to.
 * @cache_mode: Each slice operates as a cache, this controls the mode of the
 *             slice: normal or TCM(Tightly Coupled Memory)
 * @probe_target_ways: Determines what ways to probe for access hit. When
 *                    configured to 1 only bonus and reserved ways are probed.
 *                    When configured to 0 all ways in llcc are probed.
 * @dis_cap_alloc: Disable capacity based allocation for a client
 * @retain_on_pc: If this bit is set and client has maintained active vote
 *               then the ways assigned to this client are not flushed on power
 *               collapse.
 * @activate_on_init: Activate the slice immediately after it is programmed
 * @write_scid_en: Enables write cache support for a given scid.
 * @write_scid_cacheable_en: Enables write cache cacheable support for a
 *                          given scid.(Not supported on V2 or older hardware)
 * @stale_en: Enable global staling for the Clients.
 * @stale_cap_en: Enable global staling on over capacity for the Clients
 * @mru_uncap_en: Enable roll over on reserved ways if the current SCID is under capacity.
 * @mru_rollover: Roll over on reserved ways for the client.
 * @alloc_oneway_en: Always allocate one way on over capacity even if there
 *			is no same scid lines for replacement.
 * @ovcap_en: Once current scid is over capacity, allocate other over capacity scid.
 * @ovcap_prio: Once current scid is over capacity, allocate other lower priority
 *			over capacity scid. This setting is ignored if ovcap_en is not set.
 * @vict_prio: When current SCID is under capacity, allocate over other lower than
 *		VICTIM_PL_THRESHOLD priority SCID.
 */
struct llcc_slice_config {
	u32 usecase_id;
	u32 slice_id;
	u32 max_cap;
	u32 priority;
	bool fixed_size;
	u32 bonus_ways;
	u32 res_ways;
	u32 cache_mode;
	u32 probe_target_ways;
	bool dis_cap_alloc;
	bool retain_on_pc;
	bool activate_on_init;
	bool write_scid_en;
	bool write_scid_cacheable_en;
	bool stale_en;
	bool stale_cap_en;
	bool mru_uncap_en;
	bool mru_rollover;
	bool alloc_oneway_en;
	bool ovcap_en;
	bool ovcap_prio;
	bool vict_prio;
};

struct qcom_llcc_config {
	const struct llcc_slice_config *sct_data;
	const u32 *reg_offset;
	const struct llcc_edac_reg_offset *edac_reg_offset;
	int size;
	bool need_llcc_cfg;
	bool no_edac;
};

enum llcc_reg_offset {
	LLCC_COMMON_HW_INFO,
	LLCC_COMMON_STATUS0,
	LLCC_TRP_ATTR0_CFG,
	LLCC_TRP_ATTR1_CFG,
	LLCC_TRP_ATTR2_CFG,
	LLCC_TRP_ATTR3_CFG,
	LLCC_TRP_SID_DIS_CAP_ALLOC,
	LLCC_TRP_ALGO_STALE_EN,
	LLCC_TRP_ALGO_STALE_CAP_EN,
	LLCC_TRP_ALGO_MRU0,
	LLCC_TRP_ALGO_MRU1,
	LLCC_TRP_ALGO_ALLOC0,
	LLCC_TRP_ALGO_ALLOC1,
	LLCC_TRP_ALGO_ALLOC2,
	LLCC_TRP_ALGO_ALLOC3,
	LLCC_TRP_WRS_EN,
	LLCC_TRP_WRS_CACHEABLE_EN,
};

static const struct llcc_slice_config sc7180_data[] =  {
	{ LLCC_CPUSS,    1,  256, 1, 0, 0xf, 0x0, 0, 0, 0, 1, 1 },
	{ LLCC_MDM,      8,  128, 1, 0, 0xf, 0x0, 0, 0, 0, 1, 0 },
	{ LLCC_GPUHTW,   11, 128, 1, 0, 0xf, 0x0, 0, 0, 0, 1, 0 },
	{ LLCC_GPU,      12, 128, 1, 0, 0xf, 0x0, 0, 0, 0, 1, 0 },
};

static const struct llcc_slice_config sc7280_data[] =  {
	{ LLCC_CPUSS,    1,  768, 1, 0, 0x3f, 0x0, 0, 0, 0, 1, 1, 0},
	{ LLCC_MDMHPGRW, 7,  512, 2, 1, 0x3f, 0x0, 0, 0, 0, 1, 0, 0},
	{ LLCC_CMPT,     10, 768, 1, 1, 0x3f, 0x0, 0, 0, 0, 1, 0, 0},
	{ LLCC_GPUHTW,   11, 256, 1, 1, 0x3f, 0x0, 0, 0, 0, 1, 0, 0},
	{ LLCC_GPU,      12, 512, 1, 0, 0x3f, 0x0, 0, 0, 0, 1, 0, 0},
	{ LLCC_MMUHWT,   13, 256, 1, 1, 0x3f, 0x0, 0, 0, 0, 0, 1, 0},
	{ LLCC_MDMPNG,   21, 768, 0, 1, 0x3f, 0x0, 0, 0, 0, 1, 0, 0},
	{ LLCC_WLHW,     24, 256, 1, 1, 0x3f, 0x0, 0, 0, 0, 1, 0, 0},
	{ LLCC_MODPE,    29, 64,  1, 1, 0x3f, 0x0, 0, 0, 0, 1, 0, 0},
};

static const struct llcc_slice_config sc8180x_data[] = {
	{ LLCC_CPUSS,    1, 6144,  1, 1, 0xfff, 0x0,   0, 0, 0, 1, 1 },
	{ LLCC_VIDSC0,   2, 512,   2, 1, 0xfff, 0x0,   0, 0, 0, 1, 0 },
	{ LLCC_VIDSC1,   3, 512,   2, 1, 0xfff, 0x0,   0, 0, 0, 1, 0 },
	{ LLCC_AUDIO,    6, 1024,  1, 1, 0xfff, 0x0,   0, 0, 0, 1, 0 },
	{ LLCC_MDMHPGRW, 7, 3072,  1, 1, 0x3ff, 0xc00, 0, 0, 0, 1, 0 },
	{ LLCC_MDM,      8, 3072,  1, 1, 0xfff, 0x0,   0, 0, 0, 1, 0 },
	{ LLCC_MODHW,    9, 1024,  1, 1, 0xfff, 0x0,   0, 0, 0, 1, 0 },
	{ LLCC_CMPT,     10, 6144, 1, 1, 0xfff, 0x0,   0, 0, 0, 1, 0 },
	{ LLCC_GPUHTW,   11, 1024, 1, 1, 0xfff, 0x0,   0, 0, 0, 1, 0 },
	{ LLCC_GPU,      12, 5120, 1, 1, 0xfff, 0x0,   0, 0, 0, 1, 0 },
	{ LLCC_MMUHWT,   13, 1024, 1, 1, 0xfff, 0x0,   0, 0, 0, 0, 1 },
	{ LLCC_CMPTDMA,  15, 6144, 1, 1, 0xfff, 0x0,   0, 0, 0, 1, 0 },
	{ LLCC_DISP,     16, 6144, 1, 1, 0xfff, 0x0,   0, 0, 0, 1, 0 },
	{ LLCC_VIDFW,    17, 1024, 1, 1, 0xfff, 0x0,   0, 0, 0, 1, 0 },
	{ LLCC_MDMHPFX,  20, 1024, 2, 1, 0xfff, 0x0,   0, 0, 0, 1, 0 },
	{ LLCC_MDMPNG,   21, 1024, 0, 1, 0xc,   0x0,   0, 0, 0, 1, 0 },
	{ LLCC_AUDHW,    22, 1024, 1, 1, 0xfff, 0x0,   0, 0, 0, 1, 0 },
	{ LLCC_NPU,      23, 6144, 1, 1, 0xfff, 0x0,   0, 0, 0, 1, 0 },
	{ LLCC_WLHW,     24, 6144, 1, 1, 0xfff, 0x0,   0, 0, 0, 1, 0 },
	{ LLCC_MODPE,    29, 512,  1, 1, 0xc,   0x0,   0, 0, 0, 1, 0 },
	{ LLCC_APTCM,    30, 512,  3, 1, 0x0,   0x1,   1, 0, 0, 1, 0 },
	{ LLCC_WRCACHE,  31, 128,  1, 1, 0xfff, 0x0,   0, 0, 0, 0, 0 },
};

static const struct llcc_slice_config sc8280xp_data[] = {
	{ LLCC_CPUSS,    1,  6144, 1, 1, 0xfff, 0x0, 0, 0, 0, 1, 1, 0 },
	{ LLCC_VIDSC0,   2,  512,  3, 1, 0xfff, 0x0, 0, 0, 0, 1, 0, 0 },
	{ LLCC_AUDIO,    6,  1024, 1, 1, 0xfff, 0x0, 0, 0, 0, 0, 0, 0 },
	{ LLCC_CMPT,     10, 6144, 1, 1, 0xfff, 0x0, 0, 0, 0, 0, 0, 0 },
	{ LLCC_GPUHTW,   11, 1024, 1, 1, 0xfff, 0x0, 0, 0, 0, 1, 0, 0 },
	{ LLCC_GPU,      12, 4096, 1, 1, 0xfff, 0x0, 0, 0, 0, 1, 0, 1 },
	{ LLCC_MMUHWT,   13, 1024, 1, 1, 0xfff, 0x0, 0, 0, 0, 0, 1, 0 },
	{ LLCC_DISP,     16, 6144, 1, 1, 0xfff, 0x0, 0, 0, 0, 1, 0, 0 },
	{ LLCC_AUDHW,    22, 2048, 1, 1, 0xfff, 0x0, 0, 0, 0, 1, 0, 0 },
	{ LLCC_DRE,      26, 1024, 1, 1, 0xfff, 0x0, 0, 0, 0, 1, 0, 0 },
	{ LLCC_CVP,      28, 512,  3, 1, 0xfff, 0x0, 0, 0, 0, 1, 0, 0 },
	{ LLCC_APTCM,    30, 1024, 3, 1, 0x0,   0x1, 1, 0, 0, 1, 0, 0 },
	{ LLCC_WRCACHE,  31, 1024, 1, 1, 0xfff, 0x0, 0, 0, 0, 0, 1, 0 },
	{ LLCC_CVPFW,    17, 512,  1, 0, 0xfff, 0x0, 0, 0, 0, 1, 0, 0 },
	{ LLCC_CPUSS1,   3, 2048, 1, 1, 0xfff, 0x0, 0, 0, 0, 1, 0, 0 },
	{ LLCC_CPUHWT,   5, 512,  1, 1, 0xfff, 0x0, 0, 0, 0, 0, 1, 0 },
};

static const struct llcc_slice_config sdm845_data[] =  {
	{ LLCC_CPUSS,    1,  2816, 1, 0, 0xffc, 0x2,   0, 0, 1, 1, 1 },
	{ LLCC_VIDSC0,   2,  512,  2, 1, 0x0,   0x0f0, 0, 0, 1, 1, 0 },
	{ LLCC_VIDSC1,   3,  512,  2, 1, 0x0,   0x0f0, 0, 0, 1, 1, 0 },
	{ LLCC_ROTATOR,  4,  563,  2, 1, 0x0,   0x00e, 2, 0, 1, 1, 0 },
	{ LLCC_VOICE,    5,  2816, 1, 0, 0xffc, 0x2,   0, 0, 1, 1, 0 },
	{ LLCC_AUDIO,    6,  2816, 1, 0, 0xffc, 0x2,   0, 0, 1, 1, 0 },
	{ LLCC_MDMHPGRW, 7,  1024, 2, 0, 0xfc,  0xf00, 0, 0, 1, 1, 0 },
	{ LLCC_MDM,      8,  2816, 1, 0, 0xffc, 0x2,   0, 0, 1, 1, 0 },
	{ LLCC_CMPT,     10, 2816, 1, 0, 0xffc, 0x2,   0, 0, 1, 1, 0 },
	{ LLCC_GPUHTW,   11, 512,  1, 1, 0xc,   0x0,   0, 0, 1, 1, 0 },
	{ LLCC_GPU,      12, 2304, 1, 0, 0xff0, 0x2,   0, 0, 1, 1, 0 },
	{ LLCC_MMUHWT,   13, 256,  2, 0, 0x0,   0x1,   0, 0, 1, 0, 1 },
	{ LLCC_CMPTDMA,  15, 2816, 1, 0, 0xffc, 0x2,   0, 0, 1, 1, 0 },
	{ LLCC_DISP,     16, 2816, 1, 0, 0xffc, 0x2,   0, 0, 1, 1, 0 },
	{ LLCC_VIDFW,    17, 2816, 1, 0, 0xffc, 0x2,   0, 0, 1, 1, 0 },
	{ LLCC_MDMHPFX,  20, 1024, 2, 1, 0x0,   0xf00, 0, 0, 1, 1, 0 },
	{ LLCC_MDMPNG,   21, 1024, 0, 1, 0x1e,  0x0,   0, 0, 1, 1, 0 },
	{ LLCC_AUDHW,    22, 1024, 1, 1, 0xffc, 0x2,   0, 0, 1, 1, 0 },
};

static const struct llcc_slice_config sm6350_data[] =  {
	{ LLCC_CPUSS,    1,  768, 1, 0, 0xFFF, 0x0, 0, 0, 0, 0, 1, 1 },
	{ LLCC_MDM,      8,  512, 2, 0, 0xFFF, 0x0, 0, 0, 0, 0, 1, 0 },
	{ LLCC_GPUHTW,   11, 256, 1, 0, 0xFFF, 0x0, 0, 0, 0, 0, 1, 0 },
	{ LLCC_GPU,      12, 512, 1, 0, 0xFFF, 0x0, 0, 0, 0, 0, 1, 0 },
	{ LLCC_MDMPNG,   21, 768, 0, 1, 0xFFF, 0x0, 0, 0, 0, 0, 1, 0 },
	{ LLCC_NPU,      23, 768, 1, 0, 0xFFF, 0x0, 0, 0, 0, 0, 1, 0 },
	{ LLCC_MODPE,    29,  64, 1, 1, 0xFFF, 0x0, 0, 0, 0, 0, 1, 0 },
};

static const struct llcc_slice_config sm7150_data[] =  {
	{ LLCC_CPUSS,    1,  512, 1, 0, 0xF, 0x0, 0, 0, 0, 1, 1 },
	{ LLCC_MDM,      8,  128, 2, 0, 0xF, 0x0, 0, 0, 0, 1, 0 },
	{ LLCC_GPUHTW,   11, 256, 1, 1, 0xF, 0x0, 0, 0, 0, 1, 0 },
	{ LLCC_GPU,      12, 256, 1, 1, 0xF, 0x0, 0, 0, 0, 1, 0 },
	{ LLCC_NPU,      23, 512, 1, 0, 0xF, 0x0, 0, 0, 0, 1, 0 },
};

static const struct llcc_slice_config sm8150_data[] =  {
	{  LLCC_CPUSS,    1, 3072, 1, 1, 0xFFF, 0x0,   0, 0, 0, 1, 1 },
	{  LLCC_VIDSC0,   2, 512,  2, 1, 0xFFF, 0x0,   0, 0, 0, 1, 0 },
	{  LLCC_VIDSC1,   3, 512,  2, 1, 0xFFF, 0x0,   0, 0, 0, 1, 0 },
	{  LLCC_AUDIO,    6, 1024, 1, 1, 0xFFF, 0x0,   0, 0, 0, 1, 0 },
	{  LLCC_MDMHPGRW, 7, 3072, 1, 0, 0xFF,  0xF00, 0, 0, 0, 1, 0 },
	{  LLCC_MDM,      8, 3072, 1, 1, 0xFFF, 0x0,   0, 0, 0, 1, 0 },
	{  LLCC_MODHW,    9, 1024, 1, 1, 0xFFF, 0x0,   0, 0, 0, 1, 0 },
	{  LLCC_CMPT,    10, 3072, 1, 1, 0xFFF, 0x0,   0, 0, 0, 1, 0 },
	{  LLCC_GPUHTW , 11, 512,  1, 1, 0xFFF, 0x0,   0, 0, 0, 1, 0 },
	{  LLCC_GPU,     12, 2560, 1, 1, 0xFFF, 0x0,   0, 0, 0, 1, 0 },
	{  LLCC_MMUHWT,  13, 1024, 1, 1, 0xFFF, 0x0,   0, 0, 0, 0, 1 },
	{  LLCC_CMPTDMA, 15, 3072, 1, 1, 0xFFF, 0x0,   0, 0, 0, 1, 0 },
	{  LLCC_DISP,    16, 3072, 1, 1, 0xFFF, 0x0,   0, 0, 0, 1, 0 },
	{  LLCC_MDMHPFX, 20, 1024, 2, 1, 0xFFF, 0x0,   0, 0, 0, 1, 0 },
	{  LLCC_MDMHPFX, 21, 1024, 0, 1, 0xF,   0x0,   0, 0, 0, 1, 0 },
	{  LLCC_AUDHW,   22, 1024, 1, 1, 0xFFF, 0x0,   0, 0, 0, 1, 0 },
	{  LLCC_NPU,     23, 3072, 1, 1, 0xFFF, 0x0,   0, 0, 0, 1, 0 },
	{  LLCC_WLHW,    24, 3072, 1, 1, 0xFFF, 0x0,   0, 0, 0, 1, 0 },
	{  LLCC_MODPE,   29, 256,  1, 1, 0xF,   0x0,   0, 0, 0, 1, 0 },
	{  LLCC_APTCM,   30, 256,  3, 1, 0x0,   0x1,   1, 0, 0, 1, 0 },
	{  LLCC_WRCACHE, 31, 128,  1, 1, 0xFFF, 0x0,   0, 0, 0, 0, 0 },
};

static const struct llcc_slice_config sm8250_data[] =  {
	{ LLCC_CPUSS,    1, 3072, 1, 1, 0xfff, 0x0, 0, 0, 0, 1, 1, 0 },
	{ LLCC_VIDSC0,   2, 512,  3, 1, 0xfff, 0x0, 0, 0, 0, 1, 0, 0 },
	{ LLCC_AUDIO,    6, 1024, 1, 0, 0xfff, 0x0, 0, 0, 0, 0, 0, 0 },
	{ LLCC_CMPT,    10, 1024, 1, 0, 0xfff, 0x0, 0, 0, 0, 0, 0, 0 },
	{ LLCC_GPUHTW,  11, 1024, 1, 1, 0xfff, 0x0, 0, 0, 0, 1, 0, 0 },
	{ LLCC_GPU,     12, 1024, 1, 0, 0xfff, 0x0, 0, 0, 0, 1, 0, 1 },
	{ LLCC_MMUHWT,  13, 1024, 1, 1, 0xfff, 0x0, 0, 0, 0, 0, 1, 0 },
	{ LLCC_CMPTDMA, 15, 1024, 1, 0, 0xfff, 0x0, 0, 0, 0, 1, 0, 0 },
	{ LLCC_DISP,    16, 3072, 1, 1, 0xfff, 0x0, 0, 0, 0, 1, 0, 0 },
	{ LLCC_VIDFW,   17, 512,  1, 0, 0xfff, 0x0, 0, 0, 0, 1, 0, 0 },
	{ LLCC_AUDHW,   22, 1024, 1, 1, 0xfff, 0x0, 0, 0, 0, 1, 0, 0 },
	{ LLCC_NPU,     23, 3072, 1, 1, 0xfff, 0x0, 0, 0, 0, 1, 0, 0 },
	{ LLCC_WLHW,    24, 1024, 1, 0, 0xfff, 0x0, 0, 0, 0, 1, 0, 0 },
	{ LLCC_CVP,     28, 256,  3, 1, 0xfff, 0x0, 0, 0, 0, 1, 0, 0 },
	{ LLCC_APTCM,   30, 128,  3, 0, 0x0,   0x3, 1, 0, 0, 1, 0, 0 },
	{ LLCC_WRCACHE, 31, 256,  1, 1, 0xfff, 0x0, 0, 0, 0, 0, 1, 0 },
};

static const struct llcc_slice_config sm8350_data[] =  {
	{ LLCC_CPUSS,    1, 3072,  1, 1, 0xfff, 0x0, 0, 0, 0, 0, 1, 1 },
	{ LLCC_VIDSC0,   2, 512,   3, 1, 0xfff, 0x0, 0, 0, 0, 0, 1, 0 },
	{ LLCC_AUDIO,    6, 1024,  1, 1, 0xfff, 0x0, 0, 0, 0, 0, 0, 0 },
	{ LLCC_MDMHPGRW, 7, 1024,  3, 0, 0xfff, 0x0, 0, 0, 0, 0, 1, 0 },
	{ LLCC_MODHW,    9, 1024,  1, 1, 0xfff, 0x0, 0, 0, 0, 0, 1, 0 },
	{ LLCC_CMPT,     10, 3072, 1, 1, 0xfff, 0x0, 0, 0, 0, 0, 1, 0 },
	{ LLCC_GPUHTW,   11, 1024, 1, 1, 0xfff, 0x0, 0, 0, 0, 0, 1, 0 },
	{ LLCC_GPU,      12, 1024, 1, 0, 0xfff, 0x0, 0, 0, 0, 1, 1, 0 },
	{ LLCC_MMUHWT,   13, 1024, 1, 1, 0xfff, 0x0, 0, 0, 0, 0, 0, 1 },
	{ LLCC_DISP,     16, 3072, 2, 1, 0xfff, 0x0, 0, 0, 0, 0, 1, 0 },
	{ LLCC_MDMPNG,   21, 1024, 0, 1, 0xf,   0x0, 0, 0, 0, 0, 1, 0 },
	{ LLCC_AUDHW,    22, 1024, 1, 1, 0xfff, 0x0, 0, 0, 0, 0, 1, 0 },
	{ LLCC_CVP,      28, 512,  3, 1, 0xfff, 0x0, 0, 0, 0, 0, 1, 0 },
	{ LLCC_MODPE,    29, 256,  1, 1, 0xf,   0x0, 0, 0, 0, 0, 1, 0 },
	{ LLCC_APTCM,    30, 1024, 3, 1, 0x0,   0x1, 1, 0, 0, 0, 1, 0 },
	{ LLCC_WRCACHE,  31, 512,  1, 1, 0xfff, 0x0, 0, 0, 0, 0, 0, 1 },
	{ LLCC_CVPFW,    17, 512,  1, 0, 0xfff, 0x0, 0, 0, 0, 0, 1, 0 },
	{ LLCC_CPUSS1,   3, 1024,  1, 1, 0xfff, 0x0, 0, 0, 0, 0, 1, 0 },
	{ LLCC_CPUHWT,   5, 512,   1, 1, 0xfff, 0x0, 0, 0, 0, 0, 0, 1 },
};

static const struct llcc_slice_config sm8450_data[] =  {
	{LLCC_CPUSS,     1, 3072, 1, 0, 0xFFFF, 0x0,   0, 0, 0, 1, 1, 0, 0 },
	{LLCC_VIDSC0,    2,  512, 3, 1, 0xFFFF, 0x0,   0, 0, 0, 1, 0, 0, 0 },
	{LLCC_AUDIO,     6, 1024, 1, 1, 0xFFFF, 0x0,   0, 0, 0, 0, 0, 0, 0 },
	{LLCC_MDMHPGRW,  7, 1024, 3, 0, 0xFFFF, 0x0,   0, 0, 0, 1, 0, 0, 0 },
	{LLCC_MODHW,     9, 1024, 1, 1, 0xFFFF, 0x0,   0, 0, 0, 1, 0, 0, 0 },
	{LLCC_CMPT,     10, 4096, 1, 1, 0xFFFF, 0x0,   0, 0, 0, 1, 0, 0, 0 },
	{LLCC_GPUHTW,   11,  512, 1, 1, 0xFFFF, 0x0,   0, 0, 0, 1, 0, 0, 0 },
	{LLCC_GPU,      12, 2048, 1, 1, 0xFFFF, 0x0,   0, 0, 0, 1, 0, 1, 0 },
	{LLCC_MMUHWT,   13,  768, 1, 1, 0xFFFF, 0x0,   0, 0, 0, 0, 1, 0, 0 },
	{LLCC_DISP,     16, 4096, 2, 1, 0xFFFF, 0x0,   0, 0, 0, 1, 0, 0, 0 },
	{LLCC_MDMPNG,   21, 1024, 1, 1, 0xF000, 0x0,   0, 0, 0, 1, 0, 0, 0 },
	{LLCC_AUDHW,    22, 1024, 1, 1, 0xFFFF, 0x0,   0, 0, 0, 0, 0, 0, 0 },
	{LLCC_CVP,      28,  256, 3, 1, 0xFFFF, 0x0,   0, 0, 0, 1, 0, 0, 0 },
	{LLCC_MODPE,    29,   64, 1, 1, 0xF000, 0x0,   0, 0, 0, 1, 0, 0, 0 },
	{LLCC_APTCM,    30, 1024, 3, 1, 0x0,    0xF0,  1, 0, 0, 1, 0, 0, 0 },
	{LLCC_WRCACHE,  31,  512, 1, 1, 0xFFFF, 0x0,   0, 0, 0, 0, 1, 0, 0 },
	{LLCC_CVPFW,    17,  512, 1, 1, 0xFFFF, 0x0,   0, 0, 0, 1, 0, 0, 0 },
	{LLCC_CPUSS1,    3, 1024, 1, 1, 0xFFFF, 0x0,   0, 0, 0, 1, 0, 0, 0 },
	{LLCC_CAMEXP0,   4,  256, 3, 1, 0xFFFF, 0x0,   0, 0, 0, 1, 0, 0, 0 },
	{LLCC_CPUMTE,   23,  256, 1, 1, 0x0FFF, 0x0,   0, 0, 0, 0, 1, 0, 0 },
	{LLCC_CPUHWT,    5,  512, 1, 1, 0xFFFF, 0x0,   0, 0, 0, 1, 1, 0, 0 },
	{LLCC_CAMEXP1,  27,  256, 3, 1, 0xFFFF, 0x0,   0, 0, 0, 1, 0, 0, 0 },
	{LLCC_AENPU,     8, 2048, 1, 1, 0xFFFF, 0x0,   0, 0, 0, 0, 0, 0, 0 },
};

static const struct llcc_slice_config sm8550_data[] =  {
	{LLCC_CPUSS,     1, 5120, 1, 0, 0xFFFFFF, 0x0,   0, 0, 0, 0, 1, 1, 0, 0, 0, 0, 0, 0, 0, 0, 0, },
	{LLCC_VIDSC0,    2,  512, 4, 1, 0xFFFFFF, 0x0,   0, 0, 0, 0, 0, 0, 0, 0, 0, 0, 0, 0, 0, 0, 0, },
	{LLCC_AUDIO,     6, 1024, 1, 1, 0xFFFFFF, 0x0,   0, 0, 0, 0, 0, 0, 0, 0, 0, 0, 0, 0, 0, 0, 0, },
	{LLCC_MDMHPGRW, 25, 1024, 4, 0, 0xFFFFFF, 0x0,   0, 0, 0, 0, 0, 0, 0, 0, 0, 0, 0, 0, 0, 0, 0, },
	{LLCC_MODHW,    26, 1024, 1, 1, 0xFFFFFF, 0x0,   0, 0, 0, 0, 0, 0, 0, 0, 0, 0, 0, 0, 0, 0, 0, },
	{LLCC_CMPT,     10, 4096, 1, 1, 0xFFFFFF, 0x0,   0, 0, 0, 0, 0, 0, 0, 0, 0, 0, 0, 0, 0, 0, 0, },
	{LLCC_GPUHTW,   11,  512, 1, 1, 0xFFFFFF, 0x0,   0, 0, 0, 0, 0, 0, 0, 0, 0, 0, 0, 0, 0, 0, 0, },
	{LLCC_GPU,       9, 3096, 1, 0, 0xFFFFFF, 0x0,   0, 0, 0, 0, 0, 1, 1, 0, 0, 0, 0, 0, 0, 0, 0, },
	{LLCC_MMUHWT,   18,  768, 1, 1, 0xFFFFFF, 0x0,   0, 0, 0, 0, 1, 0, 0, 0, 0, 0, 0, 0, 0, 0, 0, },
	{LLCC_DISP,     16, 6144, 1, 1, 0xFFFFFF, 0x0,   2, 0, 0, 0, 0, 0, 0, 0, 0, 0, 0, 0, 0, 0, 0, },
	{LLCC_MDMPNG,   27, 1024, 0, 1, 0xF00000, 0x0,   0, 0, 0, 0, 0, 0, 0, 0, 0, 0, 0, 0, 0, 0, 0, },
	{LLCC_AUDHW,    22, 1024, 1, 1, 0xFFFFFF, 0x0,   0, 0, 0, 0, 0, 0, 0, 0, 0, 0, 0, 0, 0, 0, 0, },
	{LLCC_CVP,       8,  256, 4, 1, 0xFFFFFF, 0x0,   0, 0, 0, 0, 0, 0, 0, 0, 0, 0, 0, 0, 0, 0, 0, },
	{LLCC_MODPE,    29,   64, 1, 1, 0xF00000, 0x0,   0, 0, 0, 0, 0, 0, 0, 0, 0, 0, 0, 1, 0, 0, 1, },
	{LLCC_WRCACHE,  31,  512, 1, 1, 0xFFFFFF, 0x0,   0, 0, 0, 0, 1, 0, 0, 0, 0, 0, 0, 0, 0, 0, 0, },
	{LLCC_CAMEXP0,   4,  256, 4, 1,      0xF, 0x0,   0, 0, 0, 0, 0, 0, 0, 0, 0, 0, 0, 0, 0, 0, 0, },
	{LLCC_CPUHWT,    5,  512, 1, 1, 0xFFFFFF, 0x0,   0, 0, 0, 0, 1, 0, 0, 0, 0, 0, 0, 0, 0, 0, 0, },
	{LLCC_CAMEXP1,   7, 3200, 3, 1, 0xFFFFF0, 0x0,   2, 0, 0, 0, 0, 0, 0, 0, 0, 0, 0, 0, 0, 0, 0, },
	{LLCC_CMPTHCP,  17,  256, 4, 1, 0xFFFFFF, 0x0,   0, 0, 0, 0, 0, 0, 0, 0, 0, 0, 0, 0, 0, 0, 0, },
	{LLCC_LCPDARE,  30,  128, 4, 1, 0xFFFFFF, 0x0,   0, 0, 0, 0, 1, 0, 0, 0, 0, 0, 0, 1, 0, 0, 1, },
	{LLCC_AENPU,     3, 3072, 1, 1, 0xFE01FF, 0x0,   2, 0, 0, 0, 0, 0, 0, 0, 0, 0, 0, 0, 0, 0, 0, },
	{LLCC_ISLAND1,  12, 1792, 7, 1,   0xFE00, 0x0,   0, 0, 0, 0, 0, 0, 0, 0, 0, 0, 0, 0, 0, 0, 0, },
	{LLCC_ISLAND4,  15,  256, 7, 1,  0x10000, 0x0,   0, 0, 0, 0, 0, 0, 0, 0, 0, 0, 0, 0, 0, 0, 0, },
	{LLCC_CAMEXP2,  19, 3200, 3, 1, 0xFFFFF0, 0x0,   2, 0, 0, 0, 0, 0, 0, 0, 0, 0, 0, 0, 0, 0, 0, },
	{LLCC_CAMEXP3,  20, 3200, 2, 1, 0xFFFFF0, 0x0,   2, 0, 0, 0, 0, 0, 0, 0, 0, 0, 0, 0, 0, 0, 0, },
	{LLCC_CAMEXP4,  21, 3200, 2, 1, 0xFFFFF0, 0x0,   2, 0, 0, 0, 0, 0, 0, 0, 0, 0, 0, 0, 0, 0, 0, },
	{LLCC_DISP_WB,  23, 1024, 4, 1, 0xFFFFFF, 0x0,   0, 0, 0, 0, 0, 0, 0, 0, 0, 0, 0, 0, 0, 0, 0, },
	{LLCC_DISP_1,   24, 6144, 1, 1, 0xFFFFFF, 0x0,   2, 0, 0, 0, 0, 0, 0, 0, 0, 0, 0, 0, 0, 0, 0, },
	{LLCC_VIDVSP,   28,  256, 4, 1, 0xFFFFFF, 0x0,   0, 0, 0, 0, 0, 0, 0, 0, 0, 0, 0, 0, 0, 0, 0, },
};

static const struct llcc_slice_config sun_data[] = {
	{LLCC_CPUSS,     1, 5120, 1, 0, 0xFFFFFFFF, 0, 0, 0, 0, 0, 1, 1, 0, 0, 0, 0, 0, 0, 0, 0, 0},
	{LLCC_VIDSC0,    2,  512, 4, 1, 0xFFFFFFFF, 0, 0, 0, 0, 0, 0, 0, 0, 0, 0, 0, 0, 0, 0, 0, 0},
	{LLCC_AUDIO,    35,  512, 1, 1, 0xFFFFFFFF, 0, 0, 0, 0, 0, 0, 0, 0, 0, 0, 0, 0, 0, 0, 0, 0},
	{LLCC_MDMHPGRW, 25, 1024, 4, 0, 0xFFFFFFFF, 0, 0, 0, 0, 0, 0, 0, 0, 0, 0, 0, 0, 0, 0, 0, 0},
	{LLCC_MODHW,    26, 1024, 1, 1, 0xFFFFFFFF, 0, 0, 0, 0, 0, 0, 0, 0, 0, 0, 0, 0, 0, 0, 0, 0},
	{LLCC_CMPT,     34, 4096, 1, 1, 0xFFFFFFFF, 0, 0, 0, 0, 0, 0, 0, 0, 0, 0, 0, 0, 0, 0, 0, 0},
	{LLCC_GPUHTW,   11,  512, 1, 1, 0xFFFFFFFF, 0, 0, 0, 0, 0, 0, 0, 0, 0, 0, 0, 0, 0, 0, 0, 0},
	{LLCC_GPU,      32, 5632, 1, 1, 0xFFFFFFFF, 0, 0, 0, 0, 0, 0, 0, 0, 0, 0, 0, 0, 0, 0, 0, 0},
	{LLCC_MMUHWT,   18,  768, 1, 1, 0xFFFFFFFF, 0, 0, 0, 0, 0, 1, 0, 0, 0, 0, 0, 0, 0, 0, 0, 0},
	{LLCC_DISP,     16, 7168, 1, 1, 0xFFFFFFFF, 0, 2, 0, 0, 0, 0, 0, 0, 1, 0, 0, 0, 0, 0, 0, 0},
	{LLCC_VIDFW,    17,    0, 4, 1, 0xFFFFFFFF, 0, 0, 0, 0, 0, 0, 0, 0, 0, 0, 0, 0, 0, 0, 0, 0},
	{LLCC_CAMFW,    20,    0, 4, 1, 0xFFFFFFFF, 0, 0, 0, 0, 0, 0, 0, 0, 0, 0, 0, 0, 0, 0, 0, 0},
	{LLCC_MDMPNG,   27, 1024, 0, 1, 0xF0000000, 0, 0, 0, 0, 0, 0, 0, 0, 0, 0, 0, 0, 0, 0, 0, 0},
	{LLCC_AUDHW,    22,  512, 1, 1, 0xFFFFFFFF, 0, 0, 0, 0, 0, 0, 0, 0, 0, 0, 0, 0, 0, 0, 0, 0},
	{LLCC_CVP,       8,  256, 4, 1, 0xFFFFFFFF, 0, 0, 0, 0, 0, 0, 0, 0, 0, 0, 0, 0, 0, 0, 0, 0},
	{LLCC_MODPE,    29,  256, 1, 1, 0xF0000000, 0, 0, 0, 0, 0, 0, 0, 0, 0, 0, 0, 0, 1, 0, 0, 0},
	{LLCC_WRCACHE,  31,  256, 1, 1, 0xFFFFFFFF, 0, 0, 0, 0, 0, 1, 0, 0, 0, 0, 0, 0, 0, 0, 0, 0},
	{LLCC_CVPFW,    19,    0, 4, 1, 0xFFFFFFFF, 0, 0, 0, 0, 0, 0, 0, 0, 0, 0, 0, 0, 0, 0, 0, 0},
	{LLCC_CMPTHCP,  15,  256, 4, 1, 0xFFFFFFFF, 0, 0, 0, 0, 0, 0, 0, 0, 0, 0, 0, 0, 0, 0, 0, 0},
	{LLCC_LCPDARE,  30,  128, 4, 1, 0xFFFFFFFF, 0, 0, 0, 0, 0, 1, 0, 0, 0, 0, 0, 0, 1, 0, 0, 0},
	{LLCC_AENPU,     3, 3072, 1, 1, 0xFFFFFFFF, 0, 2, 0, 0, 0, 0, 0, 0, 0, 0, 0, 0, 0, 0, 0, 0},
	{LLCC_ISLAND1,  12, 7936, 7, 1, 0, 0x7FFFFFFF, 0, 0, 0, 0, 0, 0, 0, 0, 0, 0, 0, 0, 0, 0, 0},
	{LLCC_DISP_WB,  23,  512, 4, 1, 0xFFFFFFFF, 0, 0, 0, 0, 0, 0, 0, 0, 0, 0, 0, 0, 0, 0, 0, 0},
	{LLCC_VIDVSP,    4,  256, 4, 1, 0xFFFFFFFF, 0, 0, 0, 0, 0, 0, 0, 0, 0, 0, 0, 0, 0, 0, 0, 0},
	{LLCC_VIDDEC,    5, 6144, 4, 1, 0xFFFFFFFF, 0, 0, 0, 0, 0, 0, 0, 0, 0, 0, 0, 0, 0, 0, 0, 0},
	{LLCC_CAMOFE,   33, 5120, 4, 1, 0xFFFFFFFF, 0, 0, 0, 0, 0, 0, 0, 0, 1, 0, 0, 0, 0, 0, 0, 0},
	{LLCC_CAMRTIP,  13, 6144, 4, 1, 0xFFFFFFFF, 0, 0, 0, 0, 0, 0, 0, 0, 1, 0, 0, 0, 0, 0, 0, 0},
	{LLCC_CAMSRTIP, 14, 1024, 4, 1, 0xFFFFFFFF, 0, 0, 0, 0, 0, 0, 0, 0, 1, 0, 0, 0, 0, 0, 0, 0},
	{LLCC_CAMRTRF,  24, 3584, 3, 1, 0xFFFFFFFF, 0, 0, 0, 0, 0, 0, 0, 0, 1, 0, 0, 0, 0, 0, 0, 0},
	{LLCC_CAMSRTRF, 21, 6144, 1, 1, 0xFFFFFFFF, 0, 0, 0, 0, 0, 0, 0, 0, 1, 0, 0, 0, 0, 0, 0, 0},
};

static const struct llcc_edac_reg_offset llcc_v1_edac_reg_offset = {
	.trp_ecc_error_status0 = 0x20344,
	.trp_ecc_error_status1 = 0x20348,
	.trp_ecc_sb_err_syn0 = 0x2304c,
	.trp_ecc_db_err_syn0 = 0x20370,
	.trp_ecc_error_cntr_clear = 0x20440,
	.trp_interrupt_0_status = 0x20480,
	.trp_interrupt_0_clear = 0x20484,
	.trp_interrupt_0_enable = 0x20488,

	/* LLCC Common registers */
	.cmn_status0 = 0x3000c,
	.cmn_interrupt_0_enable = 0x3001c,
	.cmn_interrupt_2_enable = 0x3003c,

	/* LLCC DRP registers */
	.drp_ecc_error_cfg = 0x40000,
	.drp_ecc_error_cntr_clear = 0x40004,
	.drp_interrupt_status = 0x41000,
	.drp_interrupt_clear = 0x41008,
	.drp_interrupt_enable = 0x4100c,
	.drp_ecc_error_status0 = 0x42044,
	.drp_ecc_error_status1 = 0x42048,
	.drp_ecc_sb_err_syn0 = 0x4204c,
	.drp_ecc_db_err_syn0 = 0x42070,
};

static const struct llcc_edac_reg_offset llcc_v2_1_edac_reg_offset = {
	.trp_ecc_error_status0 = 0x20344,
	.trp_ecc_error_status1 = 0x20348,
	.trp_ecc_sb_err_syn0 = 0x2034c,
	.trp_ecc_db_err_syn0 = 0x20370,
	.trp_ecc_error_cntr_clear = 0x20440,
	.trp_interrupt_0_status = 0x20480,
	.trp_interrupt_0_clear = 0x20484,
	.trp_interrupt_0_enable = 0x20488,

	/* LLCC Common registers */
	.cmn_status0 = 0x3400c,
	.cmn_interrupt_0_enable = 0x3401c,
	.cmn_interrupt_2_enable = 0x3403c,

	/* LLCC DRP registers */
	.drp_ecc_error_cfg = 0x50000,
	.drp_ecc_error_cntr_clear = 0x50004,
	.drp_interrupt_status = 0x50020,
	.drp_interrupt_clear = 0x50028,
	.drp_interrupt_enable = 0x5002c,
	.drp_ecc_error_status0 = 0x520f4,
	.drp_ecc_error_status1 = 0x520f8,
	.drp_ecc_sb_err_syn0 = 0x520fc,
	.drp_ecc_db_err_syn0 = 0x52120,
};

/* LLCC register offset starting from v1.0.0 */
static const u32 llcc_v1_reg_offset[] = {
	[LLCC_COMMON_HW_INFO]	= 0x00030000,
	[LLCC_COMMON_STATUS0]	= 0x0003000c,
};

/* LLCC register offset starting from v2.0.1 */
static const u32 llcc_v2_1_reg_offset[] = {
	[LLCC_COMMON_HW_INFO]	= 0x00034000,
	[LLCC_COMMON_STATUS0]	= 0x0003400c,
};

/* LLCC register offset starting from v6.0.0 */
static const u32 llcc_v6_reg_offset[] = {
	[LLCC_COMMON_HW_INFO]		= 0x00064000,
	[LLCC_COMMON_STATUS0]		= 0x0006400c,
	[LLCC_TRP_ATTR0_CFG]		= 0x00041000,
	[LLCC_TRP_ATTR1_CFG]		= 0x00041008,
	[LLCC_TRP_ATTR2_CFG]		= 0x00041010,
	[LLCC_TRP_ATTR3_CFG]		= 0x00041014,
	[LLCC_TRP_SID_DIS_CAP_ALLOC]	= 0x00042000,
	[LLCC_TRP_ALGO_STALE_EN]	= 0x00042008,
	[LLCC_TRP_ALGO_STALE_CAP_EN]	= 0x00042010,
	[LLCC_TRP_ALGO_MRU0]		= 0x00042018,
	[LLCC_TRP_ALGO_MRU1]		= 0x00042020,
	[LLCC_TRP_ALGO_ALLOC0]		= 0x00042028,
	[LLCC_TRP_ALGO_ALLOC1]		= 0x00042030,
	[LLCC_TRP_ALGO_ALLOC2]		= 0x00042038,
	[LLCC_TRP_ALGO_ALLOC3]		= 0x00042040,
	[LLCC_TRP_WRS_EN]		= 0x00042080,
	[LLCC_TRP_WRS_CACHEABLE_EN]	= 0x00042088,
};

static const struct qcom_llcc_config sc7180_cfg = {
	.sct_data	= sc7180_data,
	.size		= ARRAY_SIZE(sc7180_data),
	.need_llcc_cfg	= true,
	.reg_offset	= llcc_v1_reg_offset,
	.edac_reg_offset = &llcc_v1_edac_reg_offset,
};

static const struct qcom_llcc_config sc7280_cfg = {
	.sct_data	= sc7280_data,
	.size		= ARRAY_SIZE(sc7280_data),
	.need_llcc_cfg	= true,
	.reg_offset	= llcc_v1_reg_offset,
	.edac_reg_offset = &llcc_v1_edac_reg_offset,
};

static const struct qcom_llcc_config sc8180x_cfg = {
	.sct_data	= sc8180x_data,
	.size		= ARRAY_SIZE(sc8180x_data),
	.need_llcc_cfg	= true,
	.reg_offset	= llcc_v1_reg_offset,
	.edac_reg_offset = &llcc_v1_edac_reg_offset,
};

static const struct qcom_llcc_config sc8280xp_cfg = {
	.sct_data	= sc8280xp_data,
	.size		= ARRAY_SIZE(sc8280xp_data),
	.need_llcc_cfg	= true,
	.reg_offset	= llcc_v1_reg_offset,
	.edac_reg_offset = &llcc_v1_edac_reg_offset,
};

static const struct qcom_llcc_config sdm845_cfg = {
	.sct_data	= sdm845_data,
	.size		= ARRAY_SIZE(sdm845_data),
	.need_llcc_cfg	= false,
	.reg_offset	= llcc_v1_reg_offset,
	.edac_reg_offset = &llcc_v1_edac_reg_offset,
	.no_edac	= true,
};

static const struct qcom_llcc_config sm6350_cfg = {
	.sct_data	= sm6350_data,
	.size		= ARRAY_SIZE(sm6350_data),
	.need_llcc_cfg	= true,
	.reg_offset	= llcc_v1_reg_offset,
	.edac_reg_offset = &llcc_v1_edac_reg_offset,
};

static const struct qcom_llcc_config sm7150_cfg = {
	.sct_data       = sm7150_data,
	.size           = ARRAY_SIZE(sm7150_data),
	.need_llcc_cfg	= true,
	.reg_offset	= llcc_v1_reg_offset,
	.edac_reg_offset = &llcc_v1_edac_reg_offset,
};

static const struct qcom_llcc_config sm8150_cfg = {
	.sct_data       = sm8150_data,
	.size           = ARRAY_SIZE(sm8150_data),
	.need_llcc_cfg	= true,
	.reg_offset	= llcc_v1_reg_offset,
	.edac_reg_offset = &llcc_v1_edac_reg_offset,
};

static const struct qcom_llcc_config sm8250_cfg = {
	.sct_data       = sm8250_data,
	.size           = ARRAY_SIZE(sm8250_data),
	.need_llcc_cfg	= true,
	.reg_offset	= llcc_v1_reg_offset,
	.edac_reg_offset = &llcc_v1_edac_reg_offset,
};

static const struct qcom_llcc_config sm8350_cfg = {
	.sct_data       = sm8350_data,
	.size           = ARRAY_SIZE(sm8350_data),
	.need_llcc_cfg	= true,
	.reg_offset	= llcc_v1_reg_offset,
	.edac_reg_offset = &llcc_v1_edac_reg_offset,
};

static const struct qcom_llcc_config sm8450_cfg = {
	.sct_data       = sm8450_data,
	.size           = ARRAY_SIZE(sm8450_data),
	.need_llcc_cfg	= true,
	.reg_offset	= llcc_v2_1_reg_offset,
	.edac_reg_offset = &llcc_v2_1_edac_reg_offset,
};

static const struct qcom_llcc_config sm8550_cfg = {
	.sct_data       = sm8550_data,
	.size           = ARRAY_SIZE(sm8550_data),
	.need_llcc_cfg	= true,
	.reg_offset	= llcc_v2_1_reg_offset,
	.edac_reg_offset = &llcc_v2_1_edac_reg_offset,
};

static const struct qcom_llcc_config sun_cfg = {
	.sct_data       = sun_data,
	.size           = ARRAY_SIZE(sun_data),
	.need_llcc_cfg	= true,
	.reg_offset	= llcc_v6_reg_offset,
	.edac_reg_offset = &llcc_v2_1_edac_reg_offset,
};

static struct llcc_drv_data *drv_data = (void *) -EPROBE_DEFER;

/**
 * llcc_slice_getd - get llcc slice descriptor
 * @uid: usecase_id for the client
 *
 * A pointer to llcc slice descriptor will be returned on success
 * and error pointer is returned on failure
 */
struct llcc_slice_desc *llcc_slice_getd(u32 uid)
{
	const struct llcc_slice_config *cfg;
	struct llcc_slice_desc *desc;
	u32 sz, count;

	if (IS_ERR(drv_data))
		return ERR_CAST(drv_data);

	cfg = drv_data->cfg;
	sz = drv_data->cfg_size;

	for (count = 0; cfg && count < sz; count++, cfg++)
		if (cfg->usecase_id == uid)
			break;

	if (count == sz || !cfg)
		return ERR_PTR(-ENODEV);

	desc = kzalloc(sizeof(*desc), GFP_KERNEL);
	if (!desc)
		return ERR_PTR(-ENOMEM);

	desc->slice_id = cfg->slice_id;
	desc->slice_size = cfg->max_cap;

	return desc;
}
EXPORT_SYMBOL_GPL(llcc_slice_getd);

/**
 * llcc_slice_putd - llcc slice descritpor
 * @desc: Pointer to llcc slice descriptor
 */
void llcc_slice_putd(struct llcc_slice_desc *desc)
{
	if (!IS_ERR_OR_NULL(desc))
		kfree(desc);
}
EXPORT_SYMBOL_GPL(llcc_slice_putd);

static int llcc_update_act_ctrl(u32 sid,
				u32 act_ctrl_reg_val, u32 status)
{
	u32 act_ctrl_reg;
	u32 act_clear_reg;
	u32 status_reg;
	u32 slice_status;
	int ret;

	if (IS_ERR(drv_data))
		return PTR_ERR(drv_data);

	act_ctrl_reg = LLCC_TRP_ACT_CTRLn(sid);
	act_clear_reg = LLCC_TRP_ACT_CLEARn(sid);
	status_reg = LLCC_TRP_STATUSn(sid);

	/* Set the ACTIVE trigger */
	act_ctrl_reg_val |= ACT_CTRL_ACT_TRIG;
	ret = regmap_write(drv_data->bcast_regmap, act_ctrl_reg,
				act_ctrl_reg_val);
	if (ret)
		return ret;

	/* Clear the ACTIVE trigger */
	act_ctrl_reg_val &= ~ACT_CTRL_ACT_TRIG;
	ret = regmap_write(drv_data->bcast_regmap, act_ctrl_reg,
				act_ctrl_reg_val);
	if (ret)
		return ret;

	if (drv_data->version >= LLCC_VERSION_4_1_0_0) {
		ret = regmap_read_poll_timeout(drv_data->bcast_regmap, status_reg,
				      slice_status, (slice_status & ACT_COMPLETE),
				      0, LLCC_STATUS_READ_DELAY);
		if (ret)
			return ret;
	}

	ret = regmap_read_poll_timeout(drv_data->bcast_regmap, status_reg,
				      slice_status, !(slice_status & status),
				      0, LLCC_STATUS_READ_DELAY);

	if (drv_data->version >= LLCC_VERSION_4_1_0_0)
		ret = regmap_write(drv_data->bcast_regmap, act_clear_reg,
					ACT_CLEAR);

	return ret;
}

/**
 * llcc_slice_activate - Activate the llcc slice
 * @desc: Pointer to llcc slice descriptor
 *
 * A value of zero will be returned on success and a negative errno will
 * be returned in error cases
 */
int llcc_slice_activate(struct llcc_slice_desc *desc)
{
	int ret;
	u32 act_ctrl_val;

	if (IS_ERR(drv_data))
		return PTR_ERR(drv_data);

	if (IS_ERR_OR_NULL(desc))
		return -EINVAL;

	mutex_lock(&drv_data->lock);
	if ((atomic_read(&desc->refcount)) >= 1) {
		atomic_inc_return(&desc->refcount);
		mutex_unlock(&drv_data->lock);
		return 0;
	}

	if (test_bit(desc->slice_id, drv_data->bitmap)) {
		mutex_unlock(&drv_data->lock);
		return 0;
	}

	act_ctrl_val = ACT_CTRL_OPCODE_ACTIVATE << ACT_CTRL_OPCODE_SHIFT;

	ret = llcc_update_act_ctrl(desc->slice_id, act_ctrl_val,
				  DEACTIVATE);
	if (ret) {
		mutex_unlock(&drv_data->lock);
		return ret;
	}

	atomic_inc_return(&desc->refcount);
	__set_bit(desc->slice_id, drv_data->bitmap);
	mutex_unlock(&drv_data->lock);

	return ret;
}
EXPORT_SYMBOL_GPL(llcc_slice_activate);

/**
 * llcc_slice_deactivate - Deactivate the llcc slice
 * @desc: Pointer to llcc slice descriptor
 *
 * A value of zero will be returned on success and a negative errno will
 * be returned in error cases
 */
int llcc_slice_deactivate(struct llcc_slice_desc *desc)
{
	u32 act_ctrl_val;
	int ret;

	if (IS_ERR(drv_data))
		return PTR_ERR(drv_data);

	if (IS_ERR_OR_NULL(desc))
		return -EINVAL;

	mutex_lock(&drv_data->lock);
	if ((atomic_read(&desc->refcount)) > 1) {
		atomic_dec_return(&desc->refcount);
		mutex_unlock(&drv_data->lock);
		return 0;
	}

	if (!test_bit(desc->slice_id, drv_data->bitmap)) {
		mutex_unlock(&drv_data->lock);
		return 0;
	}
	act_ctrl_val = ACT_CTRL_OPCODE_DEACTIVATE << ACT_CTRL_OPCODE_SHIFT;

	ret = llcc_update_act_ctrl(desc->slice_id, act_ctrl_val,
				  ACTIVATE);
	if (ret) {
		mutex_unlock(&drv_data->lock);
		return ret;
	}

	atomic_set(&desc->refcount, 0);
	__clear_bit(desc->slice_id, drv_data->bitmap);
	mutex_unlock(&drv_data->lock);

	return ret;
}
EXPORT_SYMBOL_GPL(llcc_slice_deactivate);

/**
 * llcc_get_slice_id - return the slice id
 * @desc: Pointer to llcc slice descriptor
 */
int llcc_get_slice_id(struct llcc_slice_desc *desc)
{
	if (IS_ERR_OR_NULL(desc))
		return -EINVAL;

	return desc->slice_id;
}
EXPORT_SYMBOL_GPL(llcc_get_slice_id);

/**
 * llcc_get_slice_size - return the slice id
 * @desc: Pointer to llcc slice descriptor
 */
size_t llcc_get_slice_size(struct llcc_slice_desc *desc)
{
	if (IS_ERR_OR_NULL(desc))
		return 0;

	return desc->slice_size;
}
EXPORT_SYMBOL_GPL(llcc_get_slice_size);

static int llcc_staling_conf_capacity(u32 sid, struct llcc_staling_mode_params *p)
{
	u32 notif_staling_reg;

	notif_staling_reg = LLCC_TRP_STAL_ATTR1_CFGn(sid);

	return regmap_update_bits(drv_data->bcast_regmap, notif_staling_reg,
				 STALING_ENABLE_MASK,
				 LLCC_STALING_MODE_CAPACITY);
}

static int llcc_staling_conf_notify(u32 sid, struct llcc_staling_mode_params *p)
{
	u32 notif_staling_reg, staling_distance, config;
	int ret;

	if (p->notify_params.op >= LLCC_NOTIFY_STALING_OPS_MAX)
		return -EINVAL;

	config = LLCC_STALING_MODE_NOTIFY;

	if (drv_data->version >= LLCC_VERSION_6_0_0_0)
		config |= p->notify_params.op << NOTIFCN_BASED_INVDTN_EN_SHIFT;

	notif_staling_reg = LLCC_TRP_STAL_ATTR1_CFGn(sid);

	ret = regmap_update_bits(drv_data->bcast_regmap, notif_staling_reg,
				 STALING_ENABLE_MASK,
				 config);
	if (ret)
		return ret;

	staling_distance = p->notify_params.staling_distance;

	return regmap_update_bits(drv_data->bcast_regmap, notif_staling_reg,
				  STALING_NUM_FRAMES_MASK, staling_distance);
}

static int (*staling_mode_ops[LLCC_STALING_MODE_MAX])(u32, struct llcc_staling_mode_params *) = {
	[LLCC_STALING_MODE_CAPACITY]	= llcc_staling_conf_capacity,
	[LLCC_STALING_MODE_NOTIFY]	= llcc_staling_conf_notify,
};

/**
 * llcc_configure_staling_mode - Configure cache staling mode by setting the
 *				 staling_mode and corresponding
 *				 mode-specific params
 *
 * @desc: Pointer to llcc slice descriptor
 * @p: Staling mode-specific params
 *
 * Returns: zero on success or negative errno.
 */
int llcc_configure_staling_mode(struct llcc_slice_desc *desc,
				struct llcc_staling_mode_params *p)

{
	u32 sid;
	enum llcc_staling_mode m;

	if (IS_ERR(drv_data))
		return PTR_ERR(drv_data);

	if (drv_data->version < LLCC_VERSION_5_0_0_0)
		return -EOPNOTSUPP;

	if (IS_ERR_OR_NULL(desc) || !p)
		return -EINVAL;

	sid = desc->slice_id;
	m = p->staling_mode;

	/*
	 * Look up op corresponding to staling mode and call it
	 * with the params passed
	 */
	return (*staling_mode_ops[m])(sid, p);

}
EXPORT_SYMBOL(llcc_configure_staling_mode);

/**
 * llcc_notif_staling_inc_counter - Trigger the staling of the sub-cache frame.
 *
 * @desc: Pointer to llcc slice descriptor
 *
 * Returns: zero on success or negative errno.
 */
int llcc_notif_staling_inc_counter(struct llcc_slice_desc *desc)
{
	u32 sid, stale_trigger_reg, discard;
	int ret;

	if (IS_ERR(drv_data))
		return PTR_ERR(drv_data);

	if (drv_data->version < LLCC_VERSION_5_0_0_0)
		return -EOPNOTSUPP;

	if (IS_ERR_OR_NULL(desc))
		return -EINVAL;

	sid = desc->slice_id;
	stale_trigger_reg = LLCC_TRP_STAL_ATTR0_CFGn(sid);

	ret = regmap_update_bits(drv_data->bcast_regmap, stale_trigger_reg,
				 STALING_TRIGGER_MASK, STALING_TRIGGER_MASK);
	if (ret)
		return ret;

	/*
	 * stale_trigger_reg is a self-clearing reg. Read it anyway to ensure
	 * that the write went through. We don't care about the value being
	 * read, so discard it.
	 */
	return regmap_read(drv_data->bcast_regmap, stale_trigger_reg, &discard);
}
EXPORT_SYMBOL(llcc_notif_staling_inc_counter);

static int _qcom_llcc_cfg_program(const struct llcc_slice_config *config,
				  const struct qcom_llcc_config *cfg)
{
	int ret;
	u32 attr2_cfg;
	u32 attr1_cfg;
	u32 attr0_cfg;
	u32 attr2_val;
	u32 attr1_val;
	u32 attr0_val;
	u32 max_cap_cacheline;
	struct llcc_slice_desc desc;

	attr1_val = config->cache_mode;
	attr1_val |= config->probe_target_ways << ATTR1_PROBE_TARGET_WAYS_SHIFT;
	attr1_val |= config->fixed_size << ATTR1_FIXED_SIZE_SHIFT;
	attr1_val |= config->priority << ATTR1_PRIORITY_SHIFT;

	max_cap_cacheline = MAX_CAP_TO_BYTES(config->max_cap);

	/*
	 * LLCC instances can vary for each target.
	 * The SW writes to broadcast register which gets propagated
	 * to each llcc instance (llcc0,.. llccN).
	 * Since the size of the memory is divided equally amongst the
	 * llcc instances, we need to configure the max cap accordingly.
	 */
	max_cap_cacheline = max_cap_cacheline / drv_data->num_banks;
	max_cap_cacheline >>= CACHE_LINE_SIZE_SHIFT;
	attr1_val |= max_cap_cacheline << ATTR1_MAX_CAP_SHIFT;

	attr1_cfg = LLCC_TRP_ATTR1_CFGn(config->slice_id);

	ret = regmap_write(drv_data->bcast_regmap, attr1_cfg, attr1_val);
	if (ret)
		return ret;

	if (drv_data->version >= LLCC_VERSION_4_1_0_0) {
		attr2_cfg = LLCC_TRP_ATTR2_CFGn(config->slice_id);
		attr0_val = config->res_ways;
		attr2_val = config->bonus_ways;
	} else {
		attr0_val = config->res_ways & ATTR0_RES_WAYS_MASK;
		attr0_val |= config->bonus_ways << ATTR0_BONUS_WAYS_SHIFT;
	}

	attr0_cfg = LLCC_TRP_ATTR0_CFGn(config->slice_id);

	ret = regmap_write(drv_data->bcast_regmap, attr0_cfg, attr0_val);
	if (ret)
		return ret;

	if (drv_data->version >= LLCC_VERSION_4_1_0_0) {
		ret = regmap_write(drv_data->bcast_regmap, attr2_cfg, attr2_val);
		if (ret)
			return ret;
	}

	if (cfg->need_llcc_cfg) {
		u32 disable_cap_alloc, retain_pc;

		disable_cap_alloc = config->dis_cap_alloc << config->slice_id;
		ret = regmap_write(drv_data->bcast_regmap,
				LLCC_TRP_SCID_DIS_CAP_ALLOC, disable_cap_alloc);
		if (ret)
			return ret;

		if (drv_data->version < LLCC_VERSION_4_1_0_0) {
			retain_pc = config->retain_on_pc << config->slice_id;
			ret = regmap_write(drv_data->bcast_regmap,
					LLCC_TRP_PCB_ACT, retain_pc);
			if (ret)
				return ret;
		}
	}

	if (drv_data->version >= LLCC_VERSION_2_0_0_0) {
		u32 wren;

		wren = config->write_scid_en << config->slice_id;
		ret = regmap_update_bits(drv_data->bcast_regmap, LLCC_TRP_WRSC_EN,
					 BIT(config->slice_id), wren);
		if (ret)
			return ret;
	}

	if (drv_data->version >= LLCC_VERSION_2_1_0_0) {
		u32 wr_cache_en;

		wr_cache_en = config->write_scid_cacheable_en << config->slice_id;
		ret = regmap_update_bits(drv_data->bcast_regmap, LLCC_TRP_WRSC_CACHEABLE_EN,
					 BIT(config->slice_id), wr_cache_en);
		if (ret)
			return ret;
	}

	if (drv_data->version >= LLCC_VERSION_4_1_0_0) {
		u32 stale_en;
		u32 stale_cap_en;
		u32 mru_uncap_en;
		u32 mru_rollover;
		u32 alloc_oneway_en;
		u32 ovcap_en;
		u32 ovcap_prio;
		u32 vict_prio;

		stale_en = config->stale_en << config->slice_id;
		ret = regmap_update_bits(drv_data->bcast_regmap, LLCC_TRP_ALGO_CFG1,
					 BIT(config->slice_id), stale_en);
		if (ret)
			return ret;

		stale_cap_en = config->stale_cap_en << config->slice_id;
		ret = regmap_update_bits(drv_data->bcast_regmap, LLCC_TRP_ALGO_CFG2,
					 BIT(config->slice_id), stale_cap_en);
		if (ret)
			return ret;

		mru_uncap_en = config->mru_uncap_en << config->slice_id;
		ret = regmap_update_bits(drv_data->bcast_regmap, LLCC_TRP_ALGO_CFG3,
					 BIT(config->slice_id), mru_uncap_en);
		if (ret)
			return ret;

		mru_rollover = config->mru_rollover << config->slice_id;
		ret = regmap_update_bits(drv_data->bcast_regmap, LLCC_TRP_ALGO_CFG4,
					 BIT(config->slice_id), mru_rollover);
		if (ret)
			return ret;

		alloc_oneway_en = config->alloc_oneway_en << config->slice_id;
		ret = regmap_update_bits(drv_data->bcast_regmap, LLCC_TRP_ALGO_CFG5,
					 BIT(config->slice_id), alloc_oneway_en);
		if (ret)
			return ret;

		ovcap_en = config->ovcap_en << config->slice_id;
		ret = regmap_update_bits(drv_data->bcast_regmap, LLCC_TRP_ALGO_CFG6,
					 BIT(config->slice_id), ovcap_en);
		if (ret)
			return ret;

		ovcap_prio = config->ovcap_prio << config->slice_id;
		ret = regmap_update_bits(drv_data->bcast_regmap, LLCC_TRP_ALGO_CFG7,
					 BIT(config->slice_id), ovcap_prio);
		if (ret)
			return ret;

		vict_prio = config->vict_prio << config->slice_id;
		ret = regmap_update_bits(drv_data->bcast_regmap, LLCC_TRP_ALGO_CFG8,
					 BIT(config->slice_id), vict_prio);
		if (ret)
			return ret;
	}

	if (config->activate_on_init) {
		desc.slice_id = config->slice_id;
		ret = llcc_slice_activate(&desc);
	}

	return ret;
}

static int _qcom_llcc_cfg_program_v6(const struct llcc_slice_config *config,
				  const struct qcom_llcc_config *cfg)
{
	int ret;
	u32 attr0_cfg, attr1_cfg, attr2_cfg, attr3_cfg;
	u32 attr0_val, attr1_val, attr2_val, attr3_val;
	u32 disable_cap_alloc, wren, wr_cache_en;
	u32 stale_en, stale_cap_en, mru_uncap_en, mru_rollover;
	u32 alloc_oneway_en, ovcap_en, ovcap_prio, vict_prio;
	u32 slice_offset, reg_offset;
	struct llcc_slice_desc desc;

	attr0_cfg = LLCC_V6_TRP_ATTR0_CFGn(config->slice_id);
	attr1_cfg = LLCC_V6_TRP_ATTR1_CFGn(config->slice_id);
	attr2_cfg = LLCC_V6_TRP_ATTR2_CFGn(config->slice_id);
	attr3_cfg = LLCC_V6_TRP_ATTR3_CFGn(config->slice_id);

	attr0_val = config->res_ways;
	attr1_val = config->bonus_ways;
	attr2_val = config->cache_mode;
	attr2_val |= config->probe_target_ways << ATTR2_PROBE_TARGET_WAYS_SHIFT;
	attr2_val |= config->fixed_size << ATTR2_FIXED_SIZE_SHIFT;
	attr2_val |= config->priority << ATTR2_PRIORITY_SHIFT;

	attr3_val = MAX_CAP_TO_BYTES(config->max_cap);
	attr3_val /= drv_data->num_banks;
	attr3_val >>= CACHE_LINE_SIZE_SHIFT;

	ret = regmap_write(drv_data->bcast_regmap, attr0_cfg, attr0_val);
	if (ret)
		return ret;

	ret = regmap_write(drv_data->bcast_regmap, attr1_cfg, attr1_val);
	if (ret)
		return ret;

	ret = regmap_write(drv_data->bcast_regmap, attr2_cfg, attr2_val);
	if (ret)
		return ret;

	ret = regmap_write(drv_data->bcast_regmap, attr3_cfg, attr3_val);
	if (ret)
		return ret;

	slice_offset = config->slice_id % 32;
	reg_offset = (config->slice_id / 32) * 4;

	if (cfg->need_llcc_cfg) {
		disable_cap_alloc = config->dis_cap_alloc << slice_offset;
		ret = regmap_write(drv_data->bcast_regmap,
			cfg->reg_offset[LLCC_TRP_SID_DIS_CAP_ALLOC] + reg_offset,
			disable_cap_alloc);

		if (ret)
			return ret;
	}

	wren = config->write_scid_en << slice_offset;
	ret = regmap_update_bits(drv_data->bcast_regmap,
			cfg->reg_offset[LLCC_TRP_WRS_EN] + reg_offset,
			BIT(slice_offset), wren);
	if (ret)
		return ret;

	wr_cache_en = config->write_scid_cacheable_en << slice_offset;
	ret = regmap_update_bits(drv_data->bcast_regmap,
			cfg->reg_offset[LLCC_TRP_WRS_CACHEABLE_EN] + reg_offset,
			BIT(slice_offset), wr_cache_en);
	if (ret)
		return ret;

	stale_en = config->stale_en << slice_offset;
	ret = regmap_update_bits(drv_data->bcast_regmap,
			cfg->reg_offset[LLCC_TRP_ALGO_STALE_EN] + reg_offset,
			BIT(slice_offset), stale_en);
	if (ret)
		return ret;

	stale_cap_en = config->stale_cap_en << slice_offset;
	ret = regmap_update_bits(drv_data->bcast_regmap,
			cfg->reg_offset[LLCC_TRP_ALGO_STALE_CAP_EN] + reg_offset,
			BIT(slice_offset), stale_cap_en);
	if (ret)
		return ret;

	mru_uncap_en = config->mru_uncap_en << slice_offset;
	ret = regmap_update_bits(drv_data->bcast_regmap,
			cfg->reg_offset[LLCC_TRP_ALGO_MRU0] + reg_offset,
			BIT(slice_offset), mru_uncap_en);
	if (ret)
		return ret;

	mru_rollover = config->mru_rollover << slice_offset;
	ret = regmap_update_bits(drv_data->bcast_regmap,
			cfg->reg_offset[LLCC_TRP_ALGO_MRU1] + reg_offset,
			BIT(slice_offset), mru_rollover);
	if (ret)
		return ret;

	alloc_oneway_en = config->alloc_oneway_en << slice_offset;
	ret = regmap_update_bits(drv_data->bcast_regmap,
			cfg->reg_offset[LLCC_TRP_ALGO_ALLOC0] + reg_offset,
			BIT(slice_offset), alloc_oneway_en);
	if (ret)
		return ret;

	ovcap_en = config->ovcap_en << slice_offset;
	ret = regmap_update_bits(drv_data->bcast_regmap,
			cfg->reg_offset[LLCC_TRP_ALGO_ALLOC1] + reg_offset,
			BIT(slice_offset), ovcap_en);
	if (ret)
		return ret;

	ovcap_prio = config->ovcap_prio << slice_offset;
	ret = regmap_update_bits(drv_data->bcast_regmap,
			cfg->reg_offset[LLCC_TRP_ALGO_ALLOC2] + reg_offset,
			BIT(slice_offset), ovcap_prio);
	if (ret)
		return ret;

	vict_prio = config->vict_prio << slice_offset;
	ret = regmap_update_bits(drv_data->bcast_regmap,
			cfg->reg_offset[LLCC_TRP_ALGO_ALLOC3] + reg_offset,
			BIT(slice_offset), vict_prio);
	if (ret)
		return ret;

	if (config->activate_on_init) {
		desc.slice_id = config->slice_id;
		ret = llcc_slice_activate(&desc);
	}

	return ret;
}
static int qcom_llcc_cfg_program(struct platform_device *pdev,
				 const struct qcom_llcc_config *cfg)
{
	int i;
	u32 sz;
	int ret = 0;
	const struct llcc_slice_config *llcc_table;

	sz = drv_data->cfg_size;
	llcc_table = drv_data->cfg;
	if (drv_data->version < LLCC_VERSION_6_0_0_0) {
		for (i = 0; i < sz; i++) {
			ret = _qcom_llcc_cfg_program(&llcc_table[i], cfg);
			if (ret)
				return ret;
		}
	} else {
		for (i = 0; i < sz; i++) {
			ret = _qcom_llcc_cfg_program_v6(&llcc_table[i], cfg);
			if (ret)
				return ret;
		}
	}

	return ret;
}

static int qcom_llcc_remove(struct platform_device *pdev)
{
	/* Set the global pointer to a error code to avoid referencing it */
	drv_data = ERR_PTR(-ENODEV);
	return 0;
}

static struct regmap *qcom_llcc_init_mmio(struct platform_device *pdev, u8 index,
					  const char *name)
{
	void __iomem *base;
	struct regmap_config llcc_regmap_config = {
		.reg_bits = 32,
		.reg_stride = 4,
		.val_bits = 32,
		.fast_io = true,
	};

	base = devm_platform_ioremap_resource(pdev, index);
	if (IS_ERR(base))
		return ERR_CAST(base);

	llcc_regmap_config.name = name;
	return devm_regmap_init_mmio(&pdev->dev, base, &llcc_regmap_config);
}

static int qcom_llcc_probe(struct platform_device *pdev)
{
	u32 num_banks;
	struct device *dev = &pdev->dev;
	int ret, i;
	struct platform_device *llcc_edac;
	const struct qcom_llcc_config *cfg;
	const struct llcc_slice_config *llcc_cfg;
	u32 sz;
	u32 version;
	struct regmap *regmap;

	drv_data = devm_kzalloc(dev, sizeof(*drv_data), GFP_KERNEL);
	if (!drv_data) {
		ret = -ENOMEM;
		goto err;
	}

	/* Initialize the first LLCC bank regmap */
	regmap = qcom_llcc_init_mmio(pdev, 0, "llcc0_base");
	if (IS_ERR(regmap)) {
		ret = PTR_ERR(regmap);
		goto err;
	}

	cfg = of_device_get_match_data(&pdev->dev);

	ret = regmap_read(regmap, cfg->reg_offset[LLCC_COMMON_STATUS0], &num_banks);
	if (ret)
		goto err;

	num_banks &= LLCC_LB_CNT_MASK;
	num_banks >>= LLCC_LB_CNT_SHIFT;
	drv_data->num_banks = num_banks;

	drv_data->regmaps = devm_kcalloc(dev, num_banks, sizeof(*drv_data->regmaps), GFP_KERNEL);
	if (!drv_data->regmaps) {
		ret = -ENOMEM;
		goto err;
	}

	drv_data->regmaps[0] = regmap;

	/* Initialize rest of LLCC bank regmaps */
	for (i = 1; i < num_banks; i++) {
		char *base = kasprintf(GFP_KERNEL, "llcc%d_base", i);

		drv_data->regmaps[i] = qcom_llcc_init_mmio(pdev, i, base);
		if (IS_ERR(drv_data->regmaps[i])) {
			ret = PTR_ERR(drv_data->regmaps[i]);
			kfree(base);
			goto err;
		}

		kfree(base);
	}

	drv_data->bcast_regmap = qcom_llcc_init_mmio(pdev, i, "llcc_broadcast_base");
	if (IS_ERR(drv_data->bcast_regmap)) {
		ret = PTR_ERR(drv_data->bcast_regmap);
		goto err;
	}

	/* Extract version of the IP */
	ret = regmap_read(drv_data->bcast_regmap, cfg->reg_offset[LLCC_COMMON_HW_INFO],
			  &version);
	if (ret)
		goto err;

	drv_data->version = version;

	llcc_cfg = cfg->sct_data;
	sz = cfg->size;

	for (i = 0; i < sz; i++)
		if (llcc_cfg[i].slice_id > drv_data->max_slices)
			drv_data->max_slices = llcc_cfg[i].slice_id;

	drv_data->bitmap = devm_bitmap_zalloc(dev, drv_data->max_slices,
					      GFP_KERNEL);
	if (!drv_data->bitmap) {
		ret = -ENOMEM;
		goto err;
	}

	drv_data->cfg = llcc_cfg;
	drv_data->cfg_size = sz;
	drv_data->edac_reg_offset = cfg->edac_reg_offset;
	mutex_init(&drv_data->lock);
	platform_set_drvdata(pdev, drv_data);

	ret = qcom_llcc_cfg_program(pdev, cfg);
	if (ret)
		goto err;

	drv_data->ecc_irq = platform_get_irq_optional(pdev, 0);

	/*
	 * On some platforms, the access to EDAC registers will be locked by
	 * the bootloader. So probing the EDAC driver will result in a crash.
	 * Hence, disable the creation of EDAC platform device for the
	 * problematic platforms.
	 */
	if (!cfg->no_edac) {
		llcc_edac = platform_device_register_data(&pdev->dev,
						"qcom_llcc_edac", -1, drv_data,
						sizeof(*drv_data));
		if (IS_ERR(llcc_edac))
			dev_err(dev, "Failed to register llcc edac driver\n");
	}

	return 0;
err:
	drv_data = ERR_PTR(-ENODEV);
	return ret;
}

static const struct of_device_id qcom_llcc_of_match[] = {
	{ .compatible = "qcom,sc7180-llcc", .data = &sc7180_cfg },
	{ .compatible = "qcom,sc7280-llcc", .data = &sc7280_cfg },
	{ .compatible = "qcom,sc8180x-llcc", .data = &sc8180x_cfg },
	{ .compatible = "qcom,sc8280xp-llcc", .data = &sc8280xp_cfg },
	{ .compatible = "qcom,sdm845-llcc", .data = &sdm845_cfg },
	{ .compatible = "qcom,sm6350-llcc", .data = &sm6350_cfg },
	{ .compatible = "qcom,sm7150-llcc", .data = &sm7150_cfg },
	{ .compatible = "qcom,sm8150-llcc", .data = &sm8150_cfg },
	{ .compatible = "qcom,sm8250-llcc", .data = &sm8250_cfg },
	{ .compatible = "qcom,sm8350-llcc", .data = &sm8350_cfg },
	{ .compatible = "qcom,sm8450-llcc", .data = &sm8450_cfg },
	{ .compatible = "qcom,sm8550-llcc", .data = &sm8550_cfg },
	{ .compatible = "qcom,sun-llcc", .data = &sun_cfg },
	{ }
};
MODULE_DEVICE_TABLE(of, qcom_llcc_of_match);

static struct platform_driver qcom_llcc_driver = {
	.driver = {
		.name = "qcom-llcc",
		.of_match_table = qcom_llcc_of_match,
	},
	.probe = qcom_llcc_probe,
	.remove = qcom_llcc_remove,
};
module_platform_driver(qcom_llcc_driver);

MODULE_DESCRIPTION("Qualcomm Last Level Cache Controller");
MODULE_LICENSE("GPL v2");<|MERGE_RESOLUTION|>--- conflicted
+++ resolved
@@ -78,14 +78,6 @@
 #define LLCC_TRP_ALGO_CFG7	      0x21f28
 #define LLCC_TRP_WRSC_CACHEABLE_EN    0x21f2c
 #define LLCC_TRP_ALGO_CFG8	      0x21f30
-
-<<<<<<< HEAD
-#define BANK_OFFSET_STRIDE	      0x80000
-=======
-#define LLCC_VERSION_2_0_0_0          0x02000000
-#define LLCC_VERSION_2_1_0_0          0x02010000
-#define LLCC_VERSION_4_1_0_0          0x04010000
->>>>>>> 3e3fa082
 
 /**
  * llcc_slice_config - Data associated with the llcc slice
