// SPDX-License-Identifier: GPL-2.0
/*
 * Copyright (c) 2016-2017, Linaro Ltd
 */

#include <linux/idr.h>
#include <linux/interrupt.h>
#include <linux/io.h>
#include <linux/list.h>
#include <linux/mfd/syscon.h>
#include <linux/module.h>
#include <linux/of.h>
#include <linux/of_address.h>
#include <linux/platform_device.h>
#include <linux/regmap.h>
#include <linux/rpmsg.h>
#include <linux/sizes.h>
#include <linux/slab.h>
#include <linux/wait.h>
#include <linux/workqueue.h>
#include <linux/mailbox_client.h>

#include "rpmsg_internal.h"
#include "qcom_glink_native.h"

#define GLINK_NAME_SIZE		32
#define GLINK_VERSION_1		1

#define RPM_GLINK_CID_MIN	1
#define RPM_GLINK_CID_MAX	65536

struct glink_msg {
	__le16 cmd;
	__le16 param1;
	__le32 param2;
	u8 data[];
} __packed;

/**
 * struct glink_defer_cmd - deferred incoming control message
 * @node:	list node
 * @msg:	message header
 * @data:	payload of the message
 *
 * Copy of a received control message, to be added to @rx_queue and processed
 * by @rx_work of @qcom_glink.
 */
struct glink_defer_cmd {
	struct list_head node;

	struct glink_msg msg;
	u8 data[];
};

/**
 * struct glink_core_rx_intent - RX intent
 * RX intent
 *
 * @data: pointer to the data (may be NULL for zero-copy)
 * @id: remote or local intent ID
 * @size: size of the original intent (do not modify)
 * @reuse: To mark if the intent can be reused after first use
 * @in_use: To mark if intent is already in use for the channel
 * @offset: next write offset (initially 0)
 * @node:	list node
 */
struct glink_core_rx_intent {
	void *data;
	u32 id;
	size_t size;
	bool reuse;
	bool in_use;
	u32 offset;

	struct list_head node;
};

/**
 * struct qcom_glink - driver context, relates to one remote subsystem
 * @dev:	reference to the associated struct device
 * @rx_pipe:	pipe object for receive FIFO
 * @tx_pipe:	pipe object for transmit FIFO
 * @rx_work:	worker for handling received control messages
 * @rx_lock:	protects the @rx_queue
 * @rx_queue:	queue of received control messages to be processed in @rx_work
 * @tx_lock:	synchronizes operations on the tx fifo
 * @idr_lock:	synchronizes @lcids and @rcids modifications
 * @lcids:	idr of all channels with a known local channel id
 * @rcids:	idr of all channels with a known remote channel id
 * @features:	remote features
 * @intentless:	flag to indicate that there is no intent
 * @tx_avail_notify: Waitqueue for pending tx tasks
 * @sent_read_notify: flag to check cmd sent or not
 * @abort_tx:	flag indicating that all tx attempts should fail
 */
struct qcom_glink {
	struct device *dev;

	struct qcom_glink_pipe *rx_pipe;
	struct qcom_glink_pipe *tx_pipe;

	struct work_struct rx_work;
	spinlock_t rx_lock;
	struct list_head rx_queue;

	spinlock_t tx_lock;

	spinlock_t idr_lock;
	struct idr lcids;
	struct idr rcids;
	unsigned long features;

	bool intentless;
	wait_queue_head_t tx_avail_notify;
	bool sent_read_notify;

	bool abort_tx;
};

enum {
	GLINK_STATE_CLOSED,
	GLINK_STATE_OPENING,
	GLINK_STATE_OPEN,
	GLINK_STATE_CLOSING,
};

/**
 * struct glink_channel - internal representation of a channel
 * @rpdev:	rpdev reference, only used for primary endpoints
 * @ept:	rpmsg endpoint this channel is associated with
 * @glink:	qcom_glink context handle
 * @refcount:	refcount for the channel object
 * @recv_lock:	guard for @ept.cb
 * @name:	unique channel name/identifier
 * @lcid:	channel id, in local space
 * @rcid:	channel id, in remote space
 * @intent_lock: lock for protection of @liids, @riids
 * @liids:	idr of all local intents
 * @riids:	idr of all remote intents
 * @intent_work: worker responsible for transmitting rx_done packets
 * @done_intents: list of intents that needs to be announced rx_done
 * @buf:	receive buffer, for gathering fragments
 * @buf_offset:	write offset in @buf
 * @buf_size:	size of current @buf
 * @open_ack:	completed once remote has acked the open-request
 * @open_req:	completed once open-request has been received
 * @intent_req_lock: Synchronises multiple intent requests
 * @intent_req_result: Result of intent request
 * @intent_received: flag indicating that an intent has been received
 * @intent_req_wq: wait queue for intent_req signalling
 */
struct glink_channel {
	struct rpmsg_endpoint ept;

	struct rpmsg_device *rpdev;
	struct qcom_glink *glink;

	struct kref refcount;

	spinlock_t recv_lock;

	char *name;
	unsigned int lcid;
	unsigned int rcid;

	spinlock_t intent_lock;
	struct idr liids;
	struct idr riids;
	struct work_struct intent_work;
	struct list_head done_intents;

	struct glink_core_rx_intent *buf;
	int buf_offset;
	int buf_size;

	struct completion open_ack;
	struct completion open_req;

	struct mutex intent_req_lock;
	int intent_req_result;
	bool intent_received;
	wait_queue_head_t intent_req_wq;
};

#define to_glink_channel(_ept) container_of(_ept, struct glink_channel, ept)

static const struct rpmsg_endpoint_ops glink_endpoint_ops;

#define GLINK_CMD_VERSION		0
#define GLINK_CMD_VERSION_ACK		1
#define GLINK_CMD_OPEN			2
#define GLINK_CMD_CLOSE			3
#define GLINK_CMD_OPEN_ACK		4
#define GLINK_CMD_INTENT		5
#define GLINK_CMD_RX_DONE		6
#define GLINK_CMD_RX_INTENT_REQ		7
#define GLINK_CMD_RX_INTENT_REQ_ACK	8
#define GLINK_CMD_TX_DATA		9
#define GLINK_CMD_CLOSE_ACK		11
#define GLINK_CMD_TX_DATA_CONT		12
#define GLINK_CMD_READ_NOTIF		13
#define GLINK_CMD_RX_DONE_W_REUSE	14

#define GLINK_FEATURE_INTENTLESS	BIT(1)

static void qcom_glink_rx_done_work(struct work_struct *work);

static struct glink_channel *qcom_glink_alloc_channel(struct qcom_glink *glink,
						      const char *name)
{
	struct glink_channel *channel;

	channel = kzalloc(sizeof(*channel), GFP_KERNEL);
	if (!channel)
		return ERR_PTR(-ENOMEM);

	/* Setup glink internal glink_channel data */
	spin_lock_init(&channel->recv_lock);
	spin_lock_init(&channel->intent_lock);
	mutex_init(&channel->intent_req_lock);

	channel->glink = glink;
	channel->name = kstrdup(name, GFP_KERNEL);

	init_completion(&channel->open_req);
	init_completion(&channel->open_ack);
	init_waitqueue_head(&channel->intent_req_wq);

	INIT_LIST_HEAD(&channel->done_intents);
	INIT_WORK(&channel->intent_work, qcom_glink_rx_done_work);

	idr_init(&channel->liids);
	idr_init(&channel->riids);
	kref_init(&channel->refcount);

	return channel;
}

static void qcom_glink_channel_release(struct kref *ref)
{
	struct glink_channel *channel = container_of(ref, struct glink_channel,
						     refcount);
	struct glink_core_rx_intent *intent;
	struct glink_core_rx_intent *tmp;
	unsigned long flags;
	int iid;

	/* cancel pending rx_done work */
	cancel_work_sync(&channel->intent_work);

	spin_lock_irqsave(&channel->intent_lock, flags);
	/* Free all non-reuse intents pending rx_done work */
	list_for_each_entry_safe(intent, tmp, &channel->done_intents, node) {
		if (!intent->reuse) {
			kfree(intent->data);
			kfree(intent);
		}
	}

	idr_for_each_entry(&channel->liids, tmp, iid) {
		kfree(tmp->data);
		kfree(tmp);
	}
	idr_destroy(&channel->liids);

	idr_for_each_entry(&channel->riids, tmp, iid)
		kfree(tmp);
	idr_destroy(&channel->riids);
	spin_unlock_irqrestore(&channel->intent_lock, flags);

	kfree(channel->name);
	kfree(channel);
}

static size_t qcom_glink_rx_avail(struct qcom_glink *glink)
{
	return glink->rx_pipe->avail(glink->rx_pipe);
}

static void qcom_glink_rx_peek(struct qcom_glink *glink,
			       void *data, unsigned int offset, size_t count)
{
	glink->rx_pipe->peek(glink->rx_pipe, data, offset, count);
}

static void qcom_glink_rx_advance(struct qcom_glink *glink, size_t count)
{
	glink->rx_pipe->advance(glink->rx_pipe, count);
}

static size_t qcom_glink_tx_avail(struct qcom_glink *glink)
{
	return glink->tx_pipe->avail(glink->tx_pipe);
}

static void qcom_glink_tx_write(struct qcom_glink *glink,
				const void *hdr, size_t hlen,
				const void *data, size_t dlen)
{
	glink->tx_pipe->write(glink->tx_pipe, hdr, hlen, data, dlen);
}

static void qcom_glink_tx_kick(struct qcom_glink *glink)
{
	glink->tx_pipe->kick(glink->tx_pipe);
}

static void qcom_glink_send_read_notify(struct qcom_glink *glink)
{
	struct glink_msg msg;

	msg.cmd = cpu_to_le16(GLINK_CMD_READ_NOTIF);
	msg.param1 = 0;
	msg.param2 = 0;

	qcom_glink_tx_write(glink, &msg, sizeof(msg), NULL, 0);

	qcom_glink_tx_kick(glink);
}

static int qcom_glink_tx(struct qcom_glink *glink,
			 const void *hdr, size_t hlen,
			 const void *data, size_t dlen, bool wait)
{
	unsigned int tlen = hlen + dlen;
	unsigned long flags;
	int ret = 0;

	/* Reject packets that are too big */
	if (tlen >= glink->tx_pipe->length)
		return -EINVAL;

	spin_lock_irqsave(&glink->tx_lock, flags);

	if (glink->abort_tx) {
		ret = -EIO;
		goto out;
	}

	while (qcom_glink_tx_avail(glink) < tlen) {
		if (!wait) {
			ret = -EAGAIN;
			goto out;
		}

		if (glink->abort_tx) {
			ret = -EIO;
			goto out;
		}

		if (!glink->sent_read_notify) {
			glink->sent_read_notify = true;
			qcom_glink_send_read_notify(glink);
		}

		/* Wait without holding the tx_lock */
		spin_unlock_irqrestore(&glink->tx_lock, flags);

		wait_event_timeout(glink->tx_avail_notify,
				   qcom_glink_tx_avail(glink) >= tlen, 10 * HZ);

		spin_lock_irqsave(&glink->tx_lock, flags);

		if (qcom_glink_tx_avail(glink) >= tlen)
			glink->sent_read_notify = false;
	}

	qcom_glink_tx_write(glink, hdr, hlen, data, dlen);
	qcom_glink_tx_kick(glink);

out:
	spin_unlock_irqrestore(&glink->tx_lock, flags);

	return ret;
}

static int qcom_glink_send_version(struct qcom_glink *glink)
{
	struct glink_msg msg;

	msg.cmd = cpu_to_le16(GLINK_CMD_VERSION);
	msg.param1 = cpu_to_le16(GLINK_VERSION_1);
	msg.param2 = cpu_to_le32(glink->features);

	return qcom_glink_tx(glink, &msg, sizeof(msg), NULL, 0, true);
}

static void qcom_glink_send_version_ack(struct qcom_glink *glink)
{
	struct glink_msg msg;

	msg.cmd = cpu_to_le16(GLINK_CMD_VERSION_ACK);
	msg.param1 = cpu_to_le16(GLINK_VERSION_1);
	msg.param2 = cpu_to_le32(glink->features);

	qcom_glink_tx(glink, &msg, sizeof(msg), NULL, 0, true);
}

static void qcom_glink_send_open_ack(struct qcom_glink *glink,
				     struct glink_channel *channel)
{
	struct glink_msg msg;

	msg.cmd = cpu_to_le16(GLINK_CMD_OPEN_ACK);
	msg.param1 = cpu_to_le16(channel->rcid);
	msg.param2 = cpu_to_le32(0);

	qcom_glink_tx(glink, &msg, sizeof(msg), NULL, 0, true);
}

static void qcom_glink_handle_intent_req_ack(struct qcom_glink *glink,
					     unsigned int cid, bool granted)
{
	struct glink_channel *channel;
	unsigned long flags;

	spin_lock_irqsave(&glink->idr_lock, flags);
	channel = idr_find(&glink->rcids, cid);
	spin_unlock_irqrestore(&glink->idr_lock, flags);
	if (!channel) {
		dev_err(glink->dev, "unable to find channel\n");
		return;
	}

	WRITE_ONCE(channel->intent_req_result, granted);
	wake_up_all(&channel->intent_req_wq);
}

static void qcom_glink_intent_req_abort(struct glink_channel *channel)
{
	WRITE_ONCE(channel->intent_req_result, 0);
	wake_up_all(&channel->intent_req_wq);
}

/**
 * qcom_glink_send_open_req() - send a GLINK_CMD_OPEN request to the remote
 * @glink: Ptr to the glink edge
 * @channel: Ptr to the channel that the open req is sent
 *
 * Allocates a local channel id and sends a GLINK_CMD_OPEN message to the remote.
 * Will return with refcount held, regardless of outcome.
 *
 * Return: 0 on success, negative errno otherwise.
 */
static int qcom_glink_send_open_req(struct qcom_glink *glink,
				    struct glink_channel *channel)
{
	struct {
		struct glink_msg msg;
		u8 name[GLINK_NAME_SIZE];
	} __packed req;
	int name_len = strlen(channel->name) + 1;
	int req_len = ALIGN(sizeof(req.msg) + name_len, 8);
	int ret;
	unsigned long flags;

	kref_get(&channel->refcount);

	spin_lock_irqsave(&glink->idr_lock, flags);
	ret = idr_alloc_cyclic(&glink->lcids, channel,
			       RPM_GLINK_CID_MIN, RPM_GLINK_CID_MAX,
			       GFP_ATOMIC);
	spin_unlock_irqrestore(&glink->idr_lock, flags);
	if (ret < 0)
		return ret;

	channel->lcid = ret;

	req.msg.cmd = cpu_to_le16(GLINK_CMD_OPEN);
	req.msg.param1 = cpu_to_le16(channel->lcid);
	req.msg.param2 = cpu_to_le32(name_len);
	strcpy(req.name, channel->name);

	ret = qcom_glink_tx(glink, &req, req_len, NULL, 0, true);
	if (ret)
		goto remove_idr;

	return 0;

remove_idr:
	spin_lock_irqsave(&glink->idr_lock, flags);
	idr_remove(&glink->lcids, channel->lcid);
	channel->lcid = 0;
	spin_unlock_irqrestore(&glink->idr_lock, flags);

	return ret;
}

static void qcom_glink_send_close_req(struct qcom_glink *glink,
				      struct glink_channel *channel)
{
	struct glink_msg req;

	req.cmd = cpu_to_le16(GLINK_CMD_CLOSE);
	req.param1 = cpu_to_le16(channel->lcid);
	req.param2 = 0;

	qcom_glink_tx(glink, &req, sizeof(req), NULL, 0, true);
}

static void qcom_glink_send_close_ack(struct qcom_glink *glink,
				      unsigned int rcid)
{
	struct glink_msg req;

	req.cmd = cpu_to_le16(GLINK_CMD_CLOSE_ACK);
	req.param1 = cpu_to_le16(rcid);
	req.param2 = 0;

	qcom_glink_tx(glink, &req, sizeof(req), NULL, 0, true);
}

static void qcom_glink_rx_done_work(struct work_struct *work)
{
	struct glink_channel *channel = container_of(work, struct glink_channel,
						     intent_work);
	struct qcom_glink *glink = channel->glink;
	struct glink_core_rx_intent *intent, *tmp;
	struct {
		u16 id;
		u16 lcid;
		u32 liid;
	} __packed cmd;

	unsigned int cid = channel->lcid;
	unsigned int iid;
	bool reuse;
	unsigned long flags;

	spin_lock_irqsave(&channel->intent_lock, flags);
	list_for_each_entry_safe(intent, tmp, &channel->done_intents, node) {
		list_del(&intent->node);
		spin_unlock_irqrestore(&channel->intent_lock, flags);
		iid = intent->id;
		reuse = intent->reuse;

		cmd.id = reuse ? GLINK_CMD_RX_DONE_W_REUSE : GLINK_CMD_RX_DONE;
		cmd.lcid = cid;
		cmd.liid = iid;

		qcom_glink_tx(glink, &cmd, sizeof(cmd), NULL, 0, true);
		if (!reuse) {
			kfree(intent->data);
			kfree(intent);
		}
		spin_lock_irqsave(&channel->intent_lock, flags);
	}
	spin_unlock_irqrestore(&channel->intent_lock, flags);
}

static void qcom_glink_rx_done(struct qcom_glink *glink,
			       struct glink_channel *channel,
			       struct glink_core_rx_intent *intent)
{
	/* We don't send RX_DONE to intentless systems */
	if (glink->intentless) {
		kfree(intent->data);
		kfree(intent);
		return;
	}

	/* Take it off the tree of receive intents */
	if (!intent->reuse) {
		spin_lock(&channel->intent_lock);
		idr_remove(&channel->liids, intent->id);
		spin_unlock(&channel->intent_lock);
	}

	/* Schedule the sending of a rx_done indication */
	spin_lock(&channel->intent_lock);
	list_add_tail(&intent->node, &channel->done_intents);
	spin_unlock(&channel->intent_lock);

	schedule_work(&channel->intent_work);
}

/**
 * qcom_glink_receive_version() - receive version/features from remote system
 *
 * @glink:	pointer to transport interface
 * @version:	remote version
 * @features:	remote features
 *
 * This function is called in response to a remote-initiated version/feature
 * negotiation sequence.
 */
static void qcom_glink_receive_version(struct qcom_glink *glink,
				       u32 version,
				       u32 features)
{
	switch (version) {
	case 0:
		break;
	case GLINK_VERSION_1:
		glink->features &= features;
		fallthrough;
	default:
		qcom_glink_send_version_ack(glink);
		break;
	}
}

/**
 * qcom_glink_receive_version_ack() - receive negotiation ack from remote system
 *
 * @glink:	pointer to transport interface
 * @version:	remote version response
 * @features:	remote features response
 *
 * This function is called in response to a local-initiated version/feature
 * negotiation sequence and is the counter-offer from the remote side based
 * upon the initial version and feature set requested.
 */
static void qcom_glink_receive_version_ack(struct qcom_glink *glink,
					   u32 version,
					   u32 features)
{
	switch (version) {
	case 0:
		/* Version negotiation failed */
		break;
	case GLINK_VERSION_1:
		if (features == glink->features)
			break;

		glink->features &= features;
		fallthrough;
	default:
		qcom_glink_send_version(glink);
		break;
	}
}

/**
 * qcom_glink_send_intent_req_ack() - convert an rx intent request ack cmd to
 * 	wire format and transmit
 * @glink:	The transport to transmit on.
 * @channel:	The glink channel
 * @granted:	The request response to encode.
 *
 * Return: 0 on success or standard Linux error code.
 */
static int qcom_glink_send_intent_req_ack(struct qcom_glink *glink,
					  struct glink_channel *channel,
					  bool granted)
{
	struct glink_msg msg;

	msg.cmd = cpu_to_le16(GLINK_CMD_RX_INTENT_REQ_ACK);
	msg.param1 = cpu_to_le16(channel->lcid);
	msg.param2 = cpu_to_le32(granted);

	qcom_glink_tx(glink, &msg, sizeof(msg), NULL, 0, true);

	return 0;
}

/**
 * qcom_glink_advertise_intent - convert an rx intent cmd to wire format and
 *			   transmit
 * @glink:	The transport to transmit on.
 * @channel:	The local channel
 * @intent:	The intent to pass on to remote.
 *
 * Return: 0 on success or standard Linux error code.
 */
static int qcom_glink_advertise_intent(struct qcom_glink *glink,
				       struct glink_channel *channel,
				       struct glink_core_rx_intent *intent)
{
	struct command {
		__le16 id;
		__le16 lcid;
		__le32 count;
		__le32 size;
		__le32 liid;
	} __packed;
	struct command cmd;

	cmd.id = cpu_to_le16(GLINK_CMD_INTENT);
	cmd.lcid = cpu_to_le16(channel->lcid);
	cmd.count = cpu_to_le32(1);
	cmd.size = cpu_to_le32(intent->size);
	cmd.liid = cpu_to_le32(intent->id);

	qcom_glink_tx(glink, &cmd, sizeof(cmd), NULL, 0, true);

	return 0;
}

static struct glink_core_rx_intent *
qcom_glink_alloc_intent(struct qcom_glink *glink,
			struct glink_channel *channel,
			size_t size,
			bool reuseable)
{
	struct glink_core_rx_intent *intent;
	int ret;
	unsigned long flags;

	intent = kzalloc(sizeof(*intent), GFP_KERNEL);
	if (!intent)
		return NULL;

	intent->data = kzalloc(size, GFP_KERNEL);
	if (!intent->data)
		goto free_intent;

	spin_lock_irqsave(&channel->intent_lock, flags);
	ret = idr_alloc_cyclic(&channel->liids, intent, 1, -1, GFP_ATOMIC);
	if (ret < 0) {
		spin_unlock_irqrestore(&channel->intent_lock, flags);
		goto free_data;
	}
	spin_unlock_irqrestore(&channel->intent_lock, flags);

	intent->id = ret;
	intent->size = size;
	intent->reuse = reuseable;

	return intent;

free_data:
	kfree(intent->data);
free_intent:
	kfree(intent);
	return NULL;
}

static void qcom_glink_handle_rx_done(struct qcom_glink *glink,
				      u32 cid, uint32_t iid,
				      bool reuse)
{
	struct glink_core_rx_intent *intent;
	struct glink_channel *channel;
	unsigned long flags;

	spin_lock_irqsave(&glink->idr_lock, flags);
	channel = idr_find(&glink->rcids, cid);
	spin_unlock_irqrestore(&glink->idr_lock, flags);
	if (!channel) {
		dev_err(glink->dev, "invalid channel id received\n");
		return;
	}

	spin_lock_irqsave(&channel->intent_lock, flags);
	intent = idr_find(&channel->riids, iid);

	if (!intent) {
		spin_unlock_irqrestore(&channel->intent_lock, flags);
		dev_err(glink->dev, "invalid intent id received\n");
		return;
	}

	intent->in_use = false;

	if (!reuse) {
		idr_remove(&channel->riids, intent->id);
		kfree(intent);
	}
	spin_unlock_irqrestore(&channel->intent_lock, flags);

	if (reuse) {
		WRITE_ONCE(channel->intent_received, true);
		wake_up_all(&channel->intent_req_wq);
	}
}

/**
 * qcom_glink_handle_intent_req() - Receive a request for rx_intent
 *					    from remote side
 * @glink:      Pointer to the transport interface
 * @cid:	Remote channel ID
 * @size:	size of the intent
 *
 * The function searches for the local channel to which the request for
 * rx_intent has arrived and allocates and notifies the remote back
 */
static void qcom_glink_handle_intent_req(struct qcom_glink *glink,
					 u32 cid, size_t size)
{
	struct glink_core_rx_intent *intent;
	struct glink_channel *channel;
	unsigned long flags;

	spin_lock_irqsave(&glink->idr_lock, flags);
	channel = idr_find(&glink->rcids, cid);
	spin_unlock_irqrestore(&glink->idr_lock, flags);

	if (!channel) {
		pr_err("%s channel not found for cid %d\n", __func__, cid);
		return;
	}

	intent = qcom_glink_alloc_intent(glink, channel, size, false);
	if (intent)
		qcom_glink_advertise_intent(glink, channel, intent);

	qcom_glink_send_intent_req_ack(glink, channel, !!intent);
}

static int qcom_glink_rx_defer(struct qcom_glink *glink, size_t extra)
{
	struct glink_defer_cmd *dcmd;

	extra = ALIGN(extra, 8);

	if (qcom_glink_rx_avail(glink) < sizeof(struct glink_msg) + extra) {
		dev_dbg(glink->dev, "Insufficient data in rx fifo");
		return -ENXIO;
	}

	dcmd = kzalloc(struct_size(dcmd, data, extra), GFP_ATOMIC);
	if (!dcmd)
		return -ENOMEM;

	INIT_LIST_HEAD(&dcmd->node);

	qcom_glink_rx_peek(glink, &dcmd->msg, 0, sizeof(dcmd->msg) + extra);

	spin_lock(&glink->rx_lock);
	list_add_tail(&dcmd->node, &glink->rx_queue);
	spin_unlock(&glink->rx_lock);

	schedule_work(&glink->rx_work);
	qcom_glink_rx_advance(glink, sizeof(dcmd->msg) + extra);

	return 0;
}

static int qcom_glink_rx_data(struct qcom_glink *glink, size_t avail)
{
	struct glink_core_rx_intent *intent;
	struct glink_channel *channel;
	struct {
		struct glink_msg msg;
		__le32 chunk_size;
		__le32 left_size;
	} __packed hdr;
	unsigned int chunk_size;
	unsigned int left_size;
	unsigned int rcid;
	unsigned int liid;
	int ret = 0;
	unsigned long flags;

	if (avail < sizeof(hdr)) {
		dev_dbg(glink->dev, "Not enough data in fifo\n");
		return -EAGAIN;
	}

	qcom_glink_rx_peek(glink, &hdr, 0, sizeof(hdr));
	chunk_size = le32_to_cpu(hdr.chunk_size);
	left_size = le32_to_cpu(hdr.left_size);

	if (avail < sizeof(hdr) + chunk_size) {
		dev_dbg(glink->dev, "Payload not yet in fifo\n");
		return -EAGAIN;
	}

	rcid = le16_to_cpu(hdr.msg.param1);
	spin_lock_irqsave(&glink->idr_lock, flags);
	channel = idr_find(&glink->rcids, rcid);
	spin_unlock_irqrestore(&glink->idr_lock, flags);
	if (!channel) {
		dev_dbg(glink->dev, "Data on non-existing channel\n");

		/* Drop the message */
		goto advance_rx;
	}

	if (glink->intentless) {
		/* Might have an ongoing, fragmented, message to append */
		if (!channel->buf) {
			intent = kzalloc(sizeof(*intent), GFP_ATOMIC);
			if (!intent)
				return -ENOMEM;

			intent->data = kmalloc(chunk_size + left_size,
					       GFP_ATOMIC);
			if (!intent->data) {
				kfree(intent);
				return -ENOMEM;
			}

			intent->id = 0xbabababa;
			intent->size = chunk_size + left_size;
			intent->offset = 0;

			channel->buf = intent;
		} else {
			intent = channel->buf;
		}
	} else {
		liid = le32_to_cpu(hdr.msg.param2);

		spin_lock_irqsave(&channel->intent_lock, flags);
		intent = idr_find(&channel->liids, liid);
		spin_unlock_irqrestore(&channel->intent_lock, flags);

		if (!intent) {
			dev_err(glink->dev,
				"no intent found for channel %s intent %d",
				channel->name, liid);
			ret = -ENOENT;
			goto advance_rx;
		}
	}

	if (intent->size - intent->offset < chunk_size) {
		dev_err(glink->dev, "Insufficient space in intent\n");

		/* The packet header lied, drop payload */
		goto advance_rx;
	}

	qcom_glink_rx_peek(glink, intent->data + intent->offset,
			   sizeof(hdr), chunk_size);
	intent->offset += chunk_size;

	/* Handle message when no fragments remain to be received */
	if (!left_size) {
		spin_lock(&channel->recv_lock);
		if (channel->ept.cb) {
			channel->ept.cb(channel->ept.rpdev,
					intent->data,
					intent->offset,
					channel->ept.priv,
					RPMSG_ADDR_ANY);
		}
		spin_unlock(&channel->recv_lock);

		intent->offset = 0;
		channel->buf = NULL;

		qcom_glink_rx_done(glink, channel, intent);
	}

advance_rx:
	qcom_glink_rx_advance(glink, ALIGN(sizeof(hdr) + chunk_size, 8));

	return ret;
}

static void qcom_glink_handle_intent(struct qcom_glink *glink,
				     unsigned int cid,
				     unsigned int count,
				     size_t avail)
{
	struct glink_core_rx_intent *intent;
	struct glink_channel *channel;
	struct intent_pair {
		__le32 size;
		__le32 iid;
	};

	struct {
		struct glink_msg msg;
		struct intent_pair intents[];
	} __packed * msg;

	const size_t msglen = struct_size(msg, intents, count);
	int ret;
	int i;
	unsigned long flags;

	if (avail < msglen) {
		dev_dbg(glink->dev, "Not enough data in fifo\n");
		return;
	}

	spin_lock_irqsave(&glink->idr_lock, flags);
	channel = idr_find(&glink->rcids, cid);
	spin_unlock_irqrestore(&glink->idr_lock, flags);
	if (!channel) {
		dev_err(glink->dev, "intents for non-existing channel\n");
		qcom_glink_rx_advance(glink, ALIGN(msglen, 8));
		return;
	}

	msg = kmalloc(msglen, GFP_ATOMIC);
	if (!msg)
		return;

	qcom_glink_rx_peek(glink, msg, 0, msglen);

	for (i = 0; i < count; ++i) {
		intent = kzalloc(sizeof(*intent), GFP_ATOMIC);
		if (!intent)
			break;

		intent->id = le32_to_cpu(msg->intents[i].iid);
		intent->size = le32_to_cpu(msg->intents[i].size);

		spin_lock_irqsave(&channel->intent_lock, flags);
		ret = idr_alloc(&channel->riids, intent,
				intent->id, intent->id + 1, GFP_ATOMIC);
		spin_unlock_irqrestore(&channel->intent_lock, flags);

		if (ret < 0)
			dev_err(glink->dev, "failed to store remote intent\n");
	}

	WRITE_ONCE(channel->intent_received, true);
	wake_up_all(&channel->intent_req_wq);

	kfree(msg);
	qcom_glink_rx_advance(glink, ALIGN(msglen, 8));
}

static int qcom_glink_rx_open_ack(struct qcom_glink *glink, unsigned int lcid)
{
	struct glink_channel *channel;

	spin_lock(&glink->idr_lock);
	channel = idr_find(&glink->lcids, lcid);
	spin_unlock(&glink->idr_lock);
	if (!channel) {
		dev_err(glink->dev, "Invalid open ack packet\n");
		return -EINVAL;
	}

	complete_all(&channel->open_ack);

	return 0;
}

void qcom_glink_native_rx(struct qcom_glink *glink)
{
	struct glink_msg msg;
	unsigned int param1;
	unsigned int param2;
	unsigned int avail;
	unsigned int cmd;
	int ret = 0;

	/* To wakeup any blocking writers */
	wake_up_all(&glink->tx_avail_notify);

	for (;;) {
		avail = qcom_glink_rx_avail(glink);
		if (avail < sizeof(msg))
			break;

		qcom_glink_rx_peek(glink, &msg, 0, sizeof(msg));

		cmd = le16_to_cpu(msg.cmd);
		param1 = le16_to_cpu(msg.param1);
		param2 = le32_to_cpu(msg.param2);

		switch (cmd) {
		case GLINK_CMD_VERSION:
		case GLINK_CMD_VERSION_ACK:
		case GLINK_CMD_CLOSE:
		case GLINK_CMD_CLOSE_ACK:
		case GLINK_CMD_RX_INTENT_REQ:
			ret = qcom_glink_rx_defer(glink, 0);
			break;
		case GLINK_CMD_OPEN_ACK:
			ret = qcom_glink_rx_open_ack(glink, param1);
			qcom_glink_rx_advance(glink, ALIGN(sizeof(msg), 8));
			break;
		case GLINK_CMD_OPEN:
			ret = qcom_glink_rx_defer(glink, param2);
			break;
		case GLINK_CMD_TX_DATA:
		case GLINK_CMD_TX_DATA_CONT:
			ret = qcom_glink_rx_data(glink, avail);
			break;
		case GLINK_CMD_READ_NOTIF:
			qcom_glink_rx_advance(glink, ALIGN(sizeof(msg), 8));
			qcom_glink_tx_kick(glink);
			break;
		case GLINK_CMD_INTENT:
			qcom_glink_handle_intent(glink, param1, param2, avail);
			break;
		case GLINK_CMD_RX_DONE:
			qcom_glink_handle_rx_done(glink, param1, param2, false);
			qcom_glink_rx_advance(glink, ALIGN(sizeof(msg), 8));
			break;
		case GLINK_CMD_RX_DONE_W_REUSE:
			qcom_glink_handle_rx_done(glink, param1, param2, true);
			qcom_glink_rx_advance(glink, ALIGN(sizeof(msg), 8));
			break;
		case GLINK_CMD_RX_INTENT_REQ_ACK:
			qcom_glink_handle_intent_req_ack(glink, param1, param2);
			qcom_glink_rx_advance(glink, ALIGN(sizeof(msg), 8));
			break;
		default:
			dev_err(glink->dev, "unhandled rx cmd: %d\n", cmd);
			ret = -EINVAL;
			break;
		}

		if (ret)
			break;
	}
}
EXPORT_SYMBOL(qcom_glink_native_rx);

/* Locally initiated rpmsg_create_ept */
static struct glink_channel *qcom_glink_create_local(struct qcom_glink *glink,
						     const char *name)
{
	struct glink_channel *channel;
	int ret;
	unsigned long flags;

	channel = qcom_glink_alloc_channel(glink, name);
	if (IS_ERR(channel))
		return ERR_CAST(channel);

	ret = qcom_glink_send_open_req(glink, channel);
	if (ret)
		goto release_channel;

	ret = wait_for_completion_timeout(&channel->open_ack, 5 * HZ);
	if (!ret)
		goto err_timeout;

	ret = wait_for_completion_timeout(&channel->open_req, 5 * HZ);
	if (!ret)
		goto err_timeout;

	qcom_glink_send_open_ack(glink, channel);

	return channel;

err_timeout:
	/* qcom_glink_send_open_req() did register the channel in lcids*/
	spin_lock_irqsave(&glink->idr_lock, flags);
	idr_remove(&glink->lcids, channel->lcid);
	spin_unlock_irqrestore(&glink->idr_lock, flags);

release_channel:
	/* Release qcom_glink_send_open_req() reference */
	kref_put(&channel->refcount, qcom_glink_channel_release);
	/* Release qcom_glink_alloc_channel() reference */
	kref_put(&channel->refcount, qcom_glink_channel_release);

	return ERR_PTR(-ETIMEDOUT);
}

/* Remote initiated rpmsg_create_ept */
static int qcom_glink_create_remote(struct qcom_glink *glink,
				    struct glink_channel *channel)
{
	int ret;

	qcom_glink_send_open_ack(glink, channel);

	ret = qcom_glink_send_open_req(glink, channel);
	if (ret)
		goto close_link;

	ret = wait_for_completion_timeout(&channel->open_ack, 5 * HZ);
	if (!ret) {
		ret = -ETIMEDOUT;
		goto close_link;
	}

	return 0;

close_link:
	/*
	 * Send a close request to "undo" our open-ack. The close-ack will
	 * release qcom_glink_send_open_req() reference and the last reference
	 * will be relesed after receiving remote_close or transport unregister
	 * by calling qcom_glink_native_remove().
	 */
	qcom_glink_send_close_req(glink, channel);

	return ret;
}

static struct rpmsg_endpoint *qcom_glink_create_ept(struct rpmsg_device *rpdev,
						    rpmsg_rx_cb_t cb,
						    void *priv,
						    struct rpmsg_channel_info
									chinfo)
{
	struct glink_channel *parent = to_glink_channel(rpdev->ept);
	struct glink_channel *channel;
	struct qcom_glink *glink = parent->glink;
	struct rpmsg_endpoint *ept;
	const char *name = chinfo.name;
	int cid;
	int ret;
	unsigned long flags;

	spin_lock_irqsave(&glink->idr_lock, flags);
	idr_for_each_entry(&glink->rcids, channel, cid) {
		if (!strcmp(channel->name, name))
			break;
	}
	spin_unlock_irqrestore(&glink->idr_lock, flags);

	if (!channel) {
		channel = qcom_glink_create_local(glink, name);
		if (IS_ERR(channel))
			return NULL;
	} else {
		ret = qcom_glink_create_remote(glink, channel);
		if (ret)
			return NULL;
	}

	ept = &channel->ept;
	ept->rpdev = rpdev;
	ept->cb = cb;
	ept->priv = priv;
	ept->ops = &glink_endpoint_ops;

	return ept;
}

static int qcom_glink_announce_create(struct rpmsg_device *rpdev)
{
	struct glink_channel *channel = to_glink_channel(rpdev->ept);
	struct device_node *np = rpdev->dev.of_node;
	struct qcom_glink *glink = channel->glink;
	struct glink_core_rx_intent *intent;
	const struct property *prop = NULL;
	__be32 defaults[] = { cpu_to_be32(SZ_1K), cpu_to_be32(5) };
	int num_intents;
	int num_groups = 1;
	__be32 *val = defaults;
	int size;

	if (glink->intentless || !completion_done(&channel->open_ack))
		return 0;

	prop = of_find_property(np, "qcom,intents", NULL);
	if (prop) {
		val = prop->value;
		num_groups = prop->length / sizeof(u32) / 2;
	}

	/* Channel is now open, advertise base set of intents */
	while (num_groups--) {
		size = be32_to_cpup(val++);
		num_intents = be32_to_cpup(val++);
		while (num_intents--) {
			intent = qcom_glink_alloc_intent(glink, channel, size,
							 true);
			if (!intent)
				break;

			qcom_glink_advertise_intent(glink, channel, intent);
		}
	}
	return 0;
}

static void qcom_glink_destroy_ept(struct rpmsg_endpoint *ept)
{
	struct glink_channel *channel = to_glink_channel(ept);
	struct qcom_glink *glink = channel->glink;
	unsigned long flags;

	spin_lock_irqsave(&channel->recv_lock, flags);
	channel->ept.cb = NULL;
	spin_unlock_irqrestore(&channel->recv_lock, flags);

	/* Decouple the potential rpdev from the channel */
	channel->rpdev = NULL;

	qcom_glink_send_close_req(glink, channel);
}

static int qcom_glink_request_intent(struct qcom_glink *glink,
				     struct glink_channel *channel,
				     size_t size)
{
	struct {
		u16 id;
		u16 cid;
		u32 size;
	} __packed cmd;

	int ret;

	mutex_lock(&channel->intent_req_lock);

	WRITE_ONCE(channel->intent_req_result, -1);
	WRITE_ONCE(channel->intent_received, false);

	cmd.id = GLINK_CMD_RX_INTENT_REQ;
	cmd.cid = channel->lcid;
	cmd.size = size;

	ret = qcom_glink_tx(glink, &cmd, sizeof(cmd), NULL, 0, true);
	if (ret)
		goto unlock;

	ret = wait_event_timeout(channel->intent_req_wq,
				 READ_ONCE(channel->intent_req_result) >= 0 &&
				 READ_ONCE(channel->intent_received),
				 10 * HZ);
	if (!ret) {
		dev_err(glink->dev, "intent request timed out\n");
		ret = -ETIMEDOUT;
	} else {
		ret = READ_ONCE(channel->intent_req_result) ? 0 : -ECANCELED;
	}

unlock:
	mutex_unlock(&channel->intent_req_lock);
	return ret;
}

static int __qcom_glink_send(struct glink_channel *channel,
			     void *data, int len, bool wait)
{
	struct qcom_glink *glink = channel->glink;
	struct glink_core_rx_intent *intent = NULL;
	struct glink_core_rx_intent *tmp;
	int iid = 0;
	struct {
		struct glink_msg msg;
		__le32 chunk_size;
		__le32 left_size;
	} __packed req;
	int ret;
	unsigned long flags;
	int chunk_size = len;
	size_t offset = 0;

	if (!glink->intentless) {
		while (!intent) {
			spin_lock_irqsave(&channel->intent_lock, flags);
			idr_for_each_entry(&channel->riids, tmp, iid) {
				if (tmp->size >= len && !tmp->in_use) {
					if (!intent)
						intent = tmp;
					else if (intent->size > tmp->size)
						intent = tmp;
					if (intent->size == len)
						break;
				}
			}
			if (intent)
				intent->in_use = true;
			spin_unlock_irqrestore(&channel->intent_lock, flags);

			/* We found an available intent */
			if (intent)
				break;

			if (!wait)
				return -EBUSY;

			ret = qcom_glink_request_intent(glink, channel, len);
			if (ret < 0)
				return ret;
		}

		iid = intent->id;
	}

	while (offset < len) {
		chunk_size = len - offset;
		if (chunk_size > SZ_8K && wait)
			chunk_size = SZ_8K;

		req.msg.cmd = cpu_to_le16(offset == 0 ? GLINK_CMD_TX_DATA : GLINK_CMD_TX_DATA_CONT);
		req.msg.param1 = cpu_to_le16(channel->lcid);
		req.msg.param2 = cpu_to_le32(iid);
		req.chunk_size = cpu_to_le32(chunk_size);
		req.left_size = cpu_to_le32(len - offset - chunk_size);

		ret = qcom_glink_tx(glink, &req, sizeof(req), data + offset, chunk_size, wait);
		if (ret) {
			/* Mark intent available if we failed */
			if (intent)
				intent->in_use = false;
			return ret;
		}

		offset += chunk_size;
	}

	return 0;
}

static int qcom_glink_send(struct rpmsg_endpoint *ept, void *data, int len)
{
	struct glink_channel *channel = to_glink_channel(ept);

	return __qcom_glink_send(channel, data, len, true);
}

static int qcom_glink_trysend(struct rpmsg_endpoint *ept, void *data, int len)
{
	struct glink_channel *channel = to_glink_channel(ept);

	return __qcom_glink_send(channel, data, len, false);
}

static int qcom_glink_sendto(struct rpmsg_endpoint *ept, void *data, int len, u32 dst)
{
	struct glink_channel *channel = to_glink_channel(ept);

	return __qcom_glink_send(channel, data, len, true);
}

static int qcom_glink_trysendto(struct rpmsg_endpoint *ept, void *data, int len, u32 dst)
{
	struct glink_channel *channel = to_glink_channel(ept);

	return __qcom_glink_send(channel, data, len, false);
}

/*
 * Finds the device_node for the glink child interested in this channel.
 */
static struct device_node *qcom_glink_match_channel(struct device_node *node,
						    const char *channel)
{
	struct device_node *child;
	const char *name;
	const char *key;
	int ret;

	for_each_available_child_of_node(node, child) {
		key = "qcom,glink-channels";
		ret = of_property_read_string(child, key, &name);
		if (ret)
			continue;

		if (strcmp(name, channel) == 0)
			return child;
	}

	return NULL;
}

static const struct rpmsg_device_ops glink_device_ops = {
	.create_ept = qcom_glink_create_ept,
	.announce_create = qcom_glink_announce_create,
};

static const struct rpmsg_endpoint_ops glink_endpoint_ops = {
	.destroy_ept = qcom_glink_destroy_ept,
	.send = qcom_glink_send,
	.sendto = qcom_glink_sendto,
	.trysend = qcom_glink_trysend,
	.trysendto = qcom_glink_trysendto,
};

static void qcom_glink_rpdev_release(struct device *dev)
{
	struct rpmsg_device *rpdev = to_rpmsg_device(dev);

	kfree(rpdev->driver_override);
	kfree(rpdev);
}

static int qcom_glink_rx_open(struct qcom_glink *glink, unsigned int rcid,
			      char *name)
{
	struct glink_channel *channel;
	struct rpmsg_device *rpdev;
	bool create_device = false;
	struct device_node *node;
	int lcid;
	int ret;
	unsigned long flags;

	spin_lock_irqsave(&glink->idr_lock, flags);
	idr_for_each_entry(&glink->lcids, channel, lcid) {
		if (!strcmp(channel->name, name))
			break;
	}
	spin_unlock_irqrestore(&glink->idr_lock, flags);

	if (!channel) {
		channel = qcom_glink_alloc_channel(glink, name);
		if (IS_ERR(channel))
			return PTR_ERR(channel);

		/* The opening dance was initiated by the remote */
		create_device = true;
	}

	spin_lock_irqsave(&glink->idr_lock, flags);
	ret = idr_alloc(&glink->rcids, channel, rcid, rcid + 1, GFP_ATOMIC);
	if (ret < 0) {
		dev_err(glink->dev, "Unable to insert channel into rcid list\n");
		spin_unlock_irqrestore(&glink->idr_lock, flags);
		goto free_channel;
	}
	channel->rcid = ret;
	spin_unlock_irqrestore(&glink->idr_lock, flags);

	complete_all(&channel->open_req);

	if (create_device) {
		rpdev = kzalloc(sizeof(*rpdev), GFP_KERNEL);
		if (!rpdev) {
			ret = -ENOMEM;
			goto rcid_remove;
		}

		rpdev->ept = &channel->ept;
		strscpy_pad(rpdev->id.name, name, RPMSG_NAME_SIZE);
		rpdev->src = RPMSG_ADDR_ANY;
		rpdev->dst = RPMSG_ADDR_ANY;
		rpdev->ops = &glink_device_ops;

		node = qcom_glink_match_channel(glink->dev->of_node, name);
		rpdev->dev.of_node = node;
		rpdev->dev.parent = glink->dev;
		rpdev->dev.release = qcom_glink_rpdev_release;

		ret = rpmsg_register_device(rpdev);
		if (ret)
			goto rcid_remove;

		channel->rpdev = rpdev;
	}

	return 0;

rcid_remove:
	spin_lock_irqsave(&glink->idr_lock, flags);
	idr_remove(&glink->rcids, channel->rcid);
	channel->rcid = 0;
	spin_unlock_irqrestore(&glink->idr_lock, flags);
free_channel:
	/* Release the reference, iff we took it */
	if (create_device)
		kref_put(&channel->refcount, qcom_glink_channel_release);

	return ret;
}

static void qcom_glink_rx_close(struct qcom_glink *glink, unsigned int rcid)
{
	struct rpmsg_channel_info chinfo;
	struct glink_channel *channel;
	unsigned long flags;

	spin_lock_irqsave(&glink->idr_lock, flags);
	channel = idr_find(&glink->rcids, rcid);
	spin_unlock_irqrestore(&glink->idr_lock, flags);
	if (WARN(!channel, "close request on unknown channel\n"))
		return;

	/* cancel pending rx_done work */
	cancel_work_sync(&channel->intent_work);

	if (channel->rpdev) {
		strscpy_pad(chinfo.name, channel->name, sizeof(chinfo.name));
		chinfo.src = RPMSG_ADDR_ANY;
		chinfo.dst = RPMSG_ADDR_ANY;

		rpmsg_unregister_device(glink->dev, &chinfo);
	}
	channel->rpdev = NULL;

	qcom_glink_send_close_ack(glink, channel->rcid);

	spin_lock_irqsave(&glink->idr_lock, flags);
	idr_remove(&glink->rcids, channel->rcid);
	channel->rcid = 0;
	spin_unlock_irqrestore(&glink->idr_lock, flags);

	kref_put(&channel->refcount, qcom_glink_channel_release);
}

static void qcom_glink_rx_close_ack(struct qcom_glink *glink, unsigned int lcid)
{
	struct rpmsg_channel_info chinfo;
	struct glink_channel *channel;
	unsigned long flags;

	/* To wakeup any blocking writers */
	wake_up_all(&glink->tx_avail_notify);

	spin_lock_irqsave(&glink->idr_lock, flags);
	channel = idr_find(&glink->lcids, lcid);
	if (WARN(!channel, "close ack on unknown channel\n")) {
		spin_unlock_irqrestore(&glink->idr_lock, flags);
		return;
	}

	idr_remove(&glink->lcids, channel->lcid);
	channel->lcid = 0;
	spin_unlock_irqrestore(&glink->idr_lock, flags);

	/* Decouple the potential rpdev from the channel */
	if (channel->rpdev) {
		strscpy(chinfo.name, channel->name, sizeof(chinfo.name));
		chinfo.src = RPMSG_ADDR_ANY;
		chinfo.dst = RPMSG_ADDR_ANY;

		rpmsg_unregister_device(glink->dev, &chinfo);
	}
	channel->rpdev = NULL;

	kref_put(&channel->refcount, qcom_glink_channel_release);
}

static void qcom_glink_work(struct work_struct *work)
{
	struct qcom_glink *glink = container_of(work, struct qcom_glink,
						rx_work);
	struct glink_defer_cmd *dcmd;
	struct glink_msg *msg;
	unsigned long flags;
	unsigned int param1;
	unsigned int param2;
	unsigned int cmd;

	for (;;) {
		spin_lock_irqsave(&glink->rx_lock, flags);
		if (list_empty(&glink->rx_queue)) {
			spin_unlock_irqrestore(&glink->rx_lock, flags);
			break;
		}
		dcmd = list_first_entry(&glink->rx_queue,
					struct glink_defer_cmd, node);
		list_del(&dcmd->node);
		spin_unlock_irqrestore(&glink->rx_lock, flags);

		msg = &dcmd->msg;
		cmd = le16_to_cpu(msg->cmd);
		param1 = le16_to_cpu(msg->param1);
		param2 = le32_to_cpu(msg->param2);

		switch (cmd) {
		case GLINK_CMD_VERSION:
			qcom_glink_receive_version(glink, param1, param2);
			break;
		case GLINK_CMD_VERSION_ACK:
			qcom_glink_receive_version_ack(glink, param1, param2);
			break;
		case GLINK_CMD_OPEN:
			qcom_glink_rx_open(glink, param1, msg->data);
			break;
		case GLINK_CMD_CLOSE:
			qcom_glink_rx_close(glink, param1);
			break;
		case GLINK_CMD_CLOSE_ACK:
			qcom_glink_rx_close_ack(glink, param1);
			break;
		case GLINK_CMD_RX_INTENT_REQ:
			qcom_glink_handle_intent_req(glink, param1, param2);
			break;
		default:
			WARN(1, "Unknown defer object %d\n", cmd);
			break;
		}

		kfree(dcmd);
	}
}

static void qcom_glink_set_affinity(struct qcom_glink *glink, u32 *arr,
				    size_t size)
{
	int i;

	cpumask_clear(&glink->cpu_mask);
	for (i = 0; i < size; i++) {
		if (arr[i] < num_possible_cpus())
			cpumask_set_cpu(arr[i], &glink->cpu_mask);
	}
	if (irq_set_affinity_hint(glink->irq, &glink->cpu_mask))
		dev_err(glink->dev, "failed to set irq affinity\n");
	if (set_cpus_allowed_ptr(glink->task, &glink->cpu_mask))
		dev_err(glink->dev, "failed to set task affinity\n");
}

void qcom_glink_early_ssr_notify(void *data)
{
	struct qcom_glink *glink = data;
	struct glink_channel *channel;
	unsigned long flags;
	int cid;

	if (!glink)
		return;
	atomic_inc(&glink->in_reset);

	/* To wakeup any blocking writers */
	wake_up_all(&glink->tx_avail_notify);

	spin_lock_irqsave(&glink->idr_lock, flags);
	idr_for_each_entry(&glink->lcids, channel, cid) {
		wake_up(&channel->intent_req_ack);
		wake_up(&channel->intent_req_comp);
	}
	spin_unlock_irqrestore(&glink->idr_lock, flags);
}
EXPORT_SYMBOL(qcom_glink_early_ssr_notify);

static void qcom_glink_cancel_rx_work(struct qcom_glink *glink)
{
	struct glink_defer_cmd *dcmd;
	struct glink_defer_cmd *tmp;

	/* cancel any pending deferred rx_work */
	cancel_work_sync(&glink->rx_work);

	list_for_each_entry_safe(dcmd, tmp, &glink->rx_queue, node)
		kfree(dcmd);
}

static ssize_t rpmsg_name_show(struct device *dev,
			       struct device_attribute *attr, char *buf)
{
	int ret = 0;
	const char *name;

	ret = of_property_read_string(dev->of_node, "label", &name);
	if (ret < 0)
		name = dev->of_node->name;

	return sysfs_emit(buf, "%s\n", name);
}
static DEVICE_ATTR_RO(rpmsg_name);

static struct attribute *qcom_glink_attrs[] = {
	&dev_attr_rpmsg_name.attr,
	NULL
};
ATTRIBUTE_GROUPS(qcom_glink);

static void qcom_glink_device_release(struct device *dev)
{
	struct rpmsg_device *rpdev = to_rpmsg_device(dev);
	struct glink_channel *channel = to_glink_channel(rpdev->ept);

	/* Release qcom_glink_alloc_channel() reference */
	kref_put(&channel->refcount, qcom_glink_channel_release);
	kfree(rpdev->driver_override);
	kfree(rpdev);
}

static int qcom_glink_create_chrdev(struct qcom_glink *glink)
{
	struct rpmsg_device *rpdev;
	struct glink_channel *channel;

	rpdev = kzalloc(sizeof(*rpdev), GFP_KERNEL);
	if (!rpdev)
		return -ENOMEM;

	channel = qcom_glink_alloc_channel(glink, "rpmsg_chrdev");
	if (IS_ERR(channel)) {
		kfree(rpdev);
		return PTR_ERR(channel);
	}
	channel->rpdev = rpdev;

	rpdev->ept = &channel->ept;
	rpdev->ops = &glink_device_ops;
	rpdev->dev.parent = glink->dev;
	rpdev->dev.release = qcom_glink_device_release;

	return rpmsg_ctrldev_register_device(rpdev);
}

struct qcom_glink *qcom_glink_native_probe(struct device *dev,
					   unsigned long features,
					   struct qcom_glink_pipe *rx,
					   struct qcom_glink_pipe *tx,
					   bool intentless)
{
	int ret;
	struct qcom_glink *glink;

	glink = devm_kzalloc(dev, sizeof(*glink), GFP_KERNEL);
	if (!glink)
		return ERR_PTR(-ENOMEM);

	glink->dev = dev;
	glink->tx_pipe = tx;
	glink->rx_pipe = rx;

	glink->features = features;
	glink->intentless = intentless;

	spin_lock_init(&glink->tx_lock);
	spin_lock_init(&glink->rx_lock);
	INIT_LIST_HEAD(&glink->rx_queue);
	INIT_WORK(&glink->rx_work, qcom_glink_work);
	init_waitqueue_head(&glink->tx_avail_notify);

	spin_lock_init(&glink->idr_lock);
	idr_init(&glink->lcids);
	idr_init(&glink->rcids);

	glink->dev->groups = qcom_glink_groups;

	ret = device_add_groups(dev, qcom_glink_groups);
	if (ret)
		dev_err(dev, "failed to add groups\n");

<<<<<<< HEAD
	glink->mbox_client.dev = dev;
	glink->mbox_client.knows_txdone = true;
	glink->mbox_chan = mbox_request_channel(&glink->mbox_client, 0);
	if (IS_ERR(glink->mbox_chan)) {
		if (PTR_ERR(glink->mbox_chan) != -EPROBE_DEFER)
			dev_err(dev, "failed to acquire IPC channel\n");
		return ERR_CAST(glink->mbox_chan);
	}

	irq = of_irq_get(dev->of_node, 0);
	ret = devm_request_irq(dev, irq,
			       qcom_glink_native_intr,
			       IRQF_NO_SUSPEND | IRQF_SHARED,
			       "glink-native", glink);
	if (ret) {
		dev_err(dev, "failed to request IRQ\n");
		return ERR_PTR(ret);
	}

	glink->irq = irq;

	size = of_property_count_u32_elems(dev->of_node, "cpu-affinity");
	if (size > 0) {
		arr = kmalloc_array(size, sizeof(u32), GFP_KERNEL);
		if (!arr) {
			ret = -ENOMEM;
			return ERR_PTR(ret);
		}
		ret = of_property_read_u32_array(dev->of_node, "cpu-affinity",
						 arr, size);
		if (!ret)
			qcom_glink_set_affinity(glink, arr, size);
		kfree(arr);
	}
	glink->ilc = ipc_log_context_create(GLINK_LOG_PAGE_CNT, glink->name, 0);

	return glink;
}
EXPORT_SYMBOL(qcom_glink_native_probe);

int qcom_glink_native_start(struct qcom_glink *glink)
{
	int ret;

=======
>>>>>>> 3e3fa082
	ret = qcom_glink_send_version(glink);
	if (ret) {
		dev_err(glink->dev, "failed to send version: %d\n", ret);
		return ret;
	}

	ret = qcom_glink_create_chrdev(glink);
	if (ret)
		dev_err(glink->dev, "failed to register chrdev\n");

	return 0;
}
EXPORT_SYMBOL(qcom_glink_native_start);

static int qcom_glink_remove_device(struct device *dev, void *data)
{
	device_unregister(dev);

	return 0;
}

void qcom_glink_native_remove(struct qcom_glink *glink)
{
	struct glink_channel *channel;
	unsigned long flags;
	int cid;
	int ret;

<<<<<<< HEAD
	qcom_glink_early_ssr_notify(glink);
	disable_irq(glink->irq);
=======
>>>>>>> 3e3fa082
	qcom_glink_cancel_rx_work(glink);

	/* Fail all attempts at sending messages */
	spin_lock_irqsave(&glink->tx_lock, flags);
	glink->abort_tx = true;
	wake_up_all(&glink->tx_avail_notify);
	spin_unlock_irqrestore(&glink->tx_lock, flags);

	/* Abort any senders waiting for intent requests */
	spin_lock_irqsave(&glink->idr_lock, flags);
	idr_for_each_entry(&glink->lcids, channel, cid)
		qcom_glink_intent_req_abort(channel);
	spin_unlock_irqrestore(&glink->idr_lock, flags);

	ret = device_for_each_child(glink->dev, NULL, qcom_glink_remove_device);
	if (ret)
		dev_warn(glink->dev, "Can't remove GLINK devices: %d\n", ret);

	/* Release any defunct local channels, waiting for close-ack */
	idr_for_each_entry(&glink->lcids, channel, cid)
		kref_put(&channel->refcount, qcom_glink_channel_release);

	/* Release any defunct local channels, waiting for close-req */
	idr_for_each_entry(&glink->rcids, channel, cid)
		kref_put(&channel->refcount, qcom_glink_channel_release);

	idr_destroy(&glink->lcids);
	idr_destroy(&glink->rcids);
<<<<<<< HEAD

	kthread_flush_worker(&glink->kworker);
	kthread_stop(glink->task);
	mbox_free_channel(glink->mbox_chan);
=======
>>>>>>> 3e3fa082
}
EXPORT_SYMBOL_GPL(qcom_glink_native_remove);

MODULE_DESCRIPTION("Qualcomm GLINK driver");
MODULE_LICENSE("GPL v2");<|MERGE_RESOLUTION|>--- conflicted
+++ resolved
@@ -1799,28 +1799,6 @@
 	if (ret)
 		dev_err(dev, "failed to add groups\n");
 
-<<<<<<< HEAD
-	glink->mbox_client.dev = dev;
-	glink->mbox_client.knows_txdone = true;
-	glink->mbox_chan = mbox_request_channel(&glink->mbox_client, 0);
-	if (IS_ERR(glink->mbox_chan)) {
-		if (PTR_ERR(glink->mbox_chan) != -EPROBE_DEFER)
-			dev_err(dev, "failed to acquire IPC channel\n");
-		return ERR_CAST(glink->mbox_chan);
-	}
-
-	irq = of_irq_get(dev->of_node, 0);
-	ret = devm_request_irq(dev, irq,
-			       qcom_glink_native_intr,
-			       IRQF_NO_SUSPEND | IRQF_SHARED,
-			       "glink-native", glink);
-	if (ret) {
-		dev_err(dev, "failed to request IRQ\n");
-		return ERR_PTR(ret);
-	}
-
-	glink->irq = irq;
-
 	size = of_property_count_u32_elems(dev->of_node, "cpu-affinity");
 	if (size > 0) {
 		arr = kmalloc_array(size, sizeof(u32), GFP_KERNEL);
@@ -1844,8 +1822,6 @@
 {
 	int ret;
 
-=======
->>>>>>> 3e3fa082
 	ret = qcom_glink_send_version(glink);
 	if (ret) {
 		dev_err(glink->dev, "failed to send version: %d\n", ret);
@@ -1874,11 +1850,7 @@
 	int cid;
 	int ret;
 
-<<<<<<< HEAD
 	qcom_glink_early_ssr_notify(glink);
-	disable_irq(glink->irq);
-=======
->>>>>>> 3e3fa082
 	qcom_glink_cancel_rx_work(glink);
 
 	/* Fail all attempts at sending messages */
@@ -1907,13 +1879,9 @@
 
 	idr_destroy(&glink->lcids);
 	idr_destroy(&glink->rcids);
-<<<<<<< HEAD
 
 	kthread_flush_worker(&glink->kworker);
 	kthread_stop(glink->task);
-	mbox_free_channel(glink->mbox_chan);
-=======
->>>>>>> 3e3fa082
 }
 EXPORT_SYMBOL_GPL(qcom_glink_native_remove);
 
