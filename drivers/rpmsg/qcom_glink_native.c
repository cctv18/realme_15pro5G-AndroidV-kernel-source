// SPDX-License-Identifier: GPL-2.0
/*
 * Copyright (c) 2016-2017, Linaro Ltd
 */

#include <linux/idr.h>
#include <linux/interrupt.h>
#include <linux/io.h>
#include <linux/list.h>
#include <linux/mfd/syscon.h>
#include <linux/module.h>
#include <linux/of.h>
#include <linux/of_address.h>
#include <linux/platform_device.h>
#include <linux/regmap.h>
#include <linux/rpmsg.h>
#include <linux/sizes.h>
#include <linux/slab.h>
#include <linux/wait.h>
#include <linux/workqueue.h>
#include <linux/kthread.h>
#include <linux/mailbox_client.h>
#include <linux/suspend.h>
#include <linux/termios.h>
#include <linux/ipc_logging.h>

#include "rpmsg_internal.h"
#include "qcom_glink_native.h"

#define GLINK_LOG_PAGE_CNT 32
#define GLINK_INFO(ctxt, x, ...)					  \
	ipc_log_string(ctxt, "[%s]: "x, __func__, ##__VA_ARGS__)

#define CH_INFO(ch, x, ...)						     \
do {									     \
	if (ch->glink)							     \
		ipc_log_string(ch->glink->ilc, "%s[%d:%d] %s: "x, ch->name,  \
			       ch->lcid, ch->rcid, __func__, ##__VA_ARGS__); \
} while (0)

#define CH_ERR(ch, x, ...)						     \
do {									     \
	if (ch->glink) {						     \
		ipc_log_string(ch->glink->ilc, "%s[%d:%d] %s: "x, ch->name,  \
			       ch->lcid, ch->rcid, __func__, ##__VA_ARGS__); \
		dev_err_ratelimited(ch->glink->dev, "[%s]: "x, __func__, ##__VA_ARGS__); \
	}								     \
} while (0)

#if IS_ENABLED(CONFIG_RPMSG_QCOM_GLINK_DEBUG)
#define GLINK_BUG(ctxt, x, ...)						\
do {									\
	ipc_log_string(ctxt, "[%s]: ASSERT at line %d: "x,		\
		       __func__, __LINE__, ##__VA_ARGS__);		\
	pr_err("[%s]: ASSERT at line %d: "x,				\
		       __func__, __LINE__, ##__VA_ARGS__);		\
	BUG();								\
} while (0)
#else
#define GLINK_BUG(ctxt, x, ...)						\
	ipc_log_string(ctxt, "[%s]: WARN at line %d: "x, __func__, __LINE__, ##__VA_ARGS__)
#endif

#define GLINK_NAME_SIZE		32
#define GLINK_VERSION_1		1

#define RPM_GLINK_CID_MIN	1
#define RPM_GLINK_CID_MAX	65536

static bool should_wake;
static int glink_resume_pkt;

struct glink_msg {
	__le16 cmd;
	__le16 param1;
	__le32 param2;
	u8 data[];
} __packed;

/**
 * struct glink_defer_cmd - deferred incoming control message
 * @node:	list node
 * @msg:	message header
 * @data:	payload of the message
 *
 * Copy of a received control message, to be added to @rx_queue and processed
 * by @rx_work of @qcom_glink.
 */
struct glink_defer_cmd {
	struct list_head node;

	struct glink_msg msg;
	u8 data[];
};

/**
 * struct glink_core_rx_intent - RX intent
 * RX intent
 *
 * @data: pointer to the data (may be NULL for zero-copy)
 * @id: remote or local intent ID
 * @size: size of the original intent (do not modify)
 * @reuse: To mark if the intent can be reused after first use
 * @in_use: To mark if intent is already in use for the channel
 * @offset: next write offset (initially 0)
 * @node:	list node
 */
struct glink_core_rx_intent {
	void *data;
	u32 id;
	size_t size;
	bool reuse;
	bool in_use;
	bool advertised;
	u32 offset;

	struct list_head node;
};

/**
 * struct qcom_glink - driver context, relates to one remote subsystem
 * @dev:	reference to the associated struct device
 * @name:	remote subsystem name
 * @rx_pipe:	pipe object for receive FIFO
 * @tx_pipe:	pipe object for transmit FIFO
 * @kworker:	kworker to handle rx_done work
 * @task:	kthread running @kworker
 * @rx_work:	worker for handling received control messages
 * @rx_lock:	protects the @rx_queue
 * @rx_queue:	queue of received control messages to be processed in @rx_work
 * @tx_lock:	synchronizes operations on the tx fifo
 * @idr_lock:	synchronizes @lcids and @rcids modifications
 * @lcids:	idr of all channels with a known local channel id
 * @rcids:	idr of all channels with a known remote channel id
 * @features:	remote features
 * @intentless:	flag to indicate that there is no intent
 * @tx_avail_notify: Waitqueue for pending tx tasks
 * @sent_read_notify: flag to check cmd sent or not
 * @abort_tx:	flag indicating that all tx attempts should fail
 * @ilc:	ipc logging context reference
 */
struct qcom_glink {
	struct device *dev;

	const char *name;

	struct qcom_glink_pipe *rx_pipe;
	struct qcom_glink_pipe *tx_pipe;

	struct kthread_worker kworker;
	struct task_struct *task;

	struct work_struct rx_work;
	spinlock_t rx_lock;
	struct list_head rx_queue;

	spinlock_t tx_lock;

	spinlock_t idr_lock;
	struct idr lcids;
	struct idr rcids;
	unsigned long features;

	bool intentless;
	wait_queue_head_t tx_avail_notify;
	bool sent_read_notify;

	bool abort_tx;
	void *ilc;
};

enum {
	GLINK_STATE_CLOSED,
	GLINK_STATE_OPENING,
	GLINK_STATE_OPEN,
	GLINK_STATE_CLOSING,
};

/**
 * struct glink_channel - internal representation of a channel
 * @rpdev:	rpdev reference, only used for primary endpoints
 * @ept:	rpmsg endpoint this channel is associated with
 * @glink:	qcom_glink context handle
 * @refcount:	refcount for the channel object
 * @recv_lock:	guard for @ept.cb
 * @name:	unique channel name/identifier
 * @lcid:	channel id, in local space
 * @rcid:	channel id, in remote space
 * @intent_lock: lock for protection of @liids, @riids
 * @liids:	idr of all local intents
 * @riids:	idr of all remote intents
 * @intent_work: worker responsible for transmitting rx_done packets
 * @done_intents: list of intents that needs to be announced rx_done
 * @defer_intents: list of intents held by the client released by rpmsg_rx_done
 * @buf:	receive buffer, for gathering fragments
 * @buf_offset:	write offset in @buf
 * @buf_size:	size of current @buf
 * @open_ack:	completed once remote has acked the open-request
 * @open_req:	completed once open-request has been received
 * @intent_req_lock: Synchronises multiple intent requests
 * @intent_req_result: Result of intent request
 * @intent_received: flag indicating that an intent has been received
 * @intent_req_wq: wait queue for intent_req signalling
 * @intent_timeout_count: number of times intents have timed out consecutively
 * @local_signals: local side signals
 * @remote_signals: remote side signals
 * @signals_cb: client callback for notifying signal change
 */
struct glink_channel {
	struct rpmsg_endpoint ept;

	struct rpmsg_device *rpdev;
	struct qcom_glink *glink;

	struct kref refcount;

	spinlock_t recv_lock;

	char *name;
	unsigned int lcid;
	unsigned int rcid;

	spinlock_t intent_lock;
	struct idr liids;
	struct idr riids;
	struct kthread_work intent_work;
	struct list_head done_intents;
	struct list_head defer_intents;

	struct glink_core_rx_intent *buf;
	int buf_offset;
	int buf_size;

	struct completion open_ack;
	struct completion open_req;

	struct mutex intent_req_lock;
	int intent_req_result;
	bool intent_received;
	wait_queue_head_t intent_req_wq;
	bool channel_ready;
	int intent_timeout_count;

	unsigned int local_signals;
	unsigned int remote_signals;
	int (*signals_cb)(struct rpmsg_device *dev, void *priv, u32 old, u32 new);
};

#define MAX_INTENT_TIMEOUTS		2

#define to_glink_channel(_ept) container_of(_ept, struct glink_channel, ept)

static const struct rpmsg_endpoint_ops glink_endpoint_ops;

#define GLINK_CMD_VERSION		0
#define GLINK_CMD_VERSION_ACK		1
#define GLINK_CMD_OPEN			2
#define GLINK_CMD_CLOSE			3
#define GLINK_CMD_OPEN_ACK		4
#define GLINK_CMD_INTENT		5
#define GLINK_CMD_RX_DONE		6
#define GLINK_CMD_RX_INTENT_REQ		7
#define GLINK_CMD_RX_INTENT_REQ_ACK	8
#define GLINK_CMD_TX_DATA		9
#define GLINK_CMD_TX_DATA_ZERO_COPY	10
#define GLINK_CMD_CLOSE_ACK		11
#define GLINK_CMD_TX_DATA_CONT		12
#define GLINK_CMD_READ_NOTIF		13
#define GLINK_CMD_RX_DONE_W_REUSE	14
#define GLINK_CMD_SIGNALS		15

#define GLINK_FEATURE_INTENTLESS	BIT(1)

<<<<<<< HEAD
#define NATIVE_DTR_SIG			BIT(31)
#define NATIVE_CTS_SIG			BIT(30)
#define NATIVE_CD_SIG			BIT(29)
#define NATIVE_RI_SIG			BIT(28)

static void qcom_glink_rx_done_work(struct kthread_work *work);
=======
#define NATIVE_DTR_SIG			NATIVE_DSR_SIG
#define NATIVE_DSR_SIG			BIT(31)
#define NATIVE_RTS_SIG			NATIVE_CTS_SIG
#define NATIVE_CTS_SIG			BIT(30)

static void qcom_glink_rx_done_work(struct work_struct *work);
>>>>>>> 7ea6fd6d

static struct glink_channel *qcom_glink_alloc_channel(struct qcom_glink *glink,
						      const char *name)
{
	struct glink_channel *channel;

	channel = kzalloc(sizeof(*channel), GFP_KERNEL);
	if (!channel)
		return ERR_PTR(-ENOMEM);

	/* Setup glink internal glink_channel data */
	spin_lock_init(&channel->recv_lock);
	spin_lock_init(&channel->intent_lock);
	mutex_init(&channel->intent_req_lock);

	channel->glink = glink;
	channel->name = kstrdup(name, GFP_KERNEL);
	if (!channel->name) {
		kfree(channel);
		return ERR_PTR(-ENOMEM);
	}

	init_completion(&channel->open_req);
	init_completion(&channel->open_ack);
	init_waitqueue_head(&channel->intent_req_wq);
	channel->intent_timeout_count = 0;

	INIT_LIST_HEAD(&channel->done_intents);
	INIT_LIST_HEAD(&channel->defer_intents);
	kthread_init_work(&channel->intent_work, qcom_glink_rx_done_work);

	idr_init(&channel->liids);
	idr_init(&channel->riids);
	kref_init(&channel->refcount);

	return channel;
}

static void qcom_glink_channel_release(struct kref *ref)
{
	struct glink_channel *channel = container_of(ref, struct glink_channel,
						     refcount);
	struct glink_core_rx_intent *intent;
	struct glink_core_rx_intent *tmp;
	unsigned long flags;
	int iid;

	CH_INFO(channel, "\n");

	/* cancel pending rx_done work */
	kthread_cancel_work_sync(&channel->intent_work);

	spin_lock_irqsave(&channel->intent_lock, flags);
	/* Free all non-reuse intents pending rx_done work */
	list_for_each_entry_safe(intent, tmp, &channel->done_intents, node) {
		if (!intent->size)
			intent->data = NULL;

		if (!intent->reuse) {
			kfree(intent->data);
			kfree(intent);
		}
	}
	list_for_each_entry_safe(intent, tmp, &channel->defer_intents, node) {
		if (!intent->size)
			intent->data = NULL;

		if (!intent->reuse) {
			kfree(intent->data);
			kfree(intent);
		}
	}

	idr_for_each_entry(&channel->liids, tmp, iid) {
		kfree(tmp->data);
		kfree(tmp);
	}
	idr_destroy(&channel->liids);

	idr_for_each_entry(&channel->riids, tmp, iid)
		kfree(tmp);
	idr_destroy(&channel->riids);
	spin_unlock_irqrestore(&channel->intent_lock, flags);

	kfree(channel->name);
	kfree(channel);
}

static size_t qcom_glink_rx_avail(struct qcom_glink *glink)
{
	return glink->rx_pipe->avail(glink->rx_pipe);
}

static void qcom_glink_rx_peek(struct qcom_glink *glink,
			       void *data, unsigned int offset, size_t count)
{
	glink->rx_pipe->peek(glink->rx_pipe, data, offset, count);
}

static void qcom_glink_rx_advance(struct qcom_glink *glink, size_t count)
{
	glink->rx_pipe->advance(glink->rx_pipe, count);
}

static size_t qcom_glink_tx_avail(struct qcom_glink *glink)
{
	return glink->tx_pipe->avail(glink->tx_pipe);
}

static void qcom_glink_tx_write(struct qcom_glink *glink,
				const void *hdr, size_t hlen,
				const void *data, size_t dlen)
{
	glink->tx_pipe->write(glink->tx_pipe, hdr, hlen, data, dlen);
}

static void qcom_glink_tx_kick(struct qcom_glink *glink)
{
	glink->tx_pipe->kick(glink->tx_pipe);
}

static void qcom_glink_send_read_notify(struct qcom_glink *glink)
{
	struct glink_msg msg;

	msg.cmd = cpu_to_le16(GLINK_CMD_READ_NOTIF);
	msg.param1 = 0;
	msg.param2 = 0;

	GLINK_INFO(glink->ilc, "send READ NOTIFY cmd\n");

	qcom_glink_tx_write(glink, &msg, sizeof(msg), NULL, 0);

	qcom_glink_tx_kick(glink);
}

static int qcom_glink_tx(struct qcom_glink *glink,
			 const void *hdr, size_t hlen,
			 const void *data, size_t dlen, bool wait)
{
	unsigned int tlen = hlen + dlen;
	unsigned long flags;
	int ret = 0;

	/* Reject packets that are too big */
	if (tlen >= glink->tx_pipe->length)
		return -EINVAL;

	spin_lock_irqsave(&glink->tx_lock, flags);

	if (glink->abort_tx) {
		ret = -EIO;
		goto out;
	}

	while (qcom_glink_tx_avail(glink) < tlen) {
		if (!wait) {
			ret = -EAGAIN;
			goto out;
		}

		if (glink->abort_tx) {
			ret = -EIO;
			goto out;
		}

		if (!glink->sent_read_notify) {
			glink->sent_read_notify = true;
			qcom_glink_send_read_notify(glink);
		}

		/* Wait without holding the tx_lock */
		spin_unlock_irqrestore(&glink->tx_lock, flags);

		wait_event_timeout(glink->tx_avail_notify,
				   qcom_glink_tx_avail(glink) >= tlen || glink->abort_tx, 10 * HZ);

		spin_lock_irqsave(&glink->tx_lock, flags);

		if (qcom_glink_tx_avail(glink) >= tlen)
			glink->sent_read_notify = false;
	}

	qcom_glink_tx_write(glink, hdr, hlen, data, dlen);
	qcom_glink_tx_kick(glink);

out:
	spin_unlock_irqrestore(&glink->tx_lock, flags);

	return ret;
}

static int qcom_glink_send_version(struct qcom_glink *glink)
{
	struct glink_msg msg;

	msg.cmd = cpu_to_le16(GLINK_CMD_VERSION);
	msg.param1 = cpu_to_le16(GLINK_VERSION_1);
	msg.param2 = cpu_to_le32(glink->features);

	GLINK_INFO(glink->ilc, "vers:%d features:%d\n", msg.param1, msg.param2);
	return qcom_glink_tx(glink, &msg, sizeof(msg), NULL, 0, true);
}

static void qcom_glink_send_version_ack(struct qcom_glink *glink)
{
	struct glink_msg msg;

	msg.cmd = cpu_to_le16(GLINK_CMD_VERSION_ACK);
	msg.param1 = cpu_to_le16(GLINK_VERSION_1);
	msg.param2 = cpu_to_le32(glink->features);

	GLINK_INFO(glink->ilc, "vers:%d features:%d\n", msg.param1, msg.param2);
	qcom_glink_tx(glink, &msg, sizeof(msg), NULL, 0, true);
}

static void qcom_glink_send_open_ack(struct qcom_glink *glink,
				     struct glink_channel *channel)
{
	struct glink_msg msg;

	msg.cmd = cpu_to_le16(GLINK_CMD_OPEN_ACK);
	msg.param1 = cpu_to_le16(channel->rcid);
	msg.param2 = cpu_to_le32(0);

	CH_INFO(channel, "\n");
	qcom_glink_tx(glink, &msg, sizeof(msg), NULL, 0, true);
}

static void qcom_glink_handle_intent_req_ack(struct qcom_glink *glink,
					     unsigned int cid, bool granted)
{
	struct glink_channel *channel;
	unsigned long flags;

	spin_lock_irqsave(&glink->idr_lock, flags);
	channel = idr_find(&glink->rcids, cid);
	spin_unlock_irqrestore(&glink->idr_lock, flags);
	if (!channel) {
		dev_err(glink->dev, "unable to find channel\n");
		return;
	}

	WRITE_ONCE(channel->intent_req_result, granted);
	wake_up_all(&channel->intent_req_wq);
	channel->intent_timeout_count = 0;
	CH_INFO(channel, "\n");
}

static void qcom_glink_intent_req_abort(struct glink_channel *channel)
{
	WRITE_ONCE(channel->intent_req_result, 0);
	wake_up_all(&channel->intent_req_wq);
}

/**
 * qcom_glink_send_open_req() - send a GLINK_CMD_OPEN request to the remote
 * @glink: Ptr to the glink edge
 * @channel: Ptr to the channel that the open req is sent
 *
 * Allocates a local channel id and sends a GLINK_CMD_OPEN message to the remote.
 * Will return with refcount held, regardless of outcome.
 *
 * Return: 0 on success, negative errno otherwise.
 */
static int qcom_glink_send_open_req(struct qcom_glink *glink,
				    struct glink_channel *channel)
{
	struct {
		struct glink_msg msg;
		u8 name[GLINK_NAME_SIZE];
	} __packed req;
	int name_len = strlen(channel->name) + 1;
	int req_len = ALIGN(sizeof(req.msg) + name_len, 8);
	int ret;
	unsigned long flags;

	kref_get(&channel->refcount);

	spin_lock_irqsave(&glink->idr_lock, flags);
	ret = idr_alloc_cyclic(&glink->lcids, channel,
			       RPM_GLINK_CID_MIN, RPM_GLINK_CID_MAX,
			       GFP_ATOMIC);
	spin_unlock_irqrestore(&glink->idr_lock, flags);
	if (ret < 0)
		return ret;

	channel->lcid = ret;
	CH_INFO(channel, "\n");

	req.msg.cmd = cpu_to_le16(GLINK_CMD_OPEN);
	req.msg.param1 = cpu_to_le16(channel->lcid);
	req.msg.param2 = cpu_to_le32(name_len);
	strcpy(req.name, channel->name);

	ret = qcom_glink_tx(glink, &req, req_len, NULL, 0, true);
	if (ret)
		goto remove_idr;

	return 0;

remove_idr:
	CH_INFO(channel, "remote_idr\n");

	spin_lock_irqsave(&glink->idr_lock, flags);
	idr_remove(&glink->lcids, channel->lcid);
	channel->lcid = 0;
	spin_unlock_irqrestore(&glink->idr_lock, flags);

	return ret;
}

static void qcom_glink_send_close_req(struct qcom_glink *glink,
				      struct glink_channel *channel)
{
	struct glink_msg req;

	req.cmd = cpu_to_le16(GLINK_CMD_CLOSE);
	req.param1 = cpu_to_le16(channel->lcid);
	req.param2 = 0;

	CH_INFO(channel, "\n");
	qcom_glink_tx(glink, &req, sizeof(req), NULL, 0, true);
}

static void qcom_glink_send_close_ack(struct qcom_glink *glink,
				      unsigned int rcid)
{
	struct glink_msg req;

	req.cmd = cpu_to_le16(GLINK_CMD_CLOSE_ACK);
	req.param1 = cpu_to_le16(rcid);
	req.param2 = 0;

	GLINK_INFO(glink->ilc, "rcid:%d\n", rcid);
	qcom_glink_tx(glink, &req, sizeof(req), NULL, 0, true);
}

static int qcom_glink_send_rx_done(struct qcom_glink *glink,
				struct glink_channel *channel,
				struct glink_core_rx_intent *intent,
				bool wait)
{
	struct {
		u16 id;
		u16 lcid;
		u32 liid;
	} __packed cmd;
	unsigned int cid = channel->lcid;
	unsigned int iid = intent->id;
	bool reuse = intent->reuse;
	int ret;

	cmd.id = reuse ? GLINK_CMD_RX_DONE_W_REUSE : GLINK_CMD_RX_DONE;
	cmd.lcid = cid;
	cmd.liid = iid;

	ret = qcom_glink_tx(glink, &cmd, sizeof(cmd), NULL, 0, wait);
	if (ret)
		return ret;

	/* clear data if zero copy intent */
	if (!intent->size)
		intent->data = NULL;

	ret = intent->offset;

	if (!reuse) {
		kfree(intent->data);
		kfree(intent);
	}

	CH_INFO(channel, "reuse:%d liid:%d data_size:%d", reuse, iid, ret);
	return 0;
}

static void qcom_glink_rx_done_work(struct kthread_work *work)
{
	struct glink_channel *channel = container_of(work, struct glink_channel,
						     intent_work);
	struct qcom_glink *glink = channel->glink;
	struct glink_core_rx_intent *intent, *tmp;
	unsigned long flags;

	spin_lock_irqsave(&channel->intent_lock, flags);
	list_for_each_entry_safe(intent, tmp, &channel->done_intents, node) {
		list_del(&intent->node);
		spin_unlock_irqrestore(&channel->intent_lock, flags);

		qcom_glink_send_rx_done(glink, channel, intent, true);

		spin_lock_irqsave(&channel->intent_lock, flags);
	}
	spin_unlock_irqrestore(&channel->intent_lock, flags);
}

static void __qcom_glink_rx_done(struct qcom_glink *glink,
			       struct glink_channel *channel,
			       struct glink_core_rx_intent *intent,
			       bool defer)
{
	unsigned long flags;
	int ret = -EAGAIN;

	/* We don't send RX_DONE to intentless systems */
	if (glink->intentless) {
		kfree(intent->data);
		kfree(intent);
		return;
	}

	/* Take it off the tree of receive intents */
	if (!intent->reuse) {
		spin_lock_irqsave(&channel->intent_lock, flags);
		idr_remove(&channel->liids, intent->id);
		spin_unlock_irqrestore(&channel->intent_lock, flags);
	}

	/* Move intent to defer list until client calls rpmsg_rx_done */
	if (defer) {
		spin_lock_irqsave(&channel->intent_lock, flags);
		list_add_tail(&intent->node, &channel->defer_intents);
		spin_unlock_irqrestore(&channel->intent_lock, flags);
		return;
	}

	/* Schedule the sending of a rx_done indication */
	spin_lock_irqsave(&channel->intent_lock, flags);
	if (list_empty(&channel->done_intents))
		ret = qcom_glink_send_rx_done(glink, channel, intent, false);

	if (ret) {
		list_add_tail(&intent->node, &channel->done_intents);
		kthread_queue_work(&glink->kworker, &channel->intent_work);
	}
	spin_unlock_irqrestore(&channel->intent_lock, flags);
}

bool qcom_glink_rx_done_supported(struct rpmsg_endpoint *ept)
{
	struct glink_channel *channel;
	struct qcom_glink *glink;

	if (WARN_ON(!ept))
		return -EINVAL;

	channel = to_glink_channel(ept);
	glink = channel->glink;

	return glink->features & GLINK_FEATURE_ZERO_COPY;
}
EXPORT_SYMBOL_GPL(qcom_glink_rx_done_supported);

/**
 * rpmsg_rx_done() - release resources related to @data from a @rx_cb
 * @ept:	the rpmsg endpoint
 * @data:	payload from a message
 *
 * Returns 0 on success and an appropriate error value on failure.
 */
int qcom_glink_rx_done(struct rpmsg_endpoint *ept, void *data)
{
	struct glink_core_rx_intent *intent, *tmp;
	struct glink_channel *channel;
	struct qcom_glink *glink;
	unsigned long flags;

	if (WARN_ON(!ept))
		return -EINVAL;

	if (!qcom_glink_rx_done_supported(ept))
		return -EINVAL;

	channel = to_glink_channel(ept);
	glink = channel->glink;

	spin_lock_irqsave(&channel->intent_lock, flags);
	list_for_each_entry_safe(intent, tmp, &channel->defer_intents, node) {
		if (intent->data == data) {
			list_del(&intent->node);
			spin_unlock_irqrestore(&channel->intent_lock, flags);

			qcom_glink_send_rx_done(glink, channel, intent, true);
			return 0;
		}
	}
	spin_unlock_irqrestore(&channel->intent_lock, flags);

	return -EINVAL;
}
EXPORT_SYMBOL_GPL(qcom_glink_rx_done);

/**
 * qcom_glink_receive_version() - receive version/features from remote system
 *
 * @glink:	pointer to transport interface
 * @version:	remote version
 * @features:	remote features
 *
 * This function is called in response to a remote-initiated version/feature
 * negotiation sequence.
 */
static void qcom_glink_receive_version(struct qcom_glink *glink,
				       u32 version,
				       u32 features)
{
	GLINK_INFO(glink->ilc, "vers:%d features:%d\n", version, features);

	switch (version) {
	case 0:
		break;
	case GLINK_VERSION_1:
		glink->features &= features;
		fallthrough;
	default:
		qcom_glink_send_version_ack(glink);
		break;
	}
}

/**
 * qcom_glink_receive_version_ack() - receive negotiation ack from remote system
 *
 * @glink:	pointer to transport interface
 * @version:	remote version response
 * @features:	remote features response
 *
 * This function is called in response to a local-initiated version/feature
 * negotiation sequence and is the counter-offer from the remote side based
 * upon the initial version and feature set requested.
 */
static void qcom_glink_receive_version_ack(struct qcom_glink *glink,
					   u32 version,
					   u32 features)
{
	GLINK_INFO(glink->ilc, "vers:%d features:%d\n", version, features);

	switch (version) {
	case 0:
		/* Version negotiation failed */
		break;
	case GLINK_VERSION_1:
		if (features == glink->features)
			break;

		glink->features &= features;
		fallthrough;
	default:
		qcom_glink_send_version(glink);
		break;
	}
}

/**
 * qcom_glink_send_intent_req_ack() - convert an rx intent request ack cmd to
 * 	wire format and transmit
 * @glink:	The transport to transmit on.
 * @channel:	The glink channel
 * @granted:	The request response to encode.
 *
 * Return: 0 on success or standard Linux error code.
 */
static int qcom_glink_send_intent_req_ack(struct qcom_glink *glink,
					  struct glink_channel *channel,
					  bool granted)
{
	struct glink_msg msg;

	msg.cmd = cpu_to_le16(GLINK_CMD_RX_INTENT_REQ_ACK);
	msg.param1 = cpu_to_le16(channel->lcid);
	msg.param2 = cpu_to_le32(granted);

	CH_INFO(channel, "\n");
	qcom_glink_tx(glink, &msg, sizeof(msg), NULL, 0, true);

	return 0;
}

/**
 * qcom_glink_advertise_intent - convert an rx intent cmd to wire format and
 *			   transmit
 * @glink:	The transport to transmit on.
 * @channel:	The local channel
 * @intent:	The intent to pass on to remote.
 *
 * Return: 0 on success or standard Linux error code.
 */
static int qcom_glink_advertise_intent(struct qcom_glink *glink,
				       struct glink_channel *channel,
				       struct glink_core_rx_intent *intent)
{
	struct command {
		__le16 id;
		__le16 lcid;
		__le32 count;
		__le32 size;
		__le32 liid;
	} __packed;
	struct command cmd;
	unsigned long flags;

	spin_lock_irqsave(&channel->intent_lock, flags);
	if (intent->advertised) {
		spin_unlock_irqrestore(&channel->intent_lock, flags);
		return 0;
	}
	intent->advertised = true;
	spin_unlock_irqrestore(&channel->intent_lock, flags);

	cmd.id = cpu_to_le16(GLINK_CMD_INTENT);
	cmd.lcid = cpu_to_le16(channel->lcid);
	cmd.count = cpu_to_le32(1);
	cmd.size = cpu_to_le32(intent->size);
	cmd.liid = cpu_to_le32(intent->id);

	CH_INFO(channel, "count:%d size:%zd liid:%d\n", 1,
		intent->size, intent->id);

	qcom_glink_tx(glink, &cmd, sizeof(cmd), NULL, 0, true);

	return 0;
}

static struct glink_core_rx_intent *
qcom_glink_alloc_intent(struct qcom_glink *glink,
			struct glink_channel *channel,
			size_t size,
			bool reuseable)
{
	struct glink_core_rx_intent *intent;
	int ret;
	unsigned long flags;

	intent = kzalloc(sizeof(*intent), GFP_KERNEL);
	if (!intent)
		return NULL;

	if (size) {
		intent->data = kzalloc(size, GFP_KERNEL);
		if (!intent->data)
			goto free_intent;
	}

	spin_lock_irqsave(&channel->intent_lock, flags);
	ret = idr_alloc_cyclic(&channel->liids, intent, 1, -1, GFP_ATOMIC);
	if (ret < 0) {
		spin_unlock_irqrestore(&channel->intent_lock, flags);
		goto free_data;
	}
	spin_unlock_irqrestore(&channel->intent_lock, flags);

	intent->id = ret;
	intent->size = size;
	intent->reuse = reuseable;

	return intent;

free_data:
	kfree(intent->data);
free_intent:
	kfree(intent);
	return NULL;
}

static void qcom_glink_handle_rx_done(struct qcom_glink *glink,
				      u32 cid, uint32_t iid,
				      bool reuse)
{
	struct glink_core_rx_intent *intent;
	struct glink_channel *channel;
	unsigned long flags;

	spin_lock_irqsave(&glink->idr_lock, flags);
	channel = idr_find(&glink->rcids, cid);
	spin_unlock_irqrestore(&glink->idr_lock, flags);
	if (!channel) {
		dev_err(glink->dev, "invalid channel id received\n");
		return;
	}

	spin_lock_irqsave(&channel->intent_lock, flags);
	intent = idr_find(&channel->riids, iid);

	if (!intent) {
		spin_unlock_irqrestore(&channel->intent_lock, flags);
		dev_err(glink->dev, "invalid intent id received\n");
		return;
	}

	intent->in_use = false;
	CH_INFO(channel, "reuse:%d iid:%d\n", reuse, intent->id);

	if (!reuse) {
		idr_remove(&channel->riids, intent->id);
		kfree(intent);
	}
	spin_unlock_irqrestore(&channel->intent_lock, flags);

	if (reuse) {
		WRITE_ONCE(channel->intent_received, true);
		wake_up_all(&channel->intent_req_wq);
	}
}

/**
 * qcom_glink_handle_intent_req() - Receive a request for rx_intent
 *					    from remote side
 * @glink:      Pointer to the transport interface
 * @cid:	Remote channel ID
 * @size:	size of the intent
 *
 * The function searches for the local channel to which the request for
 * rx_intent has arrived and allocates and notifies the remote back
 */
static void qcom_glink_handle_intent_req(struct qcom_glink *glink,
					 u32 cid, size_t size)
{
	struct glink_core_rx_intent *intent = NULL;
	struct glink_core_rx_intent *tmp;
	struct glink_channel *channel;
	struct rpmsg_endpoint *ept;
	unsigned long flags;
	int iid;

	spin_lock_irqsave(&glink->idr_lock, flags);
	channel = idr_find(&glink->rcids, cid);
	spin_unlock_irqrestore(&glink->idr_lock, flags);

	if (!channel) {
		pr_err("%s channel not found for cid %u\n", __func__, cid);
		return;
	}

	spin_lock_irqsave(&channel->intent_lock, flags);
	idr_for_each_entry(&channel->liids, tmp, iid) {
		if (tmp->size >= size && tmp->reuse) {
			intent = tmp;
			break;
		}
	}
	spin_unlock_irqrestore(&channel->intent_lock, flags);
	if (intent) {
		qcom_glink_send_intent_req_ack(glink, channel, !!intent);
		return;
	}

	ept = &channel->ept;
	intent = qcom_glink_alloc_intent(glink, channel, size, false);
	if (intent && channel->channel_ready)
		qcom_glink_advertise_intent(glink, channel, intent);

	qcom_glink_send_intent_req_ack(glink, channel, !!intent);
}

static int qcom_glink_rx_defer(struct qcom_glink *glink, size_t extra)
{
	struct glink_defer_cmd *dcmd;

	extra = ALIGN(extra, 8);

	if (qcom_glink_rx_avail(glink) < sizeof(struct glink_msg) + extra) {
		dev_dbg(glink->dev, "Insufficient data in rx fifo");
		return -ENXIO;
	}

	dcmd = kzalloc(struct_size(dcmd, data, extra), GFP_ATOMIC);
	if (!dcmd)
		return -ENOMEM;

	INIT_LIST_HEAD(&dcmd->node);

	qcom_glink_rx_peek(glink, &dcmd->msg, 0, sizeof(dcmd->msg) + extra);

	spin_lock(&glink->rx_lock);
	list_add_tail(&dcmd->node, &glink->rx_queue);
	spin_unlock(&glink->rx_lock);

	schedule_work(&glink->rx_work);
	qcom_glink_rx_advance(glink, sizeof(dcmd->msg) + extra);

	return 0;
}

bool qcom_glink_is_wakeup(bool reset)
{
	if (!glink_resume_pkt)
		return false;

	if (reset)
		glink_resume_pkt = false;

	return true;
}
EXPORT_SYMBOL_GPL(qcom_glink_is_wakeup);

static int qcom_glink_rx_data(struct qcom_glink *glink, size_t avail)
{
	struct glink_core_rx_intent *intent;
	struct glink_channel *channel;
	struct {
		struct glink_msg msg;
		__le32 chunk_size;
		__le32 left_size;
	} __packed hdr;
	unsigned int chunk_size;
	unsigned int left_size;
	bool rx_done_defer;
	unsigned int rcid;
	unsigned int liid;
	int ret = 0;
	unsigned long flags;

	if (avail < sizeof(hdr)) {
		dev_dbg(glink->dev, "Not enough data in fifo\n");
		return -EAGAIN;
	}

	qcom_glink_rx_peek(glink, &hdr, 0, sizeof(hdr));
	chunk_size = le32_to_cpu(hdr.chunk_size);
	left_size = le32_to_cpu(hdr.left_size);

	if (avail < sizeof(hdr) + chunk_size) {
		dev_dbg(glink->dev, "Payload not yet in fifo\n");
		return -EAGAIN;
	}

	rcid = le16_to_cpu(hdr.msg.param1);
	spin_lock_irqsave(&glink->idr_lock, flags);
	channel = idr_find(&glink->rcids, rcid);
	spin_unlock_irqrestore(&glink->idr_lock, flags);
	if (!channel) {
		dev_dbg(glink->dev, "Data on non-existing channel\n");

		/* Drop the message */
		goto advance_rx;
	}
	CH_INFO(channel, "chunk_size:%d left_size:%d\n", chunk_size, left_size);

	if (glink->intentless) {
		/* Might have an ongoing, fragmented, message to append */
		if (!channel->buf) {
			intent = kzalloc(sizeof(*intent), GFP_ATOMIC);
			if (!intent)
				return -ENOMEM;

			intent->data = kmalloc(chunk_size + left_size,
					       GFP_ATOMIC);
			if (!intent->data) {
				kfree(intent);
				return -ENOMEM;
			}

			intent->id = 0xbabababa;
			intent->size = chunk_size + left_size;
			intent->offset = 0;

			channel->buf = intent;
		} else {
			intent = channel->buf;
		}
	} else {
		liid = le32_to_cpu(hdr.msg.param2);

		spin_lock_irqsave(&channel->intent_lock, flags);
		intent = idr_find(&channel->liids, liid);
		spin_unlock_irqrestore(&channel->intent_lock, flags);

		if (!intent) {
			dev_err(glink->dev,
				"no intent found for channel %s intent %d",
				channel->name, liid);
			ret = -ENOENT;
			goto advance_rx;
		}
	}

	if (intent->size - intent->offset < chunk_size) {
		dev_err(glink->dev, "Insufficient space in intent\n");

		/* The packet header lied, drop payload */
		goto advance_rx;
	}

	qcom_glink_rx_peek(glink, intent->data + intent->offset,
			   sizeof(hdr), chunk_size);
	intent->offset += chunk_size;

	/* Handle message when no fragments remain to be received */
	if (!left_size) {
		spin_lock(&channel->recv_lock);
		if (channel->ept.cb) {
			ret = channel->ept.cb(channel->ept.rpdev,
					intent->data,
					intent->offset,
					channel->ept.priv,
					RPMSG_ADDR_ANY);

			if (ret < 0) {
				if (ret != -ENODEV) {
					CH_ERR(channel,
						"callback error ret = %d\n", ret);
				}
				ret = 0;
			}
		} else {
			CH_ERR(channel, "callback not present\n");
		}
		spin_unlock(&channel->recv_lock);

		if (qcom_glink_is_wakeup(true))
			pr_info("%s[%d:%d] %s: wakeup packet size:%d\n",
				channel->name, channel->lcid, channel->rcid,
				__func__, intent->offset);

		intent->offset = 0;
		channel->buf = NULL;


		if (qcom_glink_rx_done_supported(&channel->ept) && ret == RPMSG_DEFER)
			rx_done_defer = true;
		else
			rx_done_defer = false;

		__qcom_glink_rx_done(glink, channel, intent, rx_done_defer);
	}

advance_rx:
	qcom_glink_rx_advance(glink, ALIGN(sizeof(hdr) + chunk_size, 8));

	return ret;
}

static int qcom_glink_rx_data_zero_copy(struct qcom_glink *glink, size_t avail)
{
	struct glink_core_rx_intent *intent;
	struct glink_channel *channel;
	struct {
		struct glink_msg msg;
		__le32 pool_id;
		__le32 size;
		__le64 addr;
	} __packed hdr;
	unsigned long flags;
	bool rx_done_defer;
	unsigned int rcid;
	unsigned int liid;
	unsigned int len;
	int ret = 0;
	void *data;
	u64 da;

	if (avail < sizeof(hdr)) {
		dev_dbg(glink->dev, "Not enough data in fifo\n");
		return -EAGAIN;
	}
	qcom_glink_rx_peek(glink, &hdr, 0, sizeof(hdr));

	if (glink->intentless) {
		dev_dbg(glink->dev, "Zero copy cannot be intentless\n");
		goto advance_rx;
	}

	rcid = le16_to_cpu(hdr.msg.param1);
	spin_lock_irqsave(&glink->idr_lock, flags);
	channel = idr_find(&glink->rcids, rcid);
	spin_unlock_irqrestore(&glink->idr_lock, flags);
	if (!channel) {
		dev_dbg(glink->dev, "Data on non-existing channel\n");
		goto advance_rx;
	}

	liid = le32_to_cpu(hdr.msg.param2);
	spin_lock_irqsave(&channel->intent_lock, flags);
	intent = idr_find(&channel->liids, liid);
	spin_unlock_irqrestore(&channel->intent_lock, flags);
	if (!intent) {
		CH_ERR(channel, "no intent found liid:%d\n", liid);
		ret = -ENOENT;
		goto advance_rx;
	}
	if (intent->size) {
		CH_ERR(channel, "zero copy req bad intent liid:%d size:%zu\n", liid, intent->size);
		goto advance_rx;
	}

	/* Only process the first vector in the array */
	da = le64_to_cpu(hdr.addr);
	len = le32_to_cpu(hdr.size);
	data = qcom_glink_prepare_da_for_cpu(da, len);
	if (!data) {
		CH_ERR(channel, "failed to get va da:0x%llx len:%d\n", da, len);
		goto advance_rx;
	}
	CH_INFO(channel, "da:0x%llx va:%pK len:%d\n", da, data, len);

	intent->data = data;
	intent->offset = len;
	spin_lock(&channel->recv_lock);
	if (channel->ept.cb) {
		ret = channel->ept.cb(channel->ept.rpdev, intent->data,
				intent->offset,
				channel->ept.priv,
				RPMSG_ADDR_ANY);

		if (ret < 0 && ret != -ENODEV) {
			CH_ERR(channel, "callback error ret = %d\n", ret);
			ret = 0;
		}
	} else {
		CH_ERR(channel, "callback not present\n");
	}
	spin_unlock(&channel->recv_lock);

	if (qcom_glink_is_wakeup(true)) {
		pr_info("%s[%d:%d] %s: wakeup packet size:%d\n", channel->name,
			channel->lcid, channel->rcid,
			__func__, intent->offset);
	}
	intent->offset = 0;

	if (qcom_glink_rx_done_supported(&channel->ept) && ret == RPMSG_DEFER)
		rx_done_defer = true;
	else
		rx_done_defer = false;

	__qcom_glink_rx_done(glink, channel, intent, rx_done_defer);

advance_rx:
	qcom_glink_rx_advance(glink, ALIGN(sizeof(hdr), 8));

	return 0;
}

static void qcom_glink_handle_intent(struct qcom_glink *glink,
				     unsigned int cid,
				     unsigned int count,
				     size_t avail)
{
	struct glink_core_rx_intent *intent;
	struct glink_channel *channel;
	struct intent_pair {
		__le32 size;
		__le32 iid;
	};

	struct {
		struct glink_msg msg;
		struct intent_pair intents[];
	} __packed * msg;

	const size_t msglen = struct_size(msg, intents, count);
	int ret;
	int i;
	unsigned long flags;

	if (avail < msglen) {
		dev_dbg(glink->dev, "Not enough data in fifo\n");
		return;
	}

	spin_lock_irqsave(&glink->idr_lock, flags);
	channel = idr_find(&glink->rcids, cid);
	spin_unlock_irqrestore(&glink->idr_lock, flags);
	if (!channel) {
		dev_err(glink->dev, "intents for non-existing channel\n");
		qcom_glink_rx_advance(glink, ALIGN(msglen, 8));
		return;
	}

	msg = kmalloc(msglen, GFP_ATOMIC);
	if (!msg)
		return;

	qcom_glink_rx_peek(glink, msg, 0, msglen);

	for (i = 0; i < count; ++i) {
		intent = kzalloc(sizeof(*intent), GFP_ATOMIC);
		if (!intent)
			break;

		intent->id = le32_to_cpu(msg->intents[i].iid);
		intent->size = le32_to_cpu(msg->intents[i].size);

		CH_INFO(channel, "riid:%d size:%zd\n",
			intent->id, intent->size);

		spin_lock_irqsave(&channel->intent_lock, flags);
		ret = idr_alloc(&channel->riids, intent,
				intent->id, intent->id + 1, GFP_ATOMIC);
		spin_unlock_irqrestore(&channel->intent_lock, flags);

		if (ret < 0)
			dev_err(glink->dev, "failed to store remote intent\n");
	}

	WRITE_ONCE(channel->intent_received, true);
	wake_up_all(&channel->intent_req_wq);

	kfree(msg);
	qcom_glink_rx_advance(glink, ALIGN(msglen, 8));
}

static int qcom_glink_rx_open_ack(struct qcom_glink *glink, unsigned int lcid)
{
	struct glink_channel *channel;

	spin_lock(&glink->idr_lock);
	channel = idr_find(&glink->lcids, lcid);
	spin_unlock(&glink->idr_lock);
	if (!channel) {
		dev_err(glink->dev, "Invalid open ack packet\n");
		return -EINVAL;
	}

	CH_INFO(channel, "\n");
	complete_all(&channel->open_ack);

	return 0;
}

/**
<<<<<<< HEAD
 * qcom_glink_send_signals() - convert a signal cmd to wire format and transmit
 * @glink:	The transport to transmit on.
 * @channel:	The glink channel
 * @signals:	The signals to encode.
 *
 * Return: 0 on success or standard Linux error code.
 */
static int qcom_glink_send_signals(struct qcom_glink *glink,
				   struct glink_channel *channel,
				   u32 signals)
{
	struct glink_msg msg;

	/* convert signals from TIOCM to NATIVE */
	signals &= 0x0fff;
	if (signals & TIOCM_DTR)
		signals |= NATIVE_DTR_SIG;
	if (signals & TIOCM_RTS)
		signals |= NATIVE_CTS_SIG;
	if (signals & TIOCM_CD)
		signals |= NATIVE_CD_SIG;
	if (signals & TIOCM_RI)
		signals |= NATIVE_RI_SIG;

	msg.cmd = cpu_to_le16(GLINK_CMD_SIGNALS);
	msg.param1 = cpu_to_le16(channel->lcid);
	msg.param2 = cpu_to_le32(signals);

	GLINK_INFO(glink->ilc, "signals:%d\n", signals);
	return qcom_glink_tx(glink, &msg, sizeof(msg), NULL, 0, true);
}

static int qcom_glink_handle_signals(struct qcom_glink *glink,
				     unsigned int rcid, unsigned int signals)
{
	struct glink_channel *channel;
	unsigned long flags;
	u32 old;
=======
 * qcom_glink_set_flow_control() - convert a signal cmd to wire format and transmit
 * @ept:	Rpmsg endpoint for channel.
 * @pause:	Pause transmission
 * @dst:	destination address of the endpoint
 *
 * Return: 0 on success or standard Linux error code.
 */
static int qcom_glink_set_flow_control(struct rpmsg_endpoint *ept, bool pause, u32 dst)
{
	struct glink_channel *channel = to_glink_channel(ept);
	struct qcom_glink *glink = channel->glink;
	struct glink_msg msg;
	u32 sigs = 0;

	if (pause)
		sigs |= NATIVE_DTR_SIG | NATIVE_RTS_SIG;

	msg.cmd = cpu_to_le16(GLINK_CMD_SIGNALS);
	msg.param1 = cpu_to_le16(channel->lcid);
	msg.param2 = cpu_to_le32(sigs);

	return qcom_glink_tx(glink, &msg, sizeof(msg), NULL, 0, true);
}

static void qcom_glink_handle_signals(struct qcom_glink *glink,
				      unsigned int rcid, unsigned int sigs)
{
	struct glink_channel *channel;
	unsigned long flags;
	bool enable;
>>>>>>> 7ea6fd6d

	spin_lock_irqsave(&glink->idr_lock, flags);
	channel = idr_find(&glink->rcids, rcid);
	spin_unlock_irqrestore(&glink->idr_lock, flags);
	if (!channel) {
		dev_err(glink->dev, "signal for non-existing channel\n");
<<<<<<< HEAD
		return -EINVAL;
	}

	old = channel->remote_signals;

	/* convert signals from NATIVE to TIOCM */
	if (signals & NATIVE_DTR_SIG)
		signals |= TIOCM_DSR;
	if (signals & NATIVE_CTS_SIG)
		signals |= TIOCM_CTS;
	if (signals & NATIVE_CD_SIG)
		signals |= TIOCM_CD;
	if (signals & NATIVE_RI_SIG)
		signals |= TIOCM_RI;
	signals &= 0x0fff;

	channel->remote_signals = signals;

	CH_INFO(channel, "old:%d new:%d\n", old, channel->remote_signals);
	if (channel->signals_cb)
		channel->signals_cb(channel->ept.rpdev, channel->ept.priv,
				    old, channel->remote_signals);

	return 0;
=======
		return;
	}

	enable = sigs & NATIVE_DSR_SIG || sigs & NATIVE_CTS_SIG;

	if (channel->ept.flow_cb)
		channel->ept.flow_cb(channel->ept.rpdev, channel->ept.priv, enable);
>>>>>>> 7ea6fd6d
}

void qcom_glink_native_rx(struct qcom_glink *glink)
{
	struct glink_msg msg;
	unsigned int param1;
	unsigned int param2;
	unsigned int avail;
	unsigned int cmd;
	int ret = 0;

	if (should_wake) {
		dev_dbg(glink->dev, "%s: wakeup\n", __func__);
		glink_resume_pkt = true;
		should_wake = false;
		pm_system_wakeup();
	}
	/* To wakeup any blocking writers */
	wake_up_all(&glink->tx_avail_notify);

	for (;;) {
		avail = qcom_glink_rx_avail(glink);
		if (avail < sizeof(msg))
			break;

		qcom_glink_rx_peek(glink, &msg, 0, sizeof(msg));

		cmd = le16_to_cpu(msg.cmd);
		param1 = le16_to_cpu(msg.param1);
		param2 = le32_to_cpu(msg.param2);

		switch (cmd) {
		case GLINK_CMD_VERSION:
		case GLINK_CMD_VERSION_ACK:
		case GLINK_CMD_CLOSE:
		case GLINK_CMD_CLOSE_ACK:
		case GLINK_CMD_RX_INTENT_REQ:
			ret = qcom_glink_rx_defer(glink, 0);
			break;
		case GLINK_CMD_OPEN_ACK:
			ret = qcom_glink_rx_open_ack(glink, param1);
			qcom_glink_rx_advance(glink, ALIGN(sizeof(msg), 8));
			break;
		case GLINK_CMD_OPEN:
			ret = qcom_glink_rx_defer(glink, param2);
			break;
		case GLINK_CMD_TX_DATA:
		case GLINK_CMD_TX_DATA_CONT:
			ret = qcom_glink_rx_data(glink, avail);
			break;
		case GLINK_CMD_TX_DATA_ZERO_COPY:
			ret = qcom_glink_rx_data_zero_copy(glink, avail);
			break;
		case GLINK_CMD_READ_NOTIF:
			qcom_glink_rx_advance(glink, ALIGN(sizeof(msg), 8));
			qcom_glink_tx_kick(glink);
			break;
		case GLINK_CMD_INTENT:
			qcom_glink_handle_intent(glink, param1, param2, avail);
			break;
		case GLINK_CMD_RX_DONE:
			qcom_glink_handle_rx_done(glink, param1, param2, false);
			qcom_glink_rx_advance(glink, ALIGN(sizeof(msg), 8));
			break;
		case GLINK_CMD_RX_DONE_W_REUSE:
			qcom_glink_handle_rx_done(glink, param1, param2, true);
			qcom_glink_rx_advance(glink, ALIGN(sizeof(msg), 8));
			break;
		case GLINK_CMD_RX_INTENT_REQ_ACK:
			qcom_glink_handle_intent_req_ack(glink, param1, param2);
			qcom_glink_rx_advance(glink, ALIGN(sizeof(msg), 8));
			break;
		case GLINK_CMD_SIGNALS:
			qcom_glink_handle_signals(glink, param1, param2);
			qcom_glink_rx_advance(glink, ALIGN(sizeof(msg), 8));
			break;
		default:
			dev_err(glink->dev, "unhandled rx cmd: %d\n", cmd);
			ret = -EINVAL;
			break;
		}

		if (ret)
			break;
	}
}
EXPORT_SYMBOL(qcom_glink_native_rx);

/* Locally initiated rpmsg_create_ept */
static struct glink_channel *qcom_glink_create_local(struct qcom_glink *glink,
						     const char *name)
{
	struct glink_channel *channel;
	int ret;
	unsigned long flags;

	channel = qcom_glink_alloc_channel(glink, name);
	if (IS_ERR(channel))
		return ERR_CAST(channel);

	CH_INFO(channel, "\n");
	ret = qcom_glink_send_open_req(glink, channel);
	if (ret)
		goto release_channel;

	ret = wait_for_completion_timeout(&channel->open_ack, 5 * HZ);
	if (!ret)
		goto err_timeout;

	ret = wait_for_completion_timeout(&channel->open_req, 5 * HZ);
	if (!ret)
		goto err_timeout;

	return channel;

err_timeout:
	CH_INFO(channel, "err_timeout\n");

	/* qcom_glink_send_open_req() did register the channel in lcids*/
	spin_lock_irqsave(&glink->idr_lock, flags);
	idr_remove(&glink->lcids, channel->lcid);
	spin_unlock_irqrestore(&glink->idr_lock, flags);

release_channel:
	CH_INFO(channel, "release_channel\n");
	/* Release qcom_glink_send_open_req() reference */
	kref_put(&channel->refcount, qcom_glink_channel_release);
	/* Release qcom_glink_alloc_channel() reference */
	kref_put(&channel->refcount, qcom_glink_channel_release);

	return ERR_PTR(-ETIMEDOUT);
}

/* Remote initiated rpmsg_create_ept */
static int qcom_glink_create_remote(struct qcom_glink *glink,
				    struct glink_channel *channel)
{
	int ret;

	CH_INFO(channel, "\n");

	ret = qcom_glink_send_open_req(glink, channel);
	if (ret)
		goto close_link;

	ret = wait_for_completion_timeout(&channel->open_ack, 5 * HZ);
	if (!ret) {
		ret = -ETIMEDOUT;
		goto close_link;
	}

	return 0;

close_link:
	CH_INFO(channel, "close_link %d\n", ret);

	/*
	 * Send a close request to "undo" our open-ack. The close-ack will
	 * release qcom_glink_send_open_req() reference and the last reference
	 * will be relesed after receiving remote_close or transport unregister
	 * by calling qcom_glink_native_remove().
	 */
	qcom_glink_send_close_req(glink, channel);

	return ret;
}

static struct rpmsg_endpoint *qcom_glink_create_ept(struct rpmsg_device *rpdev,
						    rpmsg_rx_cb_t cb,
						    void *priv,
						    struct rpmsg_channel_info
									chinfo)
{
	struct glink_channel *parent = to_glink_channel(rpdev->ept);
	struct glink_channel *channel;
	struct qcom_glink *glink = parent->glink;
	struct rpmsg_endpoint *ept;
	const char *name = chinfo.name;
	int cid;
	int ret;
	unsigned long flags;

	spin_lock_irqsave(&glink->idr_lock, flags);
	idr_for_each_entry(&glink->rcids, channel, cid) {
		if (!strcmp(channel->name, name))
			break;
	}
	spin_unlock_irqrestore(&glink->idr_lock, flags);

	if (!channel) {
		channel = qcom_glink_create_local(glink, name);
		if (IS_ERR(channel))
			return NULL;
	} else {
		ret = qcom_glink_create_remote(glink, channel);
		if (ret)
			return NULL;
	}
	CH_INFO(channel, "Initializing ept\n");

	ept = &channel->ept;
	ept->rpdev = rpdev;
	ept->cb = cb;
	ept->priv = priv;
	ept->ops = &glink_endpoint_ops;
	CH_INFO(channel, "Initialized ept\n");

	return ept;
}

static int qcom_glink_announce_create(struct rpmsg_device *rpdev)
{
	struct glink_channel *channel = to_glink_channel(rpdev->ept);
	struct device_node *np = rpdev->dev.of_node;
	struct qcom_glink *glink = channel->glink;
	struct glink_core_rx_intent *intent;
	struct glink_core_rx_intent *tmp;
	const struct property *prop = NULL;
	__be32 defaults[] = { cpu_to_be32(0), cpu_to_be32(2),
			      cpu_to_be32(SZ_1K), cpu_to_be32(5) };
	int num_intents;
	int num_groups = 2;
	__be32 *val = defaults;
	unsigned long flags;
	int iid;
	int size;

	CH_INFO(channel, "Entered\n");
	if (glink->intentless || !completion_done(&channel->open_ack))
		return 0;

	channel->channel_ready = true;

	/*Serve any pending intent request*/
	spin_lock_irqsave(&channel->intent_lock, flags);
	idr_for_each_entry(&channel->liids, tmp, iid) {
		if (!tmp->reuse && !tmp->advertised) {
			intent = tmp;
			spin_unlock_irqrestore(&channel->intent_lock, flags);
			qcom_glink_advertise_intent(glink, channel, intent);
			spin_lock_irqsave(&channel->intent_lock, flags);
		}
	}
	spin_unlock_irqrestore(&channel->intent_lock, flags);

	prop = of_find_property(np, "qcom,intents", NULL);
	if (prop) {
		val = prop->value;
		num_groups = prop->length / sizeof(u32) / 2;
	}

	/* Channel is now open, advertise base set of intents */
	while (num_groups--) {
		size = be32_to_cpup(val++);
		num_intents = be32_to_cpup(val++);
		while (num_intents--) {
			intent = qcom_glink_alloc_intent(glink, channel, size,
							 true);
			if (!intent)
				break;

			qcom_glink_advertise_intent(glink, channel, intent);
		}
	}
	CH_INFO(channel, "Exit\n");
	return 0;
}

static void qcom_glink_destroy_ept(struct rpmsg_endpoint *ept)
{
	struct glink_channel *channel = to_glink_channel(ept);
	struct qcom_glink *glink = channel->glink;
	unsigned long flags;

	spin_lock_irqsave(&channel->recv_lock, flags);
	if (!channel->ept.cb) {
		spin_unlock_irqrestore(&channel->recv_lock, flags);
		return;
	}
	channel->ept.cb = NULL;
	spin_unlock_irqrestore(&channel->recv_lock, flags);

	qcom_glink_send_close_req(glink, channel);
}

static int qcom_glink_request_intent(struct qcom_glink *glink,
				     struct glink_channel *channel,
				     size_t size)
{
	struct {
		u16 id;
		u16 cid;
		u32 size;
	} __packed cmd;

	int ret;

	mutex_lock(&channel->intent_req_lock);

	WRITE_ONCE(channel->intent_req_result, -1);
	WRITE_ONCE(channel->intent_received, false);

	cmd.id = GLINK_CMD_RX_INTENT_REQ;
	cmd.cid = channel->lcid;
	cmd.size = size;

	CH_INFO(channel, "size:%zd\n", size);

	ret = qcom_glink_tx(glink, &cmd, sizeof(cmd), NULL, 0, true);
	if (ret)
		goto unlock;

	ret = wait_event_timeout(channel->intent_req_wq,
				 READ_ONCE(channel->intent_req_result) >= 0 &&
				 READ_ONCE(channel->intent_received),
				 10 * HZ);
	if (!ret) {
		dev_err(glink->dev, "%s: intent request ack timed out (%d)\n",
			channel->name, channel->intent_timeout_count);
		ret = -ETIMEDOUT;
		channel->intent_timeout_count++;
		if (channel->intent_timeout_count >= MAX_INTENT_TIMEOUTS)
			GLINK_BUG(glink->ilc,
				"remoteproc:%s channel:%s unresponsive\n",
				glink->name, channel->name);
	} else {
		ret = READ_ONCE(channel->intent_req_result) ? 0 : -ECANCELED;
	}

unlock:
	mutex_unlock(&channel->intent_req_lock);
	return ret;
}

static int __qcom_glink_send(struct glink_channel *channel,
			     void *data, int len, bool wait)
{
	struct qcom_glink *glink = channel->glink;
	struct glink_core_rx_intent *intent = NULL;
	struct glink_core_rx_intent *tmp;
	int iid = 0;
	struct {
		struct glink_msg msg;
		__le32 chunk_size;
		__le32 left_size;
	} __packed req;
	int ret;
	unsigned long flags;
	int chunk_size = len;
	size_t offset = 0;

	if (!glink->intentless) {
		while (!intent) {
			spin_lock_irqsave(&channel->intent_lock, flags);
			idr_for_each_entry(&channel->riids, tmp, iid) {
				if (tmp->size >= len && !tmp->in_use) {
					if (!intent)
						intent = tmp;
					else if (intent->size > tmp->size)
						intent = tmp;
					if (intent->size == len)
						break;
				}
			}
			if (intent)
				intent->in_use = true;
			spin_unlock_irqrestore(&channel->intent_lock, flags);

			/* We found an available intent */
			if (intent)
				break;

			if (!wait)
				return -EBUSY;

			ret = qcom_glink_request_intent(glink, channel, len);
			if (ret < 0)
				return ret;
		}

		iid = intent->id;
	}

	while (offset < len) {
		chunk_size = len - offset;
		if (chunk_size > SZ_8K && wait)
			chunk_size = SZ_8K;

		req.msg.cmd = cpu_to_le16(offset == 0 ? GLINK_CMD_TX_DATA : GLINK_CMD_TX_DATA_CONT);
		req.msg.param1 = cpu_to_le16(channel->lcid);
		req.msg.param2 = cpu_to_le32(iid);
		req.chunk_size = cpu_to_le32(chunk_size);
		req.left_size = cpu_to_le32(len - offset - chunk_size);

		CH_INFO(channel, "iid:%d chunk_size:%d left_size:%d\n", iid, chunk_size,
			req.left_size);

		ret = qcom_glink_tx(glink, &req, sizeof(req), data + offset, chunk_size, wait);
		if (ret) {
			/* Mark intent available if we failed */
			if (intent)
				intent->in_use = false;
			return ret;
		}

		offset += chunk_size;
	}

	return 0;
}

static int qcom_glink_send(struct rpmsg_endpoint *ept, void *data, int len)
{
	struct glink_channel *channel = to_glink_channel(ept);

	return __qcom_glink_send(channel, data, len, true);
}

static int qcom_glink_trysend(struct rpmsg_endpoint *ept, void *data, int len)
{
	struct glink_channel *channel = to_glink_channel(ept);

	return __qcom_glink_send(channel, data, len, false);
}

static int qcom_glink_sendto(struct rpmsg_endpoint *ept, void *data, int len, u32 dst)
{
	struct glink_channel *channel = to_glink_channel(ept);

	return __qcom_glink_send(channel, data, len, true);
}

static int qcom_glink_trysendto(struct rpmsg_endpoint *ept, void *data, int len, u32 dst)
{
	struct glink_channel *channel = to_glink_channel(ept);

	return __qcom_glink_send(channel, data, len, false);
}

int qcom_glink_get_signals(struct rpmsg_endpoint *ept)
{
	struct glink_channel *channel;

	if (!ept)
		return 0;

	channel = to_glink_channel(ept);

	return channel->remote_signals;
}
EXPORT_SYMBOL_GPL(qcom_glink_get_signals);

int qcom_glink_set_signals(struct rpmsg_endpoint *ept, u32 set, u32 clear)
{
	struct glink_channel *channel;
	struct qcom_glink *glink;
	u32 signals;

	if (!ept)
		return -EINVAL;

	channel = to_glink_channel(ept);
	glink = channel->glink;
	signals = channel->local_signals;

	if (set & TIOCM_DTR)
		signals |= TIOCM_DTR;
	if (set & TIOCM_RTS)
		signals |= TIOCM_RTS;
	if (set & TIOCM_CD)
		signals |= TIOCM_CD;
	if (set & TIOCM_RI)
		signals |= TIOCM_RI;
	if (clear & TIOCM_DTR)
		signals &= ~TIOCM_DTR;
	if (clear & TIOCM_RTS)
		signals &= ~TIOCM_RTS;
	if (clear & TIOCM_CD)
		signals &= ~TIOCM_CD;
	if (clear & TIOCM_RI)
		signals &= ~TIOCM_RI;

	channel->local_signals = signals;

	return qcom_glink_send_signals(glink, channel, signals);
}
EXPORT_SYMBOL_GPL(qcom_glink_set_signals);

int qcom_glink_register_signals_cb(struct rpmsg_endpoint *ept,
				   int (*cb)(struct rpmsg_device *, void *, u32, u32))
{
	struct glink_channel *channel;

	if (!ept || !cb)
		return -EINVAL;

	channel = to_glink_channel(ept);
	channel->signals_cb = cb;

	return 0;
}
EXPORT_SYMBOL_GPL(qcom_glink_register_signals_cb);

/*
 * Finds the device_node for the glink child interested in this channel.
 */
static struct device_node *qcom_glink_match_channel(struct device_node *node,
						    const char *channel)
{
	struct device_node *child;
	const char *name;
	const char *key;
	int ret;

	for_each_available_child_of_node(node, child) {
		key = "qcom,glink-channels";
		ret = of_property_read_string(child, key, &name);
		if (ret)
			continue;

		if (strcmp(name, channel) == 0)
			return child;
	}

	return NULL;
}

static const struct rpmsg_device_ops glink_device_ops = {
	.create_ept = qcom_glink_create_ept,
	.announce_create = qcom_glink_announce_create,
};

static const struct rpmsg_endpoint_ops glink_endpoint_ops = {
	.destroy_ept = qcom_glink_destroy_ept,
	.send = qcom_glink_send,
	.sendto = qcom_glink_sendto,
	.trysend = qcom_glink_trysend,
	.trysendto = qcom_glink_trysendto,
	.set_flow_control = qcom_glink_set_flow_control,
};

static void qcom_glink_rpdev_release(struct device *dev)
{
	struct rpmsg_device *rpdev = to_rpmsg_device(dev);

	kfree(rpdev->driver_override);
	kfree(rpdev);
}

static int qcom_glink_rx_open(struct qcom_glink *glink, unsigned int rcid,
			      char *name)
{
	struct glink_channel *channel;
	struct rpmsg_device *rpdev;
	bool create_device = false;
	struct device_node *node;
	int cid;
	int ret;
	unsigned long flags;

	spin_lock_irqsave(&glink->idr_lock, flags);
	idr_for_each_entry(&glink->rcids, channel, cid) {
		if (!strcmp(channel->name, name))
			break;
	}
	spin_unlock_irqrestore(&glink->idr_lock, flags);

	if (!channel) {
		channel = qcom_glink_alloc_channel(glink, name);
		if (IS_ERR(channel))
			return PTR_ERR(channel);

		/* The opening dance was initiated by the remote */
		create_device = true;
	}

	spin_lock_irqsave(&glink->idr_lock, flags);
	ret = idr_alloc(&glink->rcids, channel, rcid, rcid + 1, GFP_ATOMIC);
	if (ret < 0) {
		dev_err(glink->dev, "Unable to insert channel into rcid list\n");
		spin_unlock_irqrestore(&glink->idr_lock, flags);
		goto free_channel;
	}
	channel->rcid = ret;
	spin_unlock_irqrestore(&glink->idr_lock, flags);

	complete_all(&channel->open_req);

	/*
	 * Acknowledge the open request to establish the channel
	 * before initializing the rpmsg device.
	 */
	qcom_glink_send_open_ack(glink, channel);

	if (create_device) {
		rpdev = kzalloc(sizeof(*rpdev), GFP_KERNEL);
		if (!rpdev) {
			ret = -ENOMEM;
			goto rcid_remove;
		}

		rpdev->ept = &channel->ept;
		strscpy_pad(rpdev->id.name, name, RPMSG_NAME_SIZE);
		rpdev->src = RPMSG_ADDR_ANY;
		rpdev->dst = RPMSG_ADDR_ANY;
		rpdev->ops = &glink_device_ops;

		node = qcom_glink_match_channel(glink->dev->of_node, name);
		rpdev->dev.of_node = node;
		rpdev->dev.parent = glink->dev;
		rpdev->dev.release = qcom_glink_rpdev_release;

		ret = rpmsg_register_device(rpdev);
		if (ret)
			goto rcid_remove;

		channel->rpdev = rpdev;
	}
	CH_INFO(channel, "\n");

	return 0;

rcid_remove:
	CH_INFO(channel, "rcid_remove\n");
	spin_lock_irqsave(&glink->idr_lock, flags);
	idr_remove(&glink->rcids, channel->rcid);
	channel->rcid = 0;
	spin_unlock_irqrestore(&glink->idr_lock, flags);
free_channel:
	CH_INFO(channel, "free_channel\n");
	/* Release the reference, iff we took it */
	if (create_device)
		kref_put(&channel->refcount, qcom_glink_channel_release);

	return ret;
}

static void qcom_glink_rx_close(struct qcom_glink *glink, unsigned int rcid)
{
	struct rpmsg_channel_info chinfo;
	struct glink_channel *channel;
	unsigned long flags;

	spin_lock_irqsave(&glink->idr_lock, flags);
	channel = idr_find(&glink->rcids, rcid);
	spin_unlock_irqrestore(&glink->idr_lock, flags);
	if (WARN(!channel, "close request on unknown channel\n"))
		return;
	CH_INFO(channel, "\n");

	/* cancel pending rx_done work */
	kthread_cancel_work_sync(&channel->intent_work);

	if (channel->rpdev) {
		strscpy_pad(chinfo.name, channel->name, sizeof(chinfo.name));
		chinfo.src = RPMSG_ADDR_ANY;
		chinfo.dst = RPMSG_ADDR_ANY;

		rpmsg_unregister_device(glink->dev, &chinfo);
	}
	channel->rpdev = NULL;

	qcom_glink_send_close_ack(glink, channel->rcid);

	spin_lock_irqsave(&glink->idr_lock, flags);
	idr_remove(&glink->rcids, channel->rcid);
	channel->rcid = 0;
	spin_unlock_irqrestore(&glink->idr_lock, flags);

	kref_put(&channel->refcount, qcom_glink_channel_release);
}

static void qcom_glink_rx_close_ack(struct qcom_glink *glink, unsigned int lcid)
{
	struct glink_channel *channel;
	unsigned long flags;

	/* To wakeup any blocking writers */
	wake_up_all(&glink->tx_avail_notify);

	spin_lock_irqsave(&glink->idr_lock, flags);
	channel = idr_find(&glink->lcids, lcid);
	if (WARN(!channel, "close ack on unknown channel\n")) {
		spin_unlock_irqrestore(&glink->idr_lock, flags);
		return;
	}
	CH_INFO(channel, "\n");

	idr_remove(&glink->lcids, channel->lcid);
	channel->lcid = 0;
	spin_unlock_irqrestore(&glink->idr_lock, flags);

	/* Reinit any variables that are important to endpoint creation */
	reinit_completion(&channel->open_ack);
	channel->channel_ready = false;

	kref_put(&channel->refcount, qcom_glink_channel_release);
}

static void qcom_glink_work(struct work_struct *work)
{
	struct qcom_glink *glink = container_of(work, struct qcom_glink,
						rx_work);
	struct glink_defer_cmd *dcmd;
	struct glink_msg *msg;
	unsigned long flags;
	unsigned int param1;
	unsigned int param2;
	unsigned int cmd;

	for (;;) {
		spin_lock_irqsave(&glink->rx_lock, flags);
		if (list_empty(&glink->rx_queue)) {
			spin_unlock_irqrestore(&glink->rx_lock, flags);
			break;
		}
		dcmd = list_first_entry(&glink->rx_queue,
					struct glink_defer_cmd, node);
		list_del(&dcmd->node);
		spin_unlock_irqrestore(&glink->rx_lock, flags);

		msg = &dcmd->msg;
		cmd = le16_to_cpu(msg->cmd);
		param1 = le16_to_cpu(msg->param1);
		param2 = le32_to_cpu(msg->param2);

		switch (cmd) {
		case GLINK_CMD_VERSION:
			qcom_glink_receive_version(glink, param1, param2);
			break;
		case GLINK_CMD_VERSION_ACK:
			qcom_glink_receive_version_ack(glink, param1, param2);
			break;
		case GLINK_CMD_OPEN:
			qcom_glink_rx_open(glink, param1, msg->data);
			break;
		case GLINK_CMD_CLOSE:
			qcom_glink_rx_close(glink, param1);
			break;
		case GLINK_CMD_CLOSE_ACK:
			qcom_glink_rx_close_ack(glink, param1);
			break;
		case GLINK_CMD_RX_INTENT_REQ:
			qcom_glink_handle_intent_req(glink, param1, param2);
			break;
		default:
			WARN(1, "Unknown defer object %d\n", cmd);
			break;
		}

		kfree(dcmd);
	}
}

void qcom_glink_early_ssr_notify(void *data)
{
}
EXPORT_SYMBOL(qcom_glink_early_ssr_notify);

static void qcom_glink_cancel_rx_work(struct qcom_glink *glink)
{
	struct glink_defer_cmd *dcmd;
	struct glink_defer_cmd *tmp;

	/* cancel any pending deferred rx_work */
	cancel_work_sync(&glink->rx_work);

	list_for_each_entry_safe(dcmd, tmp, &glink->rx_queue, node)
		kfree(dcmd);
}

static ssize_t rpmsg_name_show(struct device *dev,
			       struct device_attribute *attr, char *buf)
{
	int ret = 0;
	const char *name;

	ret = of_property_read_string(dev->of_node, "label", &name);
	if (ret < 0)
		name = dev->of_node->name;

	return sysfs_emit(buf, "%s\n", name);
}
static DEVICE_ATTR_RO(rpmsg_name);

static struct attribute *qcom_glink_attrs[] = {
	&dev_attr_rpmsg_name.attr,
	NULL
};
ATTRIBUTE_GROUPS(qcom_glink);

static void qcom_glink_device_release(struct device *dev)
{
	struct rpmsg_device *rpdev = to_rpmsg_device(dev);
	struct glink_channel *channel = to_glink_channel(rpdev->ept);

	/* Release qcom_glink_alloc_channel() reference */
	kref_put(&channel->refcount, qcom_glink_channel_release);
	kfree(rpdev->driver_override);
	kfree(rpdev);
}

static int qcom_glink_create_chrdev(struct qcom_glink *glink)
{
	struct rpmsg_device *rpdev;
	struct glink_channel *channel;

	rpdev = kzalloc(sizeof(*rpdev), GFP_KERNEL);
	if (!rpdev)
		return -ENOMEM;

	channel = qcom_glink_alloc_channel(glink, "rpmsg_chrdev");
	if (IS_ERR(channel)) {
		kfree(rpdev);
		return PTR_ERR(channel);
	}
	channel->rpdev = rpdev;

	rpdev->ept = &channel->ept;
	rpdev->ops = &glink_device_ops;
	rpdev->dev.parent = glink->dev;
	rpdev->dev.release = qcom_glink_device_release;

	return rpmsg_ctrldev_register_device(rpdev);
}

struct qcom_glink *qcom_glink_native_probe(struct device *dev,
					   unsigned long features,
					   struct qcom_glink_pipe *rx,
					   struct qcom_glink_pipe *tx,
					   bool intentless)
{
	int ret;
	struct qcom_glink *glink;

	glink = devm_kzalloc(dev, sizeof(*glink), GFP_KERNEL);
	if (!glink)
		return ERR_PTR(-ENOMEM);

	glink->dev = dev;
	glink->tx_pipe = tx;
	glink->rx_pipe = rx;

	glink->features = features;
	glink->intentless = intentless;

	spin_lock_init(&glink->tx_lock);
	spin_lock_init(&glink->rx_lock);
	INIT_LIST_HEAD(&glink->rx_queue);
	INIT_WORK(&glink->rx_work, qcom_glink_work);
	init_waitqueue_head(&glink->tx_avail_notify);

	spin_lock_init(&glink->idr_lock);
	idr_init(&glink->lcids);
	idr_init(&glink->rcids);

	glink->dev->groups = qcom_glink_groups;

	ret = device_add_groups(dev, qcom_glink_groups);
	if (ret)
		dev_err(dev, "failed to add groups\n");

	ret = of_property_read_string(dev->of_node, "label", &glink->name);
	if (ret < 0)
		glink->name = dev->of_node->name;

	kthread_init_worker(&glink->kworker);
	glink->task = kthread_run(kthread_worker_fn, &glink->kworker,
				  "glink_%s", glink->name);
	if (IS_ERR(glink->task)) {
		dev_err(dev, "failed to spawn intent kthread %ld\n",
			PTR_ERR(glink->task));
		return ERR_CAST(glink->task);
	}

	glink->ilc = ipc_log_context_create(GLINK_LOG_PAGE_CNT, glink->name, 0);

	return glink;
}
EXPORT_SYMBOL(qcom_glink_native_probe);

int qcom_glink_native_start(struct qcom_glink *glink)
{
	int ret;

	ret = qcom_glink_send_version(glink);
	if (ret) {
		dev_err(glink->dev, "failed to send version: %d\n", ret);
		return ret;
	}

	ret = qcom_glink_create_chrdev(glink);
	if (ret)
		dev_err(glink->dev, "failed to register chrdev\n");

	return 0;
}
EXPORT_SYMBOL(qcom_glink_native_start);

static int qcom_glink_remove_device(struct device *dev, void *data)
{
	device_unregister(dev);

	return 0;
}

void qcom_glink_native_remove(struct qcom_glink *glink)
{
	struct glink_channel *channel;
	unsigned long flags;
	int cid;
	int ret;

	qcom_glink_early_ssr_notify(glink);
	qcom_glink_cancel_rx_work(glink);

	/* Fail all attempts at sending messages */
	spin_lock_irqsave(&glink->tx_lock, flags);
	glink->abort_tx = true;
	wake_up_all(&glink->tx_avail_notify);
	spin_unlock_irqrestore(&glink->tx_lock, flags);

	/* Abort any senders waiting for intent requests */
	spin_lock_irqsave(&glink->idr_lock, flags);
	idr_for_each_entry(&glink->lcids, channel, cid)
		qcom_glink_intent_req_abort(channel);
	spin_unlock_irqrestore(&glink->idr_lock, flags);

	ret = device_for_each_child(glink->dev, NULL, qcom_glink_remove_device);
	if (ret)
		dev_warn(glink->dev, "Can't remove GLINK devices: %d\n", ret);

	/* Release any defunct local channels, waiting for close-ack */
	idr_for_each_entry(&glink->lcids, channel, cid)
		kref_put(&channel->refcount, qcom_glink_channel_release);

	/* Release any defunct local channels, waiting for close-req */
	idr_for_each_entry(&glink->rcids, channel, cid)
		kref_put(&channel->refcount, qcom_glink_channel_release);

	idr_destroy(&glink->lcids);
	idr_destroy(&glink->rcids);

	kthread_flush_worker(&glink->kworker);
	kthread_stop(glink->task);
}
EXPORT_SYMBOL_GPL(qcom_glink_native_remove);

static int qcom_glink_suspend_no_irq(struct device *dev)
{
	should_wake = true;

	return 0;
}

static int qcom_glink_resume_no_irq(struct device *dev)
{
	should_wake = false;

	return 0;
}

const struct dev_pm_ops glink_native_pm_ops = {
	.suspend_noirq = qcom_glink_suspend_no_irq,
	.resume_noirq = qcom_glink_resume_no_irq,
};
EXPORT_SYMBOL_GPL(glink_native_pm_ops);

MODULE_DESCRIPTION("Qualcomm GLINK driver");
MODULE_LICENSE("GPL v2");<|MERGE_RESOLUTION|>--- conflicted
+++ resolved
@@ -271,21 +271,15 @@
 
 #define GLINK_FEATURE_INTENTLESS	BIT(1)
 
-<<<<<<< HEAD
 #define NATIVE_DTR_SIG			BIT(31)
-#define NATIVE_CTS_SIG			BIT(30)
-#define NATIVE_CD_SIG			BIT(29)
-#define NATIVE_RI_SIG			BIT(28)
-
-static void qcom_glink_rx_done_work(struct kthread_work *work);
-=======
 #define NATIVE_DTR_SIG			NATIVE_DSR_SIG
 #define NATIVE_DSR_SIG			BIT(31)
 #define NATIVE_RTS_SIG			NATIVE_CTS_SIG
 #define NATIVE_CTS_SIG			BIT(30)
-
-static void qcom_glink_rx_done_work(struct work_struct *work);
->>>>>>> 7ea6fd6d
+#define NATIVE_CD_SIG			BIT(29)
+#define NATIVE_RI_SIG			BIT(28)
+
+static void qcom_glink_rx_done_work(struct kthread_work *work);
 
 static struct glink_channel *qcom_glink_alloc_channel(struct qcom_glink *glink,
 						      const char *name)
@@ -1407,7 +1401,6 @@
 }
 
 /**
-<<<<<<< HEAD
  * qcom_glink_send_signals() - convert a signal cmd to wire format and transmit
  * @glink:	The transport to transmit on.
  * @channel:	The glink channel
@@ -1446,45 +1439,12 @@
 	struct glink_channel *channel;
 	unsigned long flags;
 	u32 old;
-=======
- * qcom_glink_set_flow_control() - convert a signal cmd to wire format and transmit
- * @ept:	Rpmsg endpoint for channel.
- * @pause:	Pause transmission
- * @dst:	destination address of the endpoint
- *
- * Return: 0 on success or standard Linux error code.
- */
-static int qcom_glink_set_flow_control(struct rpmsg_endpoint *ept, bool pause, u32 dst)
-{
-	struct glink_channel *channel = to_glink_channel(ept);
-	struct qcom_glink *glink = channel->glink;
-	struct glink_msg msg;
-	u32 sigs = 0;
-
-	if (pause)
-		sigs |= NATIVE_DTR_SIG | NATIVE_RTS_SIG;
-
-	msg.cmd = cpu_to_le16(GLINK_CMD_SIGNALS);
-	msg.param1 = cpu_to_le16(channel->lcid);
-	msg.param2 = cpu_to_le32(sigs);
-
-	return qcom_glink_tx(glink, &msg, sizeof(msg), NULL, 0, true);
-}
-
-static void qcom_glink_handle_signals(struct qcom_glink *glink,
-				      unsigned int rcid, unsigned int sigs)
-{
-	struct glink_channel *channel;
-	unsigned long flags;
-	bool enable;
->>>>>>> 7ea6fd6d
 
 	spin_lock_irqsave(&glink->idr_lock, flags);
 	channel = idr_find(&glink->rcids, rcid);
 	spin_unlock_irqrestore(&glink->idr_lock, flags);
 	if (!channel) {
 		dev_err(glink->dev, "signal for non-existing channel\n");
-<<<<<<< HEAD
 		return -EINVAL;
 	}
 
@@ -1509,15 +1469,31 @@
 				    old, channel->remote_signals);
 
 	return 0;
-=======
-		return;
-	}
-
-	enable = sigs & NATIVE_DSR_SIG || sigs & NATIVE_CTS_SIG;
-
-	if (channel->ept.flow_cb)
-		channel->ept.flow_cb(channel->ept.rpdev, channel->ept.priv, enable);
->>>>>>> 7ea6fd6d
+}
+
+/**
+ * qcom_glink_set_flow_control() - convert a signal cmd to wire format and transmit
+ * @ept:	Rpmsg endpoint for channel.
+ * @pause:	Pause transmission
+ * @dst:	destination address of the endpoint
+ *
+ * Return: 0 on success or standard Linux error code.
+ */
+static int qcom_glink_set_flow_control(struct rpmsg_endpoint *ept, bool pause, u32 dst)
+{
+	struct glink_channel *channel = to_glink_channel(ept);
+	struct qcom_glink *glink = channel->glink;
+	struct glink_msg msg;
+	u32 sigs = 0;
+
+	if (pause)
+		sigs |= NATIVE_DTR_SIG | NATIVE_RTS_SIG;
+
+	msg.cmd = cpu_to_le16(GLINK_CMD_SIGNALS);
+	msg.param1 = cpu_to_le16(channel->lcid);
+	msg.param2 = cpu_to_le32(sigs);
+
+	return qcom_glink_tx(glink, &msg, sizeof(msg), NULL, 0, true);
 }
 
 void qcom_glink_native_rx(struct qcom_glink *glink)
