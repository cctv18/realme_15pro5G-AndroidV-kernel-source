--- conflicted
+++ resolved
@@ -176,7 +176,6 @@
 		[PLL_OFF_TEST_CTL_U1] = 0x34,
 		[PLL_OFF_TEST_CTL_U2] = 0x38,
 	},
-<<<<<<< HEAD
 	[CLK_ALPHA_PLL_TYPE_TAYCAN_ELU] = {
 		[PLL_OFF_OPMODE] = 0x04,
 		[PLL_OFF_STATE] = 0x08,
@@ -191,8 +190,6 @@
 		[PLL_OFF_TEST_CTL] = 0x2c,
 		[PLL_OFF_TEST_CTL_U] = 0x30,
 	},
-=======
->>>>>>> eb1f21af
 	[CLK_ALPHA_PLL_TYPE_RIVIAN_EVO] = {
 		[PLL_OFF_OPMODE] = 0x04,
 		[PLL_OFF_STATUS] = 0x0c,
