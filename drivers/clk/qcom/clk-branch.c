// SPDX-License-Identifier: GPL-2.0-only
/*
 * Copyright (c) 2013, 2016, 2020-2021, The Linux Foundation. All rights reserved.
 * Copyright (c) 2022, Qualcomm Innovation Center, Inc. All rights reserved.
 */

#include <linux/kernel.h>
#include <linux/bitops.h>
#include <linux/err.h>
#include <linux/delay.h>
#include <linux/export.h>
#include <linux/clk.h>
#include <linux/clk-provider.h>
#include <linux/regmap.h>
#include <linux/clk/qcom.h>

#include "clk-branch.h"
#include "clk-debug.h"
#include "clk-regmap.h"

static bool clk_branch_in_hwcg_mode(const struct clk_branch *br)
{
	u32 val;

	if (!br->hwcg_reg)
		return false;

	regmap_read(br->clkr.regmap, br->hwcg_reg, &val);

	return !!(val & BIT(br->hwcg_bit));
}

static bool clk_branch_check_halt(const struct clk_branch *br, bool enabling)
{
	bool invert = (br->halt_check == BRANCH_HALT_ENABLE);
	u32 val;

	regmap_read(br->clkr.regmap, br->halt_reg, &val);

	val &= BIT(br->halt_bit);
	if (invert)
		val = !val;

	return !!val == !enabling;
}

<<<<<<< HEAD
#define BRANCH_CLK_OFF			BIT(31)
#define BRANCH_NOC_FSM_STATUS_SHIFT	28
#define BRANCH_NOC_FSM_STATUS_MASK	0x7
#define BRANCH_NOC_FSM_STATUS_ON	(0x2 << BRANCH_NOC_FSM_STATUS_SHIFT)
#define BRANCH_CLK_DIS_MASK		BIT(22)

=======
>>>>>>> 6ecb2fc0
static bool clk_branch2_check_halt(const struct clk_branch *br, bool enabling)
{
	u32 val;
	u32 mask;

	mask = CBCR_NOC_FSM_STATUS;
	mask |= CBCR_CLK_OFF;

	regmap_read(br->clkr.regmap, br->halt_reg, &val);

	if (enabling) {
		val &= mask;
<<<<<<< HEAD

		if (br->halt_check == BRANCH_HALT_INVERT)
			return (val & BRANCH_CLK_OFF) == BRANCH_CLK_OFF;

		return (val & BRANCH_CLK_OFF) == 0 ||
			val == BRANCH_NOC_FSM_STATUS_ON;
=======
		return (val & CBCR_CLK_OFF) == 0 ||
			FIELD_GET(CBCR_NOC_FSM_STATUS, val) == FSM_STATUS_ON;
>>>>>>> 6ecb2fc0
	} else {
		return val & CBCR_CLK_OFF;
	}
}

static int get_branch_timeout(const struct clk_branch *br)
{
	int rate, period_us, timeout;

	/*
	 * The time it takes a clock branch to toggle is roughly 3 clock cycles.
	 */
	rate = clk_hw_get_rate(&br->clkr.hw);
	period_us = 1000000 / rate;
	timeout = 3 * period_us;

	return max(timeout, 200);
}

static int clk_branch_wait(const struct clk_branch *br, bool enabling,
		bool (check_halt)(const struct clk_branch *, bool))
{
	int timeout, count;

	bool voted = br->halt_check & BRANCH_VOTED;
	/*
	 * Skip checking halt bit if we're explicitly ignoring the bit or the
	 * clock is in hardware gated mode
	 */
	if (br->halt_check == BRANCH_HALT_SKIP || clk_branch_in_hwcg_mode(br))
		return 0;

	if (br->halt_check == BRANCH_HALT_DELAY || (!enabling && voted)) {
		udelay(10);
	} else if (br->halt_check == BRANCH_HALT_ENABLE ||
		   br->halt_check == BRANCH_HALT ||
		   (enabling && voted)) {
		timeout = get_branch_timeout(br);

		for (count = timeout; count > 0; count--) {
			if (check_halt(br, enabling))
				return 0;
			udelay(1);
		}
		WARN_CLK((struct clk_hw *)&br->clkr.hw, 1, "status stuck at 'o%s' after %d us",
			 enabling ? "ff" : "n", timeout);
		return -EBUSY;
	}
	return 0;
}

static int clk_branch_toggle(struct clk_hw *hw, bool en,
		bool (check_halt)(const struct clk_branch *, bool))
{
	struct clk_branch *br = to_clk_branch(hw);
	int ret;

	if (en) {
		ret = clk_enable_regmap(hw);
		if (ret)
			return ret;
	} else {
		clk_disable_regmap(hw);
	}

	return clk_branch_wait(br, en, check_halt);
}

static int clk_branch_enable(struct clk_hw *hw)
{
	return clk_branch_toggle(hw, true, clk_branch_check_halt);
}

static void clk_branch_disable(struct clk_hw *hw)
{
	clk_branch_toggle(hw, false, clk_branch_check_halt);
}

static void clk_branch_debug_init(struct clk_hw *hw, struct dentry *dentry)
{
	clk_common_debug_init(hw, dentry);
	clk_debug_measure_add(hw, dentry);
}

const struct clk_ops clk_branch_ops = {
	.enable = clk_branch_enable,
	.disable = clk_branch_disable,
	.is_enabled = clk_is_enabled_regmap,
	.debug_init = clk_branch_debug_init,
};
EXPORT_SYMBOL_GPL(clk_branch_ops);

static int clk_branch2_enable(struct clk_hw *hw)
{
	return clk_branch_toggle(hw, true, clk_branch2_check_halt);
}

static void clk_branch2_disable(struct clk_hw *hw)
{
	clk_branch_toggle(hw, false, clk_branch2_check_halt);
}

static int clk_branch2_force_off_enable(struct clk_hw *hw)
{
	struct clk_regmap *rclk = to_clk_regmap(hw);

	regmap_update_bits(rclk->regmap, rclk->enable_reg,
			   BRANCH_CLK_DIS_MASK,
			   0x0);
	return clk_branch2_enable(hw);
}

static void clk_branch2_force_off_disable(struct clk_hw *hw)
{
	struct clk_regmap *rclk = to_clk_regmap(hw);

	regmap_update_bits(rclk->regmap, rclk->enable_reg,
			   BRANCH_CLK_DIS_MASK,
			   BRANCH_CLK_DIS_MASK);
	clk_branch2_disable(hw);
}

static void clk_branch2_list_registers(struct seq_file *f, struct clk_hw *hw)
{
	struct clk_branch *br = to_clk_branch(hw);
	struct clk_regmap *rclk = to_clk_regmap(hw);
	int size, i, val;

	static struct clk_register_data data[] = {
		{"CBCR", 0x0},
	};

	static struct clk_register_data data1[] = {
		{"APSS_VOTE", 0x0},
		{"APSS_SLEEP_VOTE", 0x4},
	};

	static struct clk_register_data data2[] = {
		{"MEM_ENABLE", 0x0},
		{"MEM_ENABLE_ACK", 0x0},
		{"MEM_ENABLE_ACK_MASK", 0x0},
	};

	size = ARRAY_SIZE(data);

	for (i = 0; i < size; i++) {
		regmap_read(br->clkr.regmap, br->halt_reg + data[i].offset,
					&val);
		clock_debug_output(f, "%20s: 0x%.8x\n", data[i].name, val);
	}

	if ((br->halt_check & BRANCH_HALT_VOTED) &&
			!(br->halt_check & BRANCH_VOTED)) {
		if (rclk->enable_reg) {
			size = ARRAY_SIZE(data1);
			for (i = 0; i < size; i++) {
				regmap_read(br->clkr.regmap, rclk->enable_reg +
						data1[i].offset, &val);
				clock_debug_output(f, "%20s: 0x%.8x\n",
						data1[i].name, val);
			}
		}
	}

	if (br->mem_enable_reg && br->mem_ack_reg) {
		regmap_read(br->clkr.regmap, br->mem_enable_reg +
						data2[0].offset, &val);
		clock_debug_output(f, "%20s: 0x%.8x\n", data2[0].name, val);

		regmap_read(br->clkr.regmap, br->mem_ack_reg +
						data2[1].offset, &val);
		clock_debug_output(f, "%20s: 0x%.8x\n", data2[1].name, val);
		clock_debug_output(f, "%20s: 0x%.8x\n", data2[2].name,
						br->mem_enable_ack_bit);
	}
}

static int clk_branch2_set_flags(struct clk_hw *hw, unsigned long flags)
{
	struct clk_branch *br = to_clk_branch(hw);
	u32 cbcr_val = 0, cbcr_mask;
	int ret;

	switch (flags) {
	case CLKFLAG_PERIPH_OFF_SET:
		cbcr_val = cbcr_mask = BIT(12);
		break;
	case CLKFLAG_PERIPH_OFF_CLEAR:
		cbcr_mask = BIT(12);
		break;
	case CLKFLAG_RETAIN_PERIPH:
		cbcr_val = cbcr_mask = BIT(13);
		break;
	case CLKFLAG_NORETAIN_PERIPH:
		cbcr_mask = BIT(13);
		break;
	case CLKFLAG_RETAIN_MEM:
		cbcr_val = cbcr_mask = BIT(14);
		break;
	case CLKFLAG_NORETAIN_MEM:
		cbcr_mask = BIT(14);
		break;
	default:
		return -EINVAL;
	}

	ret = regmap_update_bits(br->clkr.regmap, br->halt_reg, cbcr_mask,
								cbcr_val);
	/* Make sure power is enabled/disabled before returning. */
	mb();

	udelay(1);

	return ret;
}

static struct clk_regmap_ops clk_branch2_regmap_ops = {
	.list_registers = clk_branch2_list_registers,
	.set_flags = clk_branch2_set_flags,
};

static int clk_branch2_init(struct clk_hw *hw)
{
	struct clk_regmap *rclk = to_clk_regmap(hw);

	if (!rclk->ops)
		rclk->ops = &clk_branch2_regmap_ops;

	return 0;
}

static int clk_branch2_mem_enable(struct clk_hw *hw)
{
	struct clk_branch *br = to_clk_branch(hw);
	u32 val;
	int count = 200;

	regmap_update_bits(br->clkr.regmap, br->mem_enable_reg,
			br->mem_enable_ack_bit, br->mem_enable_ack_bit);

	regmap_read(br->clkr.regmap, br->mem_ack_reg, &val);

	pr_debug("%s Val 0x%x\n", __func__, val);
	while (count-- > 0) {
		if (val & br->mem_enable_ack_bit) {
			pr_debug("%s Val 0x%x\n", __func__, val);
			return clk_branch2_enable(hw);
		}
		udelay(1);
		regmap_read(br->clkr.regmap, br->mem_ack_reg, &val);
	}

	return -EBUSY;
}

static void clk_branch2_mem_disable(struct clk_hw *hw)
{
	struct clk_branch *br = to_clk_branch(hw);

	regmap_update_bits(br->clkr.regmap, br->mem_enable_reg,
						br->mem_enable_ack_bit, 0);
	return clk_branch2_disable(hw);
}

const struct clk_ops clk_branch2_ops = {
	.prepare = clk_prepare_regmap,
	.unprepare = clk_unprepare_regmap,
	.pre_rate_change = clk_pre_change_regmap,
	.post_rate_change = clk_post_change_regmap,
	.enable = clk_branch2_enable,
	.disable = clk_branch2_disable,
	.is_enabled = clk_is_enabled_regmap,
	.init = clk_branch2_init,
	.debug_init = clk_branch_debug_init,
};
EXPORT_SYMBOL_GPL(clk_branch2_ops);

const struct clk_ops clk_branch2_crm_ops = {
	.is_enabled = clk_is_enabled_regmap,
	.init = clk_branch2_init,
	.debug_init = clk_branch_debug_init,
};
EXPORT_SYMBOL(clk_branch2_crm_ops);

const struct clk_ops clk_branch2_aon_ops = {
	.enable = clk_branch2_enable,
	.is_enabled = clk_is_enabled_regmap,
	.init = clk_branch2_init,
	.debug_init = clk_branch_debug_init,
};
EXPORT_SYMBOL_GPL(clk_branch2_aon_ops);

const struct clk_ops clk_branch2_force_off_ops = {
	.enable = clk_branch2_force_off_enable,
	.disable = clk_branch2_force_off_disable,
	.is_enabled = clk_is_enabled_regmap,
	.init = clk_branch2_init,
	.debug_init = clk_branch_debug_init,
};
EXPORT_SYMBOL(clk_branch2_force_off_ops);

const struct clk_ops clk_branch2_mem_ops = {
	.enable = clk_branch2_mem_enable,
	.disable = clk_branch2_mem_disable,
	.is_enabled = clk_is_enabled_regmap,
	.init = clk_branch2_init,
	.debug_init = clk_branch_debug_init,
};
EXPORT_SYMBOL(clk_branch2_mem_ops);

static unsigned long clk_branch2_hw_ctl_recalc_rate(struct clk_hw *hw,
		unsigned long parent_rate)
{
	return parent_rate;
}

static int clk_branch2_hw_ctl_determine_rate(struct clk_hw *hw,
		struct clk_rate_request *req)
{
	struct clk_hw *clkp;

	clkp = clk_hw_get_parent(hw);
	if (!clkp)
		return -EINVAL;

	req->best_parent_hw = clkp;
	req->best_parent_rate = clk_round_rate(clkp->clk, req->rate);

	return 0;
}

static int clk_branch2_hw_ctl_enable(struct clk_hw *hw)
{
	struct clk_hw *parent = clk_hw_get_parent(hw);

	/* The parent branch clock should have been prepared prior to this. */
	if (!parent || (parent && !clk_hw_is_prepared(parent)))
		return -EINVAL;

	return clk_enable_regmap(hw);
}

static void clk_branch2_hw_ctl_disable(struct clk_hw *hw)
{
	struct clk_hw *parent = clk_hw_get_parent(hw);

	if (!parent)
		return;

	clk_disable_regmap(hw);
}

const struct clk_ops clk_branch2_hw_ctl_ops = {
	.enable = clk_branch2_hw_ctl_enable,
	.disable = clk_branch2_hw_ctl_disable,
	.is_enabled = clk_is_enabled_regmap,
	.recalc_rate = clk_branch2_hw_ctl_recalc_rate,
	.determine_rate = clk_branch2_hw_ctl_determine_rate,
	.init = clk_branch2_init,
	.debug_init = clk_branch_debug_init,
};
EXPORT_SYMBOL(clk_branch2_hw_ctl_ops);

const struct clk_ops clk_branch_simple_ops = {
	.enable = clk_enable_regmap,
	.disable = clk_disable_regmap,
	.is_enabled = clk_is_enabled_regmap,
	.init = clk_branch2_init,
	.debug_init = clk_branch_debug_init,
};
EXPORT_SYMBOL_GPL(clk_branch_simple_ops);<|MERGE_RESOLUTION|>--- conflicted
+++ resolved
@@ -44,15 +44,8 @@
 	return !!val == !enabling;
 }
 
-<<<<<<< HEAD
-#define BRANCH_CLK_OFF			BIT(31)
-#define BRANCH_NOC_FSM_STATUS_SHIFT	28
-#define BRANCH_NOC_FSM_STATUS_MASK	0x7
-#define BRANCH_NOC_FSM_STATUS_ON	(0x2 << BRANCH_NOC_FSM_STATUS_SHIFT)
 #define BRANCH_CLK_DIS_MASK		BIT(22)
 
-=======
->>>>>>> 6ecb2fc0
 static bool clk_branch2_check_halt(const struct clk_branch *br, bool enabling)
 {
 	u32 val;
@@ -65,17 +58,12 @@
 
 	if (enabling) {
 		val &= mask;
-<<<<<<< HEAD
 
 		if (br->halt_check == BRANCH_HALT_INVERT)
 			return (val & BRANCH_CLK_OFF) == BRANCH_CLK_OFF;
 
-		return (val & BRANCH_CLK_OFF) == 0 ||
-			val == BRANCH_NOC_FSM_STATUS_ON;
-=======
 		return (val & CBCR_CLK_OFF) == 0 ||
 			FIELD_GET(CBCR_NOC_FSM_STATUS, val) == FSM_STATUS_ON;
->>>>>>> 6ecb2fc0
 	} else {
 		return val & CBCR_CLK_OFF;
 	}
