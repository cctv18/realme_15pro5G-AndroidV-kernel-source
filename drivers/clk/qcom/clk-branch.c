// SPDX-License-Identifier: GPL-2.0-only
/*
 * Copyright (c) 2013, 2016, 2020-2021, The Linux Foundation. All rights reserved.
 * Copyright (c) 2023-2024, Qualcomm Innovation Center, Inc. All rights reserved.
 */

#include <linux/kernel.h>
#include <linux/bitops.h>
#include <linux/err.h>
#include <linux/delay.h>
#include <linux/export.h>
#include <linux/clk.h>
#include <linux/clk-provider.h>
#include <linux/regmap.h>
#include <linux/clk/qcom.h>

#include "clk-branch.h"
#include "clk-debug.h"
#include "clk-regmap.h"

static bool clk_branch_in_hwcg_mode(const struct clk_branch *br)
{
	u32 val;

	if (!br->hwcg_reg)
		return false;

	regmap_read(br->clkr.regmap, br->hwcg_reg, &val);

	return !!(val & BIT(br->hwcg_bit));
}

static bool clk_branch_check_halt(const struct clk_branch *br, bool enabling)
{
	bool invert = (br->halt_check == BRANCH_HALT_ENABLE);
	u32 val;

	regmap_read(br->clkr.regmap, br->halt_reg, &val);

	val &= BIT(br->halt_bit);
	if (invert)
		val = !val;

	return !!val == !enabling;
}

#define BRANCH_CLK_DIS_MASK		BIT(22)

static bool clk_branch2_check_halt(const struct clk_branch *br, bool enabling)
{
	u32 val;
	u32 mask;
	bool invert = (br->halt_check == BRANCH_HALT_ENABLE);

	mask = CBCR_NOC_FSM_STATUS;
	mask |= CBCR_CLK_OFF;

	regmap_read(br->clkr.regmap, br->halt_reg, &val);

	if (enabling) {
		val &= mask;

		if (br->halt_check == BRANCH_HALT_INVERT)
			return (val & CBCR_CLK_OFF) == CBCR_CLK_OFF;

		return (val & CBCR_CLK_OFF) == (invert ? CBCR_CLK_OFF : 0) ||
			FIELD_GET(CBCR_NOC_FSM_STATUS, val) == FSM_STATUS_ON;
	}
	return (val & CBCR_CLK_OFF) == (invert ? 0 : CBCR_CLK_OFF);
}

static int get_branch_timeout(const struct clk_branch *br)
{
	int rate, period_us, timeout;

	/*
	 * The time it takes a clock branch to toggle is roughly 3 clock cycles.
	 */
	rate = clk_hw_get_rate(&br->clkr.hw);
	period_us = 1000000 / rate;
	timeout = 3 * period_us;

	return max(timeout, 200);
}

static int clk_branch_wait(const struct clk_branch *br, bool enabling,
		bool (check_halt)(const struct clk_branch *, bool))
{
	int timeout, count;

	bool voted = br->halt_check & BRANCH_VOTED;
	/*
	 * Skip checking halt bit if we're explicitly ignoring the bit or the
	 * clock is in hardware gated mode
	 */
	if (br->halt_check == BRANCH_HALT_SKIP || clk_branch_in_hwcg_mode(br))
		return 0;

	if (br->halt_check == BRANCH_HALT_DELAY || (!enabling && voted)) {
		udelay(10);
	} else if (br->halt_check == BRANCH_HALT_ENABLE ||
		   br->halt_check == BRANCH_HALT ||
		   (enabling && voted)) {
		timeout = get_branch_timeout(br);

		for (count = timeout; count > 0; count--) {
			if (check_halt(br, enabling))
				return 0;
			udelay(1);
		}
		WARN_CLK((struct clk_hw *)&br->clkr.hw, 1, "status stuck at 'o%s' after %d us",
			 enabling ? "ff" : "n", timeout);
		return -EBUSY;
	}
	return 0;
}

static int clk_branch_toggle(struct clk_hw *hw, bool en,
		bool (check_halt)(const struct clk_branch *, bool))
{
	struct clk_branch *br = to_clk_branch(hw);
	int ret;

	if (en) {
		ret = clk_enable_regmap(hw);
		if (ret)
			return ret;
	} else {
		clk_disable_regmap(hw);
	}

	return clk_branch_wait(br, en, check_halt);
}

static int clk_branch_enable(struct clk_hw *hw)
{
	return clk_branch_toggle(hw, true, clk_branch_check_halt);
}

static void clk_branch_disable(struct clk_hw *hw)
{
	clk_branch_toggle(hw, false, clk_branch_check_halt);
}

static void clk_branch_debug_init(struct clk_hw *hw, struct dentry *dentry)
{
	clk_common_debug_init(hw, dentry);
	clk_debug_measure_add(hw, dentry);
}

const struct clk_ops clk_branch_ops = {
	.enable = clk_branch_enable,
	.disable = clk_branch_disable,
	.is_enabled = clk_is_enabled_regmap,
	.debug_init = clk_branch_debug_init,
};
EXPORT_SYMBOL_GPL(clk_branch_ops);

static int clk_branch2_enable(struct clk_hw *hw)
{
	return clk_branch_toggle(hw, true, clk_branch2_check_halt);
}

static void clk_branch2_disable(struct clk_hw *hw)
{
	clk_branch_toggle(hw, false, clk_branch2_check_halt);
}

static int clk_branch2_mem_enable(struct clk_hw *hw)
{
	struct clk_mem_branch *mem_br = to_clk_mem_branch(hw);
	struct clk_branch branch = mem_br->branch;
	u32 regval, mem_ctrl;
	int ret;

	mem_ctrl = mem_br->mem_enable_inverted ? 0 : mem_br->mem_enable_mask;

	regmap_update_bits(branch.clkr.regmap, mem_br->mem_enable_reg,
			   mem_br->mem_enable_mask, mem_ctrl);

	ret = regmap_read_poll_timeout(branch.clkr.regmap, mem_br->mem_ack_reg, regval,
				       (regval & mem_br->mem_enable_ack_mask), 0, 200);
	if (ret) {
		WARN(1, "%s mem enable failed ret=%d regval=0x%x\n",
		     clk_hw_get_name(&branch.clkr.hw), ret, regval);
		return ret;
	}

	return clk_branch2_enable(hw);
}

static void clk_branch2_mem_disable(struct clk_hw *hw)
{
	struct clk_mem_branch *mem_br = to_clk_mem_branch(hw);
	struct clk_branch branch = mem_br->branch;
	u32 regval, mem_ctrl;
	int ret;

	mem_ctrl = mem_br->mem_enable_inverted ? mem_br->mem_enable_mask : 0;

	regmap_update_bits(branch.clkr.regmap, mem_br->mem_enable_reg,
			   mem_br->mem_enable_mask, mem_ctrl);

	ret = regmap_read_poll_timeout(branch.clkr.regmap, mem_br->mem_ack_reg, regval,
				       !(regval & mem_br->mem_enable_ack_mask), 0, 200);
	if (ret) {
		WARN(1, "%s mem disable failed ret=%d regval=0x%x\n",
		     clk_hw_get_name(&branch.clkr.hw), ret, regval);
		return;
	}

	clk_branch2_disable(hw);
}

static int clk_branch2_force_off_enable(struct clk_hw *hw)
{
	struct clk_regmap *rclk = to_clk_regmap(hw);

	regmap_update_bits(rclk->regmap, rclk->enable_reg,
			   BRANCH_CLK_DIS_MASK,
			   0x0);
	return clk_branch2_enable(hw);
}

static void clk_branch2_force_off_disable(struct clk_hw *hw)
{
	struct clk_regmap *rclk = to_clk_regmap(hw);

	regmap_update_bits(rclk->regmap, rclk->enable_reg,
			   BRANCH_CLK_DIS_MASK,
			   BRANCH_CLK_DIS_MASK);
	clk_branch2_disable(hw);
}

static void clk_branch2_list_registers(struct seq_file *f, struct clk_hw *hw)
{
	struct clk_branch *br = to_clk_branch(hw);
<<<<<<< HEAD
	struct clk_mem_branch *mem_br = to_clk_mem_branch(hw);
=======
>>>>>>> 90b11dc2
	struct clk_regmap *rclk = to_clk_regmap(hw);
	int size, i, val;

	static struct clk_register_data data[] = {
		{"CBCR", 0x0},
	};

	static struct clk_register_data data1[] = {
		{"APSS_VOTE", 0x0},
		{"APSS_SLEEP_VOTE", 0x4},
	};

<<<<<<< HEAD
	static struct clk_register_data data2[] = {
		{"MEM_ENABLE", 0x0},
		{"MEM_ENABLE_ACK", 0x0},
		{"MEM_ENABLE_ACK_MASK", 0x0},
	};

=======
>>>>>>> 90b11dc2
	size = ARRAY_SIZE(data);

	for (i = 0; i < size; i++) {
		regmap_read(br->clkr.regmap, br->halt_reg + data[i].offset,
					&val);
		clock_debug_output(f, "%20s: 0x%.8x\n", data[i].name, val);
	}

	if ((br->halt_check & BRANCH_HALT_VOTED) &&
			!(br->halt_check & BRANCH_VOTED)) {
		if (rclk->enable_reg) {
			size = ARRAY_SIZE(data1);
			for (i = 0; i < size; i++) {
				regmap_read(br->clkr.regmap, rclk->enable_reg +
						data1[i].offset, &val);
				clock_debug_output(f, "%20s: 0x%.8x\n",
						data1[i].name, val);
			}
		}
	}
<<<<<<< HEAD

	if (mem_br->mem_enable_reg && mem_br->mem_ack_reg) {
		regmap_read(mem_br->branch.clkr.regmap, mem_br->mem_enable_reg +
						data2[0].offset, &val);
		clock_debug_output(f, "%20s: 0x%.8x\n", data2[0].name, val);

		regmap_read(mem_br->branch.clkr.regmap, mem_br->mem_ack_reg +
						data2[1].offset, &val);
		clock_debug_output(f, "%20s: 0x%.8x\n", data2[1].name, val);
		clock_debug_output(f, "%20s: 0x%.8x\n", data2[2].name,
=======
}

static void clk_branch2_mem_list_registers(struct seq_file *f, struct clk_hw *hw)
{
	struct clk_mem_branch *mem_br = to_clk_mem_branch(hw);
	struct clk_branch *br = &mem_br->branch;
	u32 val;

	static struct clk_register_data data[] = {
		{"CBCR", 0x0},
		{"MEM_ENABLE", 0x0},
		{"MEM_ENABLE_ACK", 0x0},
		{"MEM_ENABLE_ACK_MASK", 0x0},
	};

	regmap_read(br->clkr.regmap, br->halt_reg + data[0].offset,
				&val);
	clock_debug_output(f, "%20s: 0x%.8x\n", data[0].name, val);

	if (mem_br->mem_enable_reg && mem_br->mem_ack_reg) {
		regmap_read(mem_br->branch.clkr.regmap, mem_br->mem_enable_reg +
						data[1].offset, &val);
		clock_debug_output(f, "%20s: 0x%.8x\n", data[1].name, val);

		regmap_read(mem_br->branch.clkr.regmap, mem_br->mem_ack_reg +
						data[2].offset, &val);
		clock_debug_output(f, "%20s: 0x%.8x\n", data[2].name, val);
		clock_debug_output(f, "%20s: 0x%.8x\n", data[3].name,
>>>>>>> 90b11dc2
						mem_br->mem_enable_ack_mask);
	}
}

static int clk_branch2_set_flags(struct clk_hw *hw, unsigned long flags)
{
	struct clk_branch *br = to_clk_branch(hw);
	u32 cbcr_val = 0, cbcr_mask;
	int ret;

	switch (flags) {
	case CLKFLAG_PERIPH_OFF_SET:
		cbcr_val = cbcr_mask = BIT(12);
		break;
	case CLKFLAG_PERIPH_OFF_CLEAR:
		cbcr_mask = BIT(12);
		break;
	case CLKFLAG_RETAIN_PERIPH:
		cbcr_val = cbcr_mask = BIT(13);
		break;
	case CLKFLAG_NORETAIN_PERIPH:
		cbcr_mask = BIT(13);
		break;
	case CLKFLAG_RETAIN_MEM:
		cbcr_val = cbcr_mask = BIT(14);
		break;
	case CLKFLAG_NORETAIN_MEM:
		cbcr_mask = BIT(14);
		break;
	default:
		return -EINVAL;
	}

	ret = regmap_update_bits(br->clkr.regmap, br->halt_reg, cbcr_mask,
								cbcr_val);
	/* Make sure power is enabled/disabled before returning. */
	mb();

	udelay(1);

	return ret;
}

static struct clk_regmap_ops clk_branch2_regmap_ops = {
	.list_registers = clk_branch2_list_registers,
	.set_flags = clk_branch2_set_flags,
};

<<<<<<< HEAD
=======
static struct clk_regmap_ops clk_branch2_mem_regmap_ops = {
	.list_registers = clk_branch2_mem_list_registers,
	.set_flags = clk_branch2_set_flags,
};

>>>>>>> 90b11dc2
static int clk_branch2_init(struct clk_hw *hw)
{
	struct clk_regmap *rclk = to_clk_regmap(hw);

	if (!rclk->ops)
		rclk->ops = &clk_branch2_regmap_ops;

	return 0;
}

<<<<<<< HEAD
=======
static int clk_branch2_mem_init(struct clk_hw *hw)
{
	struct clk_regmap *rclk = to_clk_regmap(hw);

	if (!rclk->ops)
		rclk->ops = &clk_branch2_mem_regmap_ops;

	return 0;
}

>>>>>>> 90b11dc2
static void clk_branch_restore_context_aon(struct clk_hw *hw)
{
	if (clk_enable_regmap(hw))
		pr_err("Failed to enable %s\n", clk_hw_get_name(hw));
}

static void clk_branch_restore_context(struct clk_hw *hw)
{
	if (!(clk_hw_get_flags(hw) & CLK_IS_CRITICAL))
		return;

	if (clk_enable_regmap(hw))
		pr_err("Failed to enable %s\n", clk_hw_get_name(hw));
}

const struct clk_ops clk_branch2_ops = {
	.prepare = clk_prepare_regmap,
	.unprepare = clk_unprepare_regmap,
	.pre_rate_change = clk_pre_change_regmap,
	.post_rate_change = clk_post_change_regmap,
	.enable = clk_branch2_enable,
	.disable = clk_branch2_disable,
	.is_enabled = clk_is_enabled_regmap,
	.init = clk_branch2_init,
	.debug_init = clk_branch_debug_init,
	.restore_context = clk_branch_restore_context,
};
EXPORT_SYMBOL_GPL(clk_branch2_ops);

const struct clk_ops clk_branch2_crm_ops = {
	.is_enabled = clk_is_enabled_regmap,
	.init = clk_branch2_init,
	.debug_init = clk_branch_debug_init,
};
EXPORT_SYMBOL_GPL(clk_branch2_crm_ops);

const struct clk_ops clk_branch2_aon_ops = {
	.enable = clk_branch2_enable,
	.restore_context = clk_branch_restore_context_aon,
	.is_enabled = clk_is_enabled_regmap,
	.init = clk_branch2_init,
	.debug_init = clk_branch_debug_init,
};
EXPORT_SYMBOL_GPL(clk_branch2_aon_ops);

const struct clk_ops clk_branch2_force_off_ops = {
	.enable = clk_branch2_force_off_enable,
	.disable = clk_branch2_force_off_disable,
	.is_enabled = clk_is_enabled_regmap,
	.init = clk_branch2_init,
	.debug_init = clk_branch_debug_init,
};
EXPORT_SYMBOL(clk_branch2_force_off_ops);

const struct clk_ops clk_branch2_mem_ops = {
	.enable = clk_branch2_mem_enable,
	.disable = clk_branch2_mem_disable,
	.is_enabled = clk_is_enabled_regmap,
<<<<<<< HEAD
	.init = clk_branch2_init,
=======
	.init = clk_branch2_mem_init,
>>>>>>> 90b11dc2
	.debug_init = clk_branch_debug_init,
};
EXPORT_SYMBOL_GPL(clk_branch2_mem_ops);

static unsigned long clk_branch2_hw_ctl_recalc_rate(struct clk_hw *hw,
		unsigned long parent_rate)
{
	return parent_rate;
}

static int clk_branch2_hw_ctl_determine_rate(struct clk_hw *hw,
		struct clk_rate_request *req)
{
	struct clk_hw *clkp;

	clkp = clk_hw_get_parent(hw);
	if (!clkp)
		return -EINVAL;

	req->best_parent_hw = clkp;
	req->best_parent_rate = clk_round_rate(clkp->clk, req->rate);

	return 0;
}

static int clk_branch2_hw_ctl_enable(struct clk_hw *hw)
{
	struct clk_hw *parent = clk_hw_get_parent(hw);

	/* The parent branch clock should have been prepared prior to this. */
	if (!parent || (parent && !clk_hw_is_prepared(parent)))
		return -EINVAL;

	return clk_enable_regmap(hw);
}

static void clk_branch2_hw_ctl_disable(struct clk_hw *hw)
{
	struct clk_hw *parent = clk_hw_get_parent(hw);

	if (!parent)
		return;

	clk_disable_regmap(hw);
}

const struct clk_ops clk_branch2_hw_ctl_ops = {
	.enable = clk_branch2_hw_ctl_enable,
	.disable = clk_branch2_hw_ctl_disable,
	.is_enabled = clk_is_enabled_regmap,
	.recalc_rate = clk_branch2_hw_ctl_recalc_rate,
	.determine_rate = clk_branch2_hw_ctl_determine_rate,
	.init = clk_branch2_init,
	.debug_init = clk_branch_debug_init,
};
EXPORT_SYMBOL(clk_branch2_hw_ctl_ops);

const struct clk_ops clk_branch_simple_ops = {
	.enable = clk_enable_regmap,
	.disable = clk_disable_regmap,
	.is_enabled = clk_is_enabled_regmap,
	.init = clk_branch2_init,
	.debug_init = clk_branch_debug_init,
};
EXPORT_SYMBOL_GPL(clk_branch_simple_ops);<|MERGE_RESOLUTION|>--- conflicted
+++ resolved
@@ -235,10 +235,6 @@
 static void clk_branch2_list_registers(struct seq_file *f, struct clk_hw *hw)
 {
 	struct clk_branch *br = to_clk_branch(hw);
-<<<<<<< HEAD
-	struct clk_mem_branch *mem_br = to_clk_mem_branch(hw);
-=======
->>>>>>> 90b11dc2
 	struct clk_regmap *rclk = to_clk_regmap(hw);
 	int size, i, val;
 
@@ -251,15 +247,6 @@
 		{"APSS_SLEEP_VOTE", 0x4},
 	};
 
-<<<<<<< HEAD
-	static struct clk_register_data data2[] = {
-		{"MEM_ENABLE", 0x0},
-		{"MEM_ENABLE_ACK", 0x0},
-		{"MEM_ENABLE_ACK_MASK", 0x0},
-	};
-
-=======
->>>>>>> 90b11dc2
 	size = ARRAY_SIZE(data);
 
 	for (i = 0; i < size; i++) {
@@ -280,18 +267,6 @@
 			}
 		}
 	}
-<<<<<<< HEAD
-
-	if (mem_br->mem_enable_reg && mem_br->mem_ack_reg) {
-		regmap_read(mem_br->branch.clkr.regmap, mem_br->mem_enable_reg +
-						data2[0].offset, &val);
-		clock_debug_output(f, "%20s: 0x%.8x\n", data2[0].name, val);
-
-		regmap_read(mem_br->branch.clkr.regmap, mem_br->mem_ack_reg +
-						data2[1].offset, &val);
-		clock_debug_output(f, "%20s: 0x%.8x\n", data2[1].name, val);
-		clock_debug_output(f, "%20s: 0x%.8x\n", data2[2].name,
-=======
 }
 
 static void clk_branch2_mem_list_registers(struct seq_file *f, struct clk_hw *hw)
@@ -320,7 +295,6 @@
 						data[2].offset, &val);
 		clock_debug_output(f, "%20s: 0x%.8x\n", data[2].name, val);
 		clock_debug_output(f, "%20s: 0x%.8x\n", data[3].name,
->>>>>>> 90b11dc2
 						mem_br->mem_enable_ack_mask);
 	}
 }
@@ -369,14 +343,11 @@
 	.set_flags = clk_branch2_set_flags,
 };
 
-<<<<<<< HEAD
-=======
 static struct clk_regmap_ops clk_branch2_mem_regmap_ops = {
 	.list_registers = clk_branch2_mem_list_registers,
 	.set_flags = clk_branch2_set_flags,
 };
 
->>>>>>> 90b11dc2
 static int clk_branch2_init(struct clk_hw *hw)
 {
 	struct clk_regmap *rclk = to_clk_regmap(hw);
@@ -387,8 +358,6 @@
 	return 0;
 }
 
-<<<<<<< HEAD
-=======
 static int clk_branch2_mem_init(struct clk_hw *hw)
 {
 	struct clk_regmap *rclk = to_clk_regmap(hw);
@@ -399,7 +368,6 @@
 	return 0;
 }
 
->>>>>>> 90b11dc2
 static void clk_branch_restore_context_aon(struct clk_hw *hw)
 {
 	if (clk_enable_regmap(hw))
@@ -458,11 +426,7 @@
 	.enable = clk_branch2_mem_enable,
 	.disable = clk_branch2_mem_disable,
 	.is_enabled = clk_is_enabled_regmap,
-<<<<<<< HEAD
-	.init = clk_branch2_init,
-=======
 	.init = clk_branch2_mem_init,
->>>>>>> 90b11dc2
 	.debug_init = clk_branch_debug_init,
 };
 EXPORT_SYMBOL_GPL(clk_branch2_mem_ops);
