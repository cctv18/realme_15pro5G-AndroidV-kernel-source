/*
 * Copyright 2012-15 Advanced Micro Devices, Inc.
 *
 * Permission is hereby granted, free of charge, to any person obtaining a
 * copy of this software and associated documentation files (the "Software"),
 * to deal in the Software without restriction, including without limitation
 * the rights to use, copy, modify, merge, publish, distribute, sublicense,
 * and/or sell copies of the Software, and to permit persons to whom the
 * Software is furnished to do so, subject to the following conditions:
 *
 * The above copyright notice and this permission notice shall be included in
 * all copies or substantial portions of the Software.
 *
 * THE SOFTWARE IS PROVIDED "AS IS", WITHOUT WARRANTY OF ANY KIND, EXPRESS OR
 * IMPLIED, INCLUDING BUT NOT LIMITED TO THE WARRANTIES OF MERCHANTABILITY,
 * FITNESS FOR A PARTICULAR PURPOSE AND NONINFRINGEMENT.  IN NO EVENT SHALL
 * THE COPYRIGHT HOLDER(S) OR AUTHOR(S) BE LIABLE FOR ANY CLAIM, DAMAGES OR
 * OTHER LIABILITY, WHETHER IN AN ACTION OF CONTRACT, TORT OR OTHERWISE,
 * ARISING FROM, OUT OF OR IN CONNECTION WITH THE SOFTWARE OR THE USE OR
 * OTHER DEALINGS IN THE SOFTWARE.
 *
 * Authors: AMD
 *
 */


#include "reg_helper.h"

#include "core_types.h"
#include "link_encoder.h"
#include "dcn31_dio_link_encoder.h"
#include "stream_encoder.h"
#include "i2caux_interface.h"
#include "dc_bios_types.h"

#include "gpio_service_interface.h"

#include "link_enc_cfg.h"
#include "dc_dmub_srv.h"
#include "dal_asic_id.h"

#define CTX \
	enc10->base.ctx
#define DC_LOGGER \
	enc10->base.ctx->logger

#define REG(reg)\
	(enc10->link_regs->reg)

#undef FN
#define FN(reg_name, field_name) \
	enc10->link_shift->field_name, enc10->link_mask->field_name

#define IND_REG(index) \
	(enc10->link_regs->index)

#define AUX_REG(reg)\
	(enc10->aux_regs->reg)

#define AUX_REG_READ(reg_name) \
		dm_read_reg(CTX, AUX_REG(reg_name))

#define AUX_REG_WRITE(reg_name, val) \
			dm_write_reg(CTX, AUX_REG(reg_name), val)

#ifndef MIN
#define MIN(X, Y) ((X) < (Y) ? (X) : (Y))
#endif

void dcn31_link_encoder_set_dio_phy_mux(
	struct link_encoder *enc,
	enum encoder_type_select sel,
	uint32_t hpo_inst)
{
	struct dcn10_link_encoder *enc10 = TO_DCN10_LINK_ENC(enc);

	switch (enc->transmitter) {
	case TRANSMITTER_UNIPHY_A:
		if (sel == ENCODER_TYPE_HDMI_FRL)
			REG_UPDATE(DIO_LINKA_CNTL,
					HPO_HDMI_ENC_SEL, hpo_inst);
		else if (sel == ENCODER_TYPE_DP_128B132B)
			REG_UPDATE(DIO_LINKA_CNTL,
					HPO_DP_ENC_SEL, hpo_inst);
		REG_UPDATE(DIO_LINKA_CNTL,
				ENC_TYPE_SEL, sel);
		break;
	case TRANSMITTER_UNIPHY_B:
		if (sel == ENCODER_TYPE_HDMI_FRL)
			REG_UPDATE(DIO_LINKB_CNTL,
					HPO_HDMI_ENC_SEL, hpo_inst);
		else if (sel == ENCODER_TYPE_DP_128B132B)
			REG_UPDATE(DIO_LINKB_CNTL,
					HPO_DP_ENC_SEL, hpo_inst);
		REG_UPDATE(DIO_LINKB_CNTL,
				ENC_TYPE_SEL, sel);
		break;
	case TRANSMITTER_UNIPHY_C:
		if (sel == ENCODER_TYPE_HDMI_FRL)
			REG_UPDATE(DIO_LINKC_CNTL,
					HPO_HDMI_ENC_SEL, hpo_inst);
		else if (sel == ENCODER_TYPE_DP_128B132B)
			REG_UPDATE(DIO_LINKC_CNTL,
					HPO_DP_ENC_SEL, hpo_inst);
		REG_UPDATE(DIO_LINKC_CNTL,
				ENC_TYPE_SEL, sel);
		break;
	case TRANSMITTER_UNIPHY_D:
		if (sel == ENCODER_TYPE_HDMI_FRL)
			REG_UPDATE(DIO_LINKD_CNTL,
					HPO_HDMI_ENC_SEL, hpo_inst);
		else if (sel == ENCODER_TYPE_DP_128B132B)
			REG_UPDATE(DIO_LINKD_CNTL,
					HPO_DP_ENC_SEL, hpo_inst);
		REG_UPDATE(DIO_LINKD_CNTL,
				ENC_TYPE_SEL, sel);
		break;
	case TRANSMITTER_UNIPHY_E:
		if (sel == ENCODER_TYPE_HDMI_FRL)
			REG_UPDATE(DIO_LINKE_CNTL,
					HPO_HDMI_ENC_SEL, hpo_inst);
		else if (sel == ENCODER_TYPE_DP_128B132B)
			REG_UPDATE(DIO_LINKE_CNTL,
					HPO_DP_ENC_SEL, hpo_inst);
		REG_UPDATE(DIO_LINKE_CNTL,
				ENC_TYPE_SEL, sel);
		break;
	case TRANSMITTER_UNIPHY_F:
		if (sel == ENCODER_TYPE_HDMI_FRL)
			REG_UPDATE(DIO_LINKF_CNTL,
					HPO_HDMI_ENC_SEL, hpo_inst);
		else if (sel == ENCODER_TYPE_DP_128B132B)
			REG_UPDATE(DIO_LINKF_CNTL,
					HPO_DP_ENC_SEL, hpo_inst);
		REG_UPDATE(DIO_LINKF_CNTL,
				ENC_TYPE_SEL, sel);
		break;
	default:
		/* Do nothing */
		break;
	}
}

void enc31_hw_init(struct link_encoder *enc)
{
	struct dcn10_link_encoder *enc10 = TO_DCN10_LINK_ENC(enc);

/*
	00 - DP_AUX_DPHY_RX_DETECTION_THRESHOLD__1to2 : 1/2
	01 - DP_AUX_DPHY_RX_DETECTION_THRESHOLD__3to4 : 3/4
	02 - DP_AUX_DPHY_RX_DETECTION_THRESHOLD__7to8 : 7/8
	03 - DP_AUX_DPHY_RX_DETECTION_THRESHOLD__15to16 : 15/16
	04 - DP_AUX_DPHY_RX_DETECTION_THRESHOLD__31to32 : 31/32
	05 - DP_AUX_DPHY_RX_DETECTION_THRESHOLD__63to64 : 63/64
	06 - DP_AUX_DPHY_RX_DETECTION_THRESHOLD__127to128 : 127/128
	07 - DP_AUX_DPHY_RX_DETECTION_THRESHOLD__255to256 : 255/256
*/

/*
	AUX_REG_UPDATE_5(AUX_DPHY_RX_CONTROL0,
	AUX_RX_START_WINDOW = 1 [6:4]
	AUX_RX_RECEIVE_WINDOW = 1 default is 2 [10:8]
	AUX_RX_HALF_SYM_DETECT_LEN  = 1 [13:12] default is 1
	AUX_RX_TRANSITION_FILTER_EN = 1 [16] default is 1
	AUX_RX_ALLOW_BELOW_THRESHOLD_PHASE_DETECT [17] is 0  default is 0
	AUX_RX_ALLOW_BELOW_THRESHOLD_START [18] is 1  default is 1
	AUX_RX_ALLOW_BELOW_THRESHOLD_STOP [19] is 1  default is 1
	AUX_RX_PHASE_DETECT_LEN,  [21,20] = 0x3 default is 3
	AUX_RX_DETECTION_THRESHOLD [30:28] = 1
*/
	AUX_REG_WRITE(AUX_DPHY_RX_CONTROL0, 0x103d1110);

	AUX_REG_WRITE(AUX_DPHY_TX_CONTROL, 0x21c7a);

	//AUX_DPHY_TX_REF_CONTROL'AUX_TX_REF_DIV HW default is 0x32;
	// Set AUX_TX_REF_DIV Divider to generate 2 MHz reference from refclk
	// 27MHz -> 0xd
	// 100MHz -> 0x32
	// 48MHz -> 0x18

#ifdef CLEANUP_FIXME
	/*from display_init*/
	REG_WRITE(RDPCSTX_DEBUG_CONFIG, 0);
#endif

	// Set TMDS_CTL0 to 1.  This is a legacy setting.
	REG_UPDATE(TMDS_CTL_BITS, TMDS_CTL0, 1);

	/*HW default is 5*/
	REG_UPDATE(RDPCSTX_CNTL,
			RDPCS_TX_FIFO_RD_START_DELAY, 4);

	dcn10_aux_initialize(enc10);
}

static const struct link_encoder_funcs dcn31_link_enc_funcs = {
	.read_state = link_enc2_read_state,
	.validate_output_with_stream =
			dcn30_link_encoder_validate_output_with_stream,
	.hw_init = enc31_hw_init,
	.setup = dcn10_link_encoder_setup,
	.enable_tmds_output = dcn10_link_encoder_enable_tmds_output,
	.enable_dp_output = dcn31_link_encoder_enable_dp_output,
	.enable_dp_mst_output = dcn31_link_encoder_enable_dp_mst_output,
	.disable_output = dcn31_link_encoder_disable_output,
	.dp_set_lane_settings = dcn10_link_encoder_dp_set_lane_settings,
	.dp_set_phy_pattern = dcn10_link_encoder_dp_set_phy_pattern,
	.update_mst_stream_allocation_table =
		dcn10_link_encoder_update_mst_stream_allocation_table,
	.psr_program_dp_dphy_fast_training =
			dcn10_psr_program_dp_dphy_fast_training,
	.psr_program_secondary_packet = dcn10_psr_program_secondary_packet,
	.connect_dig_be_to_fe = dcn10_link_encoder_connect_dig_be_to_fe,
	.enable_hpd = dcn10_link_encoder_enable_hpd,
	.disable_hpd = dcn10_link_encoder_disable_hpd,
	.is_dig_enabled = dcn10_is_dig_enabled,
	.destroy = dcn10_link_encoder_destroy,
	.fec_set_enable = enc2_fec_set_enable,
	.fec_set_ready = enc2_fec_set_ready,
	.fec_is_active = enc2_fec_is_active,
	.get_dig_frontend = dcn10_get_dig_frontend,
	.get_dig_mode = dcn10_get_dig_mode,
	.is_in_alt_mode = dcn31_link_encoder_is_in_alt_mode,
<<<<<<< HEAD
	.get_max_link_cap = dcn31_link_encoder_get_max_link_cap,
=======
	.get_max_link_cap = dcn20_link_encoder_get_max_link_cap,
>>>>>>> 1e394457
	.set_dio_phy_mux = dcn31_link_encoder_set_dio_phy_mux,
};

void dcn31_link_encoder_construct(
	struct dcn20_link_encoder *enc20,
	const struct encoder_init_data *init_data,
	const struct encoder_feature_support *enc_features,
	const struct dcn10_link_enc_registers *link_regs,
	const struct dcn10_link_enc_aux_registers *aux_regs,
	const struct dcn10_link_enc_hpd_registers *hpd_regs,
	const struct dcn10_link_enc_shift *link_shift,
	const struct dcn10_link_enc_mask *link_mask)
{
	struct bp_encoder_cap_info bp_cap_info = {0};
	const struct dc_vbios_funcs *bp_funcs = init_data->ctx->dc_bios->funcs;
	enum bp_result result = BP_RESULT_OK;
	struct dcn10_link_encoder *enc10 = &enc20->enc10;

	enc10->base.funcs = &dcn31_link_enc_funcs;
	enc10->base.ctx = init_data->ctx;
	enc10->base.id = init_data->encoder;

	enc10->base.hpd_source = init_data->hpd_source;
	enc10->base.connector = init_data->connector;

	enc10->base.preferred_engine = ENGINE_ID_UNKNOWN;

	enc10->base.features = *enc_features;

	enc10->base.transmitter = init_data->transmitter;

	/* set the flag to indicate whether driver poll the I2C data pin
	 * while doing the DP sink detect
	 */

/*	if (dal_adapter_service_is_feature_supported(as,
		FEATURE_DP_SINK_DETECT_POLL_DATA_PIN))
		enc10->base.features.flags.bits.
			DP_SINK_DETECT_POLL_DATA_PIN = true;*/

	enc10->base.output_signals =
		SIGNAL_TYPE_DVI_SINGLE_LINK |
		SIGNAL_TYPE_DVI_DUAL_LINK |
		SIGNAL_TYPE_LVDS |
		SIGNAL_TYPE_DISPLAY_PORT |
		SIGNAL_TYPE_DISPLAY_PORT_MST |
		SIGNAL_TYPE_EDP |
		SIGNAL_TYPE_HDMI_TYPE_A;

	/* For DCE 8.0 and 8.1, by design, UNIPHY is hardwired to DIG_BE.
	 * SW always assign DIG_FE 1:1 mapped to DIG_FE for non-MST UNIPHY.
	 * SW assign DIG_FE to non-MST UNIPHY first and MST last. So prefer
	 * DIG is per UNIPHY and used by SST DP, eDP, HDMI, DVI and LVDS.
	 * Prefer DIG assignment is decided by board design.
	 * For DCE 8.0, there are only max 6 UNIPHYs, we assume board design
	 * and VBIOS will filter out 7 UNIPHY for DCE 8.0.
	 * By this, adding DIGG should not hurt DCE 8.0.
	 * This will let DCE 8.1 share DCE 8.0 as much as possible
	 */

	enc10->link_regs = link_regs;
	enc10->aux_regs = aux_regs;
	enc10->hpd_regs = hpd_regs;
	enc10->link_shift = link_shift;
	enc10->link_mask = link_mask;

	switch (enc10->base.transmitter) {
	case TRANSMITTER_UNIPHY_A:
		enc10->base.preferred_engine = ENGINE_ID_DIGA;
	break;
	case TRANSMITTER_UNIPHY_B:
		enc10->base.preferred_engine = ENGINE_ID_DIGB;
	break;
	case TRANSMITTER_UNIPHY_C:
		enc10->base.preferred_engine = ENGINE_ID_DIGC;
	break;
	case TRANSMITTER_UNIPHY_D:
		enc10->base.preferred_engine = ENGINE_ID_DIGD;
	break;
	case TRANSMITTER_UNIPHY_E:
		enc10->base.preferred_engine = ENGINE_ID_DIGE;
	break;
	case TRANSMITTER_UNIPHY_F:
		enc10->base.preferred_engine = ENGINE_ID_DIGF;
	break;
	default:
		ASSERT_CRITICAL(false);
		enc10->base.preferred_engine = ENGINE_ID_UNKNOWN;
	}

	/* default to one to mirror Windows behavior */
	enc10->base.features.flags.bits.HDMI_6GB_EN = 1;

	result = bp_funcs->get_encoder_cap_info(enc10->base.ctx->dc_bios,
						enc10->base.id, &bp_cap_info);

	/* Override features with DCE-specific values */
	if (result == BP_RESULT_OK) {
		enc10->base.features.flags.bits.IS_HBR2_CAPABLE =
				bp_cap_info.DP_HBR2_EN;
		enc10->base.features.flags.bits.IS_HBR3_CAPABLE =
				bp_cap_info.DP_HBR3_EN;
		enc10->base.features.flags.bits.HDMI_6GB_EN = bp_cap_info.HDMI_6GB_EN;
		enc10->base.features.flags.bits.IS_DP2_CAPABLE = bp_cap_info.IS_DP2_CAPABLE;
		enc10->base.features.flags.bits.IS_UHBR10_CAPABLE = bp_cap_info.DP_UHBR10_EN;
		enc10->base.features.flags.bits.IS_UHBR13_5_CAPABLE = bp_cap_info.DP_UHBR13_5_EN;
		enc10->base.features.flags.bits.IS_UHBR20_CAPABLE = bp_cap_info.DP_UHBR20_EN;
		enc10->base.features.flags.bits.DP_IS_USB_C =
				bp_cap_info.DP_IS_USB_C;
	} else {
		DC_LOG_WARNING("%s: Failed to get encoder_cap_info from VBIOS with error code %d!\n",
				__func__,
				result);
	}
	if (enc10->base.ctx->dc->debug.hdmi20_disable) {
		enc10->base.features.flags.bits.HDMI_6GB_EN = 0;
	}
}

void dcn31_link_encoder_construct_minimal(
	struct dcn20_link_encoder *enc20,
	struct dc_context *ctx,
	const struct encoder_feature_support *enc_features,
	const struct dcn10_link_enc_registers *link_regs,
	enum engine_id eng_id)
{
	struct dcn10_link_encoder *enc10 = &enc20->enc10;

	enc10->base.funcs = &dcn31_link_enc_funcs;
	enc10->base.ctx = ctx;
	enc10->base.id.type = OBJECT_TYPE_ENCODER;
	enc10->base.hpd_source = HPD_SOURCEID_UNKNOWN;
	enc10->base.connector.type = OBJECT_TYPE_CONNECTOR;
	enc10->base.preferred_engine = eng_id;
	enc10->base.features = *enc_features;
	enc10->base.transmitter = TRANSMITTER_UNKNOWN;
	enc10->link_regs = link_regs;

	enc10->base.output_signals =
		SIGNAL_TYPE_DISPLAY_PORT |
		SIGNAL_TYPE_DISPLAY_PORT_MST |
		SIGNAL_TYPE_EDP;
}

void dcn31_link_encoder_enable_dp_output(
	struct link_encoder *enc,
	const struct dc_link_settings *link_settings,
	enum clock_source_id clock_source)
{
	/* Enable transmitter and encoder. */
	if (!link_enc_cfg_is_transmitter_mappable(enc->ctx->dc, enc)) {

		dcn20_link_encoder_enable_dp_output(enc, link_settings, clock_source);

	} else {

		/** @todo Handle transmitter with programmable mapping to link encoder. */
	}
}

void dcn31_link_encoder_enable_dp_mst_output(
	struct link_encoder *enc,
	const struct dc_link_settings *link_settings,
	enum clock_source_id clock_source)
{
	/* Enable transmitter and encoder. */
	if (!link_enc_cfg_is_transmitter_mappable(enc->ctx->dc, enc)) {

		dcn10_link_encoder_enable_dp_mst_output(enc, link_settings, clock_source);

	} else {

		/** @todo Handle transmitter with programmable mapping to link encoder. */
	}
}

void dcn31_link_encoder_disable_output(
	struct link_encoder *enc,
	enum signal_type signal)
{
	/* Disable transmitter and encoder. */
	if (!link_enc_cfg_is_transmitter_mappable(enc->ctx->dc, enc)) {

		dcn10_link_encoder_disable_output(enc, signal);

	} else {

		/** @todo Handle transmitter with programmable mapping to link encoder. */
	}
}

bool dcn31_link_encoder_is_in_alt_mode(struct link_encoder *enc)
{
	struct dcn10_link_encoder *enc10 = TO_DCN10_LINK_ENC(enc);
	uint32_t dp_alt_mode_disable;
	bool is_usb_c_alt_mode = false;

	if (enc->features.flags.bits.DP_IS_USB_C) {
		if (enc->ctx->asic_id.hw_internal_rev != YELLOW_CARP_B0) {
			// [Note] no need to check hw_internal_rev once phy mux selection is ready
			REG_GET(RDPCSTX_PHY_CNTL6, RDPCS_PHY_DPALT_DISABLE, &dp_alt_mode_disable);
		} else {
		/*
		 * B0 phys use a new set of registers to check whether alt mode is disabled.
		 * if value == 1 alt mode is disabled, otherwise it is enabled.
		 */
			if ((enc10->base.transmitter == TRANSMITTER_UNIPHY_A)
					|| (enc10->base.transmitter == TRANSMITTER_UNIPHY_B)
					|| (enc10->base.transmitter == TRANSMITTER_UNIPHY_E)) {
				REG_GET(RDPCSTX_PHY_CNTL6, RDPCS_PHY_DPALT_DISABLE, &dp_alt_mode_disable);
			} else {
			// [Note] need to change TRANSMITTER_UNIPHY_C/D to F/G once phy mux selection is ready
				REG_GET(RDPCSPIPE_PHY_CNTL6, RDPCS_PHY_DPALT_DISABLE, &dp_alt_mode_disable);
			}
		}

		is_usb_c_alt_mode = (dp_alt_mode_disable == 0);
	}

	return is_usb_c_alt_mode;
<<<<<<< HEAD
}

void dcn31_link_encoder_get_max_link_cap(struct link_encoder *enc,
										 struct dc_link_settings *link_settings)
{
	struct dcn10_link_encoder *enc10 = TO_DCN10_LINK_ENC(enc);
	uint32_t is_in_usb_c_dp4_mode = 0;

	dcn10_link_encoder_get_max_link_cap(enc, link_settings);

	/* in usb c dp2 mode, max lane count is 2 */
	if (enc->funcs->is_in_alt_mode && enc->funcs->is_in_alt_mode(enc)) {
		if (enc->ctx->asic_id.hw_internal_rev != YELLOW_CARP_B0) {
			// [Note] no need to check hw_internal_rev once phy mux selection is ready
			REG_GET(RDPCSTX_PHY_CNTL6, RDPCS_PHY_DPALT_DP4, &is_in_usb_c_dp4_mode);
		} else {
			if ((enc10->base.transmitter == TRANSMITTER_UNIPHY_A)
					|| (enc10->base.transmitter == TRANSMITTER_UNIPHY_B)
					|| (enc10->base.transmitter == TRANSMITTER_UNIPHY_E)) {
				REG_GET(RDPCSTX_PHY_CNTL6, RDPCS_PHY_DPALT_DP4, &is_in_usb_c_dp4_mode);
			} else {
				REG_GET(RDPCSPIPE_PHY_CNTL6, RDPCS_PHY_DPALT_DP4, &is_in_usb_c_dp4_mode);
			}
		}
		if (!is_in_usb_c_dp4_mode)
			link_settings->lane_count = MIN(LANE_COUNT_TWO, link_settings->lane_count);
	}
=======
>>>>>>> 1e394457
}<|MERGE_RESOLUTION|>--- conflicted
+++ resolved
@@ -221,11 +221,7 @@
 	.get_dig_frontend = dcn10_get_dig_frontend,
 	.get_dig_mode = dcn10_get_dig_mode,
 	.is_in_alt_mode = dcn31_link_encoder_is_in_alt_mode,
-<<<<<<< HEAD
 	.get_max_link_cap = dcn31_link_encoder_get_max_link_cap,
-=======
-	.get_max_link_cap = dcn20_link_encoder_get_max_link_cap,
->>>>>>> 1e394457
 	.set_dio_phy_mux = dcn31_link_encoder_set_dio_phy_mux,
 };
 
@@ -446,7 +442,6 @@
 	}
 
 	return is_usb_c_alt_mode;
-<<<<<<< HEAD
 }
 
 void dcn31_link_encoder_get_max_link_cap(struct link_encoder *enc,
@@ -474,6 +469,4 @@
 		if (!is_in_usb_c_dp4_mode)
 			link_settings->lane_count = MIN(LANE_COUNT_TWO, link_settings->lane_count);
 	}
-=======
->>>>>>> 1e394457
 }