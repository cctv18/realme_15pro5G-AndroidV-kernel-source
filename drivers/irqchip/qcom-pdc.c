--- conflicted
+++ resolved
@@ -34,14 +34,6 @@
 /* Valid only on HW version < 3.2 */
 #define IRQ_ENABLE_BANK		0x10
 #define IRQ_i_CFG		0x110
-#define IRQ_i_CFG_IRQ_ENABLE	3
-#define IRQ_i_CFG_TYPE_MASK	0x7
-
-#define VERSION			0x1000
-#define MAJOR_VER_MASK		0xFF
-#define MAJOR_VER_SHIFT		16
-#define MINOR_VER_MASK		0xFF
-#define MINOR_VER_SHIFT		8
 
 /* Valid only on HW version >= 3.2 */
 #define IRQ_i_CFG_IRQ_ENABLE	3
@@ -74,12 +66,11 @@
 static void __iomem *pdc_base;
 static struct pdc_pin_region *pdc_region;
 static int pdc_region_cnt;
-<<<<<<< HEAD
+static unsigned int pdc_version;
 static struct spi_cfg_regs *spi_cfg;
 #if IS_ENABLED(CONFIG_IPC_LOGGING)
 static void *pdc_ipc_log;
 #endif
-static bool enable_in_cfg;
 
 static u32 __spi_pin_read(unsigned int pin)
 {
@@ -136,9 +127,6 @@
 
 	return 0;
 }
-=======
-static unsigned int pdc_version;
->>>>>>> 7ea6fd6d
 
 static void pdc_reg_write(int reg, u32 i, u32 val)
 {
@@ -154,21 +142,6 @@
 {
 	unsigned long enable;
 
-<<<<<<< HEAD
-	raw_spin_lock_irqsave(&pdc_lock, flags);
-	if (!enable_in_cfg) {
-		index = pin_out / 32;
-		mask = pin_out % 32;
-		enable = pdc_reg_read(IRQ_ENABLE_BANK, index);
-		__assign_bit(mask, &enable, on);
-		pdc_reg_write(IRQ_ENABLE_BANK, index, enable);
-	} else {
-		index = d->hwirq;
-		enable = pdc_reg_read(IRQ_i_CFG, index);
-		__assign_bit(IRQ_i_CFG_IRQ_ENABLE, &enable, on);
-		pdc_reg_write(IRQ_i_CFG, index, enable);
-	}
-=======
 	if (pdc_version < PDC_VERSION_3_2) {
 		u32 index, mask;
 
@@ -191,7 +164,6 @@
 
 	raw_spin_lock_irqsave(&pdc_lock, flags);
 	__pdc_enable_intr(d->hwirq, on);
->>>>>>> 7ea6fd6d
 	raw_spin_unlock_irqrestore(&pdc_lock, flags);
 #if IS_ENABLED(CONFIG_IPC_LOGGING)
 	ipc_log_string(pdc_ipc_log, "PIN=%lu enable=%d", d->hwirq, on);
@@ -392,12 +364,7 @@
 
 static int pdc_setup_pin_mapping(struct device_node *np)
 {
-<<<<<<< HEAD
-	int ret, n, i, last_region;
-	u32 irq_index, reg_index, val, max_irq;
-=======
 	int ret, n, i;
->>>>>>> 7ea6fd6d
 
 	n = of_property_count_elems_of_size(np, "qcom,pdc-ranges", sizeof(u32));
 	if (n <= 0 || n % 3)
@@ -426,30 +393,9 @@
 						 &pdc_region[n].cnt);
 		if (ret)
 			return ret;
-	}
-
-	last_region = pdc_region_cnt - 1;
-	max_irq = pdc_region[last_region].pin_base + pdc_region[last_region].cnt;
-
-<<<<<<< HEAD
-	if (!enable_in_cfg) {
-		for (i = 0; i < max_irq; i++) {
-			reg_index = (i + pdc_region[n].pin_base) >> 5;
-			irq_index = (i + pdc_region[n].pin_base) & 0x1f;
-			val = pdc_reg_read(IRQ_ENABLE_BANK, reg_index);
-			val &= ~BIT(irq_index);
-			pdc_reg_write(IRQ_ENABLE_BANK, reg_index, val);
-		}
-	} else {
-		for (i = 0; i < max_irq; i++) {
-			val = pdc_reg_read(IRQ_i_CFG, i);
-			val &= ~BIT(IRQ_i_CFG_IRQ_ENABLE);
-			pdc_reg_write(IRQ_i_CFG, i, val);
-		}
-=======
+
 		for (i = 0; i < pdc_region[n].cnt; i++)
 			__pdc_enable_intr(i + pdc_region[n].pin_base, 0);
->>>>>>> 7ea6fd6d
 	}
 
 	return 0;
@@ -460,13 +406,9 @@
 static int qcom_pdc_init(struct device_node *node, struct device_node *parent)
 {
 	struct irq_domain *parent_domain, *pdc_domain;
-<<<<<<< HEAD
-=======
 	resource_size_t res_size;
->>>>>>> 7ea6fd6d
 	struct resource res;
 	int ret;
-	u32 version, major_ver, minor_ver;
 
 	/* compat with old sm8150 DT which had very small region for PDC */
 	if (of_address_to_resource(node, 0, &res))
@@ -482,19 +424,7 @@
 		return -ENXIO;
 	}
 
-<<<<<<< HEAD
-	version = pdc_reg_read(VERSION, 0);
-	major_ver = version & (MAJOR_VER_MASK << MAJOR_VER_SHIFT);
-	major_ver >>= MAJOR_VER_SHIFT;
-	minor_ver = version & (MINOR_VER_MASK << MINOR_VER_SHIFT);
-	minor_ver >>= MINOR_VER_SHIFT;
-	if (major_ver >= 3 && minor_ver > 1)
-		enable_in_cfg = true;
-	else
-		enable_in_cfg = false;
-=======
 	pdc_version = pdc_reg_read(PDC_VERSION_REG, 0);
->>>>>>> 7ea6fd6d
 
 	parent_domain = irq_find_host(parent);
 	if (!parent_domain) {
