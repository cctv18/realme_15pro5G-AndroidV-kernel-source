// SPDX-License-Identifier: GPL-2.0-only
/*
 *  Copyright (c) 2014 Realtek Semiconductor Corp. All rights reserved.
 */

#include <linux/signal.h>
#include <linux/slab.h>
#include <linux/module.h>
#include <linux/netdevice.h>
#include <linux/etherdevice.h>
#include <linux/mii.h>
#include <linux/ethtool.h>
#include <linux/usb.h>
#include <linux/crc32.h>
#include <linux/if_vlan.h>
#include <linux/uaccess.h>
#include <linux/list.h>
#include <linux/ip.h>
#include <linux/ipv6.h>
#include <net/ip6_checksum.h>
#include <uapi/linux/mdio.h>
#include <linux/mdio.h>
#include <linux/usb/cdc.h>
#include <linux/suspend.h>
#include <linux/atomic.h>
#include <linux/acpi.h>
#include <linux/firmware.h>
#include <crypto/hash.h>
#include <linux/usb/r8152.h>

/* Information for net-next */
#define NETNEXT_VERSION		"12"

/* Information for net */
#define NET_VERSION		"13"

#define DRIVER_VERSION		"v1." NETNEXT_VERSION "." NET_VERSION
#define DRIVER_AUTHOR "Realtek linux nic maintainers <nic_swsd@realtek.com>"
#define DRIVER_DESC "Realtek RTL8152/RTL8153 Based USB Ethernet Adapters"
#define MODULENAME "r8152"

#define R8152_PHY_ID		32

#define PLA_IDR			0xc000
#define PLA_RCR			0xc010
#define PLA_RCR1		0xc012
#define PLA_RMS			0xc016
#define PLA_RXFIFO_CTRL0	0xc0a0
#define PLA_RXFIFO_FULL		0xc0a2
#define PLA_RXFIFO_CTRL1	0xc0a4
#define PLA_RX_FIFO_FULL	0xc0a6
#define PLA_RXFIFO_CTRL2	0xc0a8
#define PLA_RX_FIFO_EMPTY	0xc0aa
#define PLA_DMY_REG0		0xc0b0
#define PLA_FMC			0xc0b4
#define PLA_CFG_WOL		0xc0b6
#define PLA_TEREDO_CFG		0xc0bc
#define PLA_TEREDO_WAKE_BASE	0xc0c4
#define PLA_MAR			0xcd00
#define PLA_BACKUP		0xd000
#define PLA_BDC_CR		0xd1a0
#define PLA_TEREDO_TIMER	0xd2cc
#define PLA_REALWOW_TIMER	0xd2e8
#define PLA_UPHY_TIMER		0xd388
#define PLA_SUSPEND_FLAG	0xd38a
#define PLA_INDICATE_FALG	0xd38c
#define PLA_MACDBG_PRE		0xd38c	/* RTL_VER_04 only */
#define PLA_MACDBG_POST		0xd38e	/* RTL_VER_04 only */
#define PLA_EXTRA_STATUS	0xd398
#define PLA_GPHY_CTRL		0xd3ae
#define PLA_POL_GPIO_CTRL	0xdc6a
#define PLA_EFUSE_DATA		0xdd00
#define PLA_EFUSE_CMD		0xdd02
#define PLA_LEDSEL		0xdd90
#define PLA_LED_FEATURE		0xdd92
#define PLA_PHYAR		0xde00
#define PLA_BOOT_CTRL		0xe004
#define PLA_LWAKE_CTRL_REG	0xe007
#define PLA_GPHY_INTR_IMR	0xe022
#define PLA_EEE_CR		0xe040
#define PLA_EEE_TXTWSYS		0xe04c
#define PLA_EEE_TXTWSYS_2P5G	0xe058
#define PLA_EEEP_CR		0xe080
#define PLA_MAC_PWR_CTRL	0xe0c0
#define PLA_MAC_PWR_CTRL2	0xe0ca
#define PLA_MAC_PWR_CTRL3	0xe0cc
#define PLA_MAC_PWR_CTRL4	0xe0ce
#define PLA_WDT6_CTRL		0xe428
#define PLA_TCR0		0xe610
#define PLA_TCR1		0xe612
#define PLA_MTPS		0xe615
#define PLA_TXFIFO_CTRL		0xe618
#define PLA_TXFIFO_FULL		0xe61a
#define PLA_RSTTALLY		0xe800
#define PLA_CR			0xe813
#define PLA_CRWECR		0xe81c
#define PLA_CONFIG12		0xe81e	/* CONFIG1, CONFIG2 */
#define PLA_CONFIG34		0xe820	/* CONFIG3, CONFIG4 */
#define PLA_CONFIG5		0xe822
#define PLA_PHY_PWR		0xe84c
#define PLA_OOB_CTRL		0xe84f
#define PLA_CPCR		0xe854
#define PLA_MISC_0		0xe858
#define PLA_MISC_1		0xe85a
#define PLA_OCP_GPHY_BASE	0xe86c
#define PLA_TALLYCNT		0xe890
#define PLA_SFF_STS_7		0xe8de
#define PLA_PHYSTATUS		0xe908
#define PLA_CONFIG6		0xe90a /* CONFIG6 */
#define PLA_USB_CFG		0xe952
#define PLA_BP_BA		0xfc26
#define PLA_BP_0		0xfc28
#define PLA_BP_1		0xfc2a
#define PLA_BP_2		0xfc2c
#define PLA_BP_3		0xfc2e
#define PLA_BP_4		0xfc30
#define PLA_BP_5		0xfc32
#define PLA_BP_6		0xfc34
#define PLA_BP_7		0xfc36
#define PLA_BP_EN		0xfc38

#define USB_USB2PHY		0xb41e
#define USB_SSPHYLINK1		0xb426
#define USB_SSPHYLINK2		0xb428
#define USB_L1_CTRL		0xb45e
#define USB_U2P3_CTRL		0xb460
#define USB_CSR_DUMMY1		0xb464
#define USB_CSR_DUMMY2		0xb466
#define USB_DEV_STAT		0xb808
#define USB_CONNECT_TIMER	0xcbf8
#define USB_MSC_TIMER		0xcbfc
#define USB_BURST_SIZE		0xcfc0
#define USB_FW_FIX_EN0		0xcfca
#define USB_FW_FIX_EN1		0xcfcc
#define USB_LPM_CONFIG		0xcfd8
#define USB_ECM_OPTION		0xcfee
#define USB_CSTMR		0xcfef	/* RTL8153A */
#define USB_MISC_2		0xcfff
#define USB_ECM_OP		0xd26b
#define USB_GPHY_CTRL		0xd284
#define USB_SPEED_OPTION	0xd32a
#define USB_FW_CTRL		0xd334	/* RTL8153B */
#define USB_FC_TIMER		0xd340
#define USB_USB_CTRL		0xd406
#define USB_PHY_CTRL		0xd408
#define USB_TX_AGG		0xd40a
#define USB_RX_BUF_TH		0xd40c
#define USB_USB_TIMER		0xd428
#define USB_RX_EARLY_TIMEOUT	0xd42c
#define USB_RX_EARLY_SIZE	0xd42e
#define USB_PM_CTRL_STATUS	0xd432	/* RTL8153A */
#define USB_RX_EXTRA_AGGR_TMR	0xd432	/* RTL8153B */
#define USB_TX_DMA		0xd434
#define USB_UPT_RXDMA_OWN	0xd437
#define USB_UPHY3_MDCMDIO	0xd480
#define USB_TOLERANCE		0xd490
#define USB_LPM_CTRL		0xd41a
#define USB_BMU_RESET		0xd4b0
#define USB_BMU_CONFIG		0xd4b4
#define USB_U1U2_TIMER		0xd4da
#define USB_FW_TASK		0xd4e8	/* RTL8153B */
#define USB_RX_AGGR_NUM		0xd4ee
#define USB_UPS_CTRL		0xd800
#define USB_POWER_CUT		0xd80a
#define USB_MISC_0		0xd81a
#define USB_MISC_1		0xd81f
#define USB_AFE_CTRL2		0xd824
#define USB_UPHY_XTAL		0xd826
#define USB_UPS_CFG		0xd842
#define USB_UPS_FLAGS		0xd848
#define USB_WDT1_CTRL		0xe404
#define USB_WDT11_CTRL		0xe43c
#define USB_BP_BA		PLA_BP_BA
#define USB_BP_0		PLA_BP_0
#define USB_BP_1		PLA_BP_1
#define USB_BP_2		PLA_BP_2
#define USB_BP_3		PLA_BP_3
#define USB_BP_4		PLA_BP_4
#define USB_BP_5		PLA_BP_5
#define USB_BP_6		PLA_BP_6
#define USB_BP_7		PLA_BP_7
#define USB_BP_EN		PLA_BP_EN	/* RTL8153A */
#define USB_BP_8		0xfc38		/* RTL8153B */
#define USB_BP_9		0xfc3a
#define USB_BP_10		0xfc3c
#define USB_BP_11		0xfc3e
#define USB_BP_12		0xfc40
#define USB_BP_13		0xfc42
#define USB_BP_14		0xfc44
#define USB_BP_15		0xfc46
#define USB_BP2_EN		0xfc48

/* OCP Registers */
#define OCP_ALDPS_CONFIG	0x2010
#define OCP_EEE_CONFIG1		0x2080
#define OCP_EEE_CONFIG2		0x2092
#define OCP_EEE_CONFIG3		0x2094
#define OCP_BASE_MII		0xa400
#define OCP_EEE_AR		0xa41a
#define OCP_EEE_DATA		0xa41c
#define OCP_PHY_STATUS		0xa420
#define OCP_NCTL_CFG		0xa42c
#define OCP_POWER_CFG		0xa430
#define OCP_EEE_CFG		0xa432
#define OCP_SRAM_ADDR		0xa436
#define OCP_SRAM_DATA		0xa438
#define OCP_DOWN_SPEED		0xa442
#define OCP_EEE_ABLE		0xa5c4
#define OCP_EEE_ADV		0xa5d0
#define OCP_EEE_LPABLE		0xa5d2
#define OCP_10GBT_CTRL		0xa5d4
#define OCP_10GBT_STAT		0xa5d6
#define OCP_EEE_ADV2		0xa6d4
#define OCP_PHY_STATE		0xa708		/* nway state for 8153 */
#define OCP_PHY_PATCH_STAT	0xb800
#define OCP_PHY_PATCH_CMD	0xb820
#define OCP_PHY_LOCK		0xb82e
#define OCP_ADC_IOFFSET		0xbcfc
#define OCP_ADC_CFG		0xbc06
#define OCP_SYSCLK_CFG		0xc416

/* SRAM Register */
#define SRAM_GREEN_CFG		0x8011
#define SRAM_LPF_CFG		0x8012
#define SRAM_GPHY_FW_VER	0x801e
#define SRAM_10M_AMP1		0x8080
#define SRAM_10M_AMP2		0x8082
#define SRAM_IMPEDANCE		0x8084
#define SRAM_PHY_LOCK		0xb82e

/* PLA_RCR */
#define RCR_AAP			0x00000001
#define RCR_APM			0x00000002
#define RCR_AM			0x00000004
#define RCR_AB			0x00000008
#define RCR_ACPT_ALL		(RCR_AAP | RCR_APM | RCR_AM | RCR_AB)
#define SLOT_EN			BIT(11)

/* PLA_RCR1 */
#define OUTER_VLAN		BIT(7)
#define INNER_VLAN		BIT(6)

/* PLA_RXFIFO_CTRL0 */
#define RXFIFO_THR1_NORMAL	0x00080002
#define RXFIFO_THR1_OOB		0x01800003

/* PLA_RXFIFO_FULL */
#define RXFIFO_FULL_MASK	0xfff

/* PLA_RXFIFO_CTRL1 */
#define RXFIFO_THR2_FULL	0x00000060
#define RXFIFO_THR2_HIGH	0x00000038
#define RXFIFO_THR2_OOB		0x0000004a
#define RXFIFO_THR2_NORMAL	0x00a0

/* PLA_RXFIFO_CTRL2 */
#define RXFIFO_THR3_FULL	0x00000078
#define RXFIFO_THR3_HIGH	0x00000048
#define RXFIFO_THR3_OOB		0x0000005a
#define RXFIFO_THR3_NORMAL	0x0110

/* PLA_TXFIFO_CTRL */
#define TXFIFO_THR_NORMAL	0x00400008
#define TXFIFO_THR_NORMAL2	0x01000008

/* PLA_DMY_REG0 */
#define ECM_ALDPS		0x0002

/* PLA_FMC */
#define FMC_FCR_MCU_EN		0x0001

/* PLA_EEEP_CR */
#define EEEP_CR_EEEP_TX		0x0002

/* PLA_WDT6_CTRL */
#define WDT6_SET_MODE		0x0010

/* PLA_TCR0 */
#define TCR0_TX_EMPTY		0x0800
#define TCR0_AUTO_FIFO		0x0080

/* PLA_TCR1 */
#define VERSION_MASK		0x7cf0
#define IFG_MASK		(BIT(3) | BIT(9) | BIT(8))
#define IFG_144NS		BIT(9)
#define IFG_96NS		(BIT(9) | BIT(8))

/* PLA_MTPS */
#define MTPS_JUMBO		(12 * 1024 / 64)
#define MTPS_DEFAULT		(6 * 1024 / 64)

/* PLA_RSTTALLY */
#define TALLY_RESET		0x0001

/* PLA_CR */
#define CR_RST			0x10
#define CR_RE			0x08
#define CR_TE			0x04

/* PLA_CRWECR */
#define CRWECR_NORAML		0x00
#define CRWECR_CONFIG		0xc0

/* PLA_OOB_CTRL */
#define NOW_IS_OOB		0x80
#define TXFIFO_EMPTY		0x20
#define RXFIFO_EMPTY		0x10
#define LINK_LIST_READY		0x02
#define DIS_MCU_CLROOB		0x01
#define FIFO_EMPTY		(TXFIFO_EMPTY | RXFIFO_EMPTY)

/* PLA_MISC_1 */
#define RXDY_GATED_EN		0x0008

/* PLA_SFF_STS_7 */
#define RE_INIT_LL		0x8000
#define MCU_BORW_EN		0x4000

/* PLA_CPCR */
#define FLOW_CTRL_EN		BIT(0)
#define CPCR_RX_VLAN		0x0040

/* PLA_CFG_WOL */
#define MAGIC_EN		0x0001

/* PLA_TEREDO_CFG */
#define TEREDO_SEL		0x8000
#define TEREDO_WAKE_MASK	0x7f00
#define TEREDO_RS_EVENT_MASK	0x00fe
#define OOB_TEREDO_EN		0x0001

/* PLA_BDC_CR */
#define ALDPS_PROXY_MODE	0x0001

/* PLA_EFUSE_CMD */
#define EFUSE_READ_CMD		BIT(15)
#define EFUSE_DATA_BIT16	BIT(7)

/* PLA_CONFIG34 */
#define LINK_ON_WAKE_EN		0x0010
#define LINK_OFF_WAKE_EN	0x0008

/* PLA_CONFIG6 */
#define LANWAKE_CLR_EN		BIT(0)

/* PLA_USB_CFG */
#define EN_XG_LIP		BIT(1)
#define EN_G_LIP		BIT(2)

/* PLA_CONFIG5 */
#define BWF_EN			0x0040
#define MWF_EN			0x0020
#define UWF_EN			0x0010
#define LAN_WAKE_EN		0x0002

/* PLA_LED_FEATURE */
#define LED_MODE_MASK		0x0700

/* PLA_PHY_PWR */
#define TX_10M_IDLE_EN		0x0080
#define PFM_PWM_SWITCH		0x0040
#define TEST_IO_OFF		BIT(4)

/* PLA_MAC_PWR_CTRL */
#define D3_CLK_GATED_EN		0x00004000
#define MCU_CLK_RATIO		0x07010f07
#define MCU_CLK_RATIO_MASK	0x0f0f0f0f
#define ALDPS_SPDWN_RATIO	0x0f87

/* PLA_MAC_PWR_CTRL2 */
#define EEE_SPDWN_RATIO		0x8007
#define MAC_CLK_SPDWN_EN	BIT(15)
#define EEE_SPDWN_RATIO_MASK	0xff

/* PLA_MAC_PWR_CTRL3 */
#define PLA_MCU_SPDWN_EN	BIT(14)
#define PKT_AVAIL_SPDWN_EN	0x0100
#define SUSPEND_SPDWN_EN	0x0004
#define U1U2_SPDWN_EN		0x0002
#define L1_SPDWN_EN		0x0001

/* PLA_MAC_PWR_CTRL4 */
#define PWRSAVE_SPDWN_EN	0x1000
#define RXDV_SPDWN_EN		0x0800
#define TX10MIDLE_EN		0x0100
#define IDLE_SPDWN_EN		BIT(6)
#define TP100_SPDWN_EN		0x0020
#define TP500_SPDWN_EN		0x0010
#define TP1000_SPDWN_EN		0x0008
#define EEE_SPDWN_EN		0x0001

/* PLA_GPHY_INTR_IMR */
#define GPHY_STS_MSK		0x0001
#define SPEED_DOWN_MSK		0x0002
#define SPDWN_RXDV_MSK		0x0004
#define SPDWN_LINKCHG_MSK	0x0008

/* PLA_PHYAR */
#define PHYAR_FLAG		0x80000000

/* PLA_EEE_CR */
#define EEE_RX_EN		0x0001
#define EEE_TX_EN		0x0002

/* PLA_BOOT_CTRL */
#define AUTOLOAD_DONE		0x0002

/* PLA_LWAKE_CTRL_REG */
#define LANWAKE_PIN		BIT(7)

/* PLA_SUSPEND_FLAG */
#define LINK_CHG_EVENT		BIT(0)

/* PLA_INDICATE_FALG */
#define UPCOMING_RUNTIME_D3	BIT(0)

/* PLA_MACDBG_PRE and PLA_MACDBG_POST */
#define DEBUG_OE		BIT(0)
#define DEBUG_LTSSM		0x0082

/* PLA_EXTRA_STATUS */
#define CUR_LINK_OK		BIT(15)
#define U3P3_CHECK_EN		BIT(7)	/* RTL_VER_05 only */
#define LINK_CHANGE_FLAG	BIT(8)
#define POLL_LINK_CHG		BIT(0)

/* PLA_GPHY_CTRL */
#define GPHY_FLASH		BIT(1)

/* PLA_POL_GPIO_CTRL */
#define DACK_DET_EN		BIT(15)
#define POL_GPHY_PATCH		BIT(4)

/* USB_USB2PHY */
#define USB2PHY_SUSPEND		0x0001
#define USB2PHY_L1		0x0002

/* USB_SSPHYLINK1 */
#define DELAY_PHY_PWR_CHG	BIT(1)

/* USB_SSPHYLINK2 */
#define pwd_dn_scale_mask	0x3ffe
#define pwd_dn_scale(x)		((x) << 1)

/* USB_CSR_DUMMY1 */
#define DYNAMIC_BURST		0x0001

/* USB_CSR_DUMMY2 */
#define EP4_FULL_FC		0x0001

/* USB_DEV_STAT */
#define STAT_SPEED_MASK		0x0006
#define STAT_SPEED_HIGH		0x0000
#define STAT_SPEED_FULL		0x0002

/* USB_FW_FIX_EN0 */
#define FW_FIX_SUSPEND		BIT(14)

/* USB_FW_FIX_EN1 */
#define FW_IP_RESET_EN		BIT(9)

/* USB_LPM_CONFIG */
#define LPM_U1U2_EN		BIT(0)

/* USB_TX_AGG */
#define TX_AGG_MAX_THRESHOLD	0x03

/* USB_RX_BUF_TH */
#define RX_THR_SUPPER		0x0c350180
#define RX_THR_HIGH		0x7a120180
#define RX_THR_SLOW		0xffff0180
#define RX_THR_B		0x00010001

/* USB_TX_DMA */
#define TEST_MODE_DISABLE	0x00000001
#define TX_SIZE_ADJUST1		0x00000100

/* USB_BMU_RESET */
#define BMU_RESET_EP_IN		0x01
#define BMU_RESET_EP_OUT	0x02

/* USB_BMU_CONFIG */
#define ACT_ODMA		BIT(1)

/* USB_UPT_RXDMA_OWN */
#define OWN_UPDATE		BIT(0)
#define OWN_CLEAR		BIT(1)

/* USB_FW_TASK */
#define FC_PATCH_TASK		BIT(1)

/* USB_RX_AGGR_NUM */
#define RX_AGGR_NUM_MASK	0x1ff

/* USB_UPS_CTRL */
#define POWER_CUT		0x0100

/* USB_PM_CTRL_STATUS */
#define RESUME_INDICATE		0x0001

/* USB_ECM_OPTION */
#define BYPASS_MAC_RESET	BIT(5)

/* USB_CSTMR */
#define FORCE_SUPER		BIT(0)

/* USB_MISC_2 */
#define UPS_FORCE_PWR_DOWN	BIT(0)

/* USB_ECM_OP */
#define	EN_ALL_SPEED		BIT(0)

/* USB_GPHY_CTRL */
#define GPHY_PATCH_DONE		BIT(2)
#define BYPASS_FLASH		BIT(5)
#define BACKUP_RESTRORE		BIT(6)

/* USB_SPEED_OPTION */
#define RG_PWRDN_EN		BIT(8)
#define ALL_SPEED_OFF		BIT(9)

/* USB_FW_CTRL */
#define FLOW_CTRL_PATCH_OPT	BIT(1)
#define AUTO_SPEEDUP		BIT(3)
#define FLOW_CTRL_PATCH_2	BIT(8)

/* USB_FC_TIMER */
#define CTRL_TIMER_EN		BIT(15)

/* USB_USB_CTRL */
#define CDC_ECM_EN		BIT(3)
#define RX_AGG_DISABLE		0x0010
#define RX_ZERO_EN		0x0080

/* USB_U2P3_CTRL */
#define U2P3_ENABLE		0x0001
#define RX_DETECT8		BIT(3)

/* USB_POWER_CUT */
#define PWR_EN			0x0001
#define PHASE2_EN		0x0008
#define UPS_EN			BIT(4)
#define USP_PREWAKE		BIT(5)

/* USB_MISC_0 */
#define PCUT_STATUS		0x0001

/* USB_RX_EARLY_TIMEOUT */
#define COALESCE_SUPER		 85000U
#define COALESCE_HIGH		250000U
#define COALESCE_SLOW		524280U

/* USB_WDT1_CTRL */
#define WTD1_EN			BIT(0)

/* USB_WDT11_CTRL */
#define TIMER11_EN		0x0001

/* USB_LPM_CTRL */
/* bit 4 ~ 5: fifo empty boundary */
#define FIFO_EMPTY_1FB		0x30	/* 0x1fb * 64 = 32448 bytes */
/* bit 2 ~ 3: LMP timer */
#define LPM_TIMER_MASK		0x0c
#define LPM_TIMER_500MS		0x04	/* 500 ms */
#define LPM_TIMER_500US		0x0c	/* 500 us */
#define ROK_EXIT_LPM		0x02

/* USB_AFE_CTRL2 */
#define SEN_VAL_MASK		0xf800
#define SEN_VAL_NORMAL		0xa000
#define SEL_RXIDLE		0x0100

/* USB_UPHY_XTAL */
#define OOBS_POLLING		BIT(8)

/* USB_UPS_CFG */
#define SAW_CNT_1MS_MASK	0x0fff
#define MID_REVERSE		BIT(5)	/* RTL8156A */

/* USB_UPS_FLAGS */
#define UPS_FLAGS_R_TUNE		BIT(0)
#define UPS_FLAGS_EN_10M_CKDIV		BIT(1)
#define UPS_FLAGS_250M_CKDIV		BIT(2)
#define UPS_FLAGS_EN_ALDPS		BIT(3)
#define UPS_FLAGS_CTAP_SHORT_DIS	BIT(4)
#define UPS_FLAGS_SPEED_MASK		(0xf << 16)
#define ups_flags_speed(x)		((x) << 16)
#define UPS_FLAGS_EN_EEE		BIT(20)
#define UPS_FLAGS_EN_500M_EEE		BIT(21)
#define UPS_FLAGS_EN_EEE_CKDIV		BIT(22)
#define UPS_FLAGS_EEE_PLLOFF_100	BIT(23)
#define UPS_FLAGS_EEE_PLLOFF_GIGA	BIT(24)
#define UPS_FLAGS_EEE_CMOD_LV_EN	BIT(25)
#define UPS_FLAGS_EN_GREEN		BIT(26)
#define UPS_FLAGS_EN_FLOW_CTR		BIT(27)

enum spd_duplex {
	NWAY_10M_HALF,
	NWAY_10M_FULL,
	NWAY_100M_HALF,
	NWAY_100M_FULL,
	NWAY_1000M_FULL,
	FORCE_10M_HALF,
	FORCE_10M_FULL,
	FORCE_100M_HALF,
	FORCE_100M_FULL,
	FORCE_1000M_FULL,
	NWAY_2500M_FULL,
};

/* OCP_ALDPS_CONFIG */
#define ENPWRSAVE		0x8000
#define ENPDNPS			0x0200
#define LINKENA			0x0100
#define DIS_SDSAVE		0x0010

/* OCP_PHY_STATUS */
#define PHY_STAT_MASK		0x0007
#define PHY_STAT_EXT_INIT	2
#define PHY_STAT_LAN_ON		3
#define PHY_STAT_PWRDN		5

/* OCP_NCTL_CFG */
#define PGA_RETURN_EN		BIT(1)

/* OCP_POWER_CFG */
#define EEE_CLKDIV_EN		0x8000
#define EN_ALDPS		0x0004
#define EN_10M_PLLOFF		0x0001

/* OCP_EEE_CONFIG1 */
#define RG_TXLPI_MSK_HFDUP	0x8000
#define RG_MATCLR_EN		0x4000
#define EEE_10_CAP		0x2000
#define EEE_NWAY_EN		0x1000
#define TX_QUIET_EN		0x0200
#define RX_QUIET_EN		0x0100
#define sd_rise_time_mask	0x0070
#define sd_rise_time(x)		(min(x, 7) << 4)	/* bit 4 ~ 6 */
#define RG_RXLPI_MSK_HFDUP	0x0008
#define SDFALLTIME		0x0007	/* bit 0 ~ 2 */

/* OCP_EEE_CONFIG2 */
#define RG_LPIHYS_NUM		0x7000	/* bit 12 ~ 15 */
#define RG_DACQUIET_EN		0x0400
#define RG_LDVQUIET_EN		0x0200
#define RG_CKRSEL		0x0020
#define RG_EEEPRG_EN		0x0010

/* OCP_EEE_CONFIG3 */
#define fast_snr_mask		0xff80
#define fast_snr(x)		(min(x, 0x1ff) << 7)	/* bit 7 ~ 15 */
#define RG_LFS_SEL		0x0060	/* bit 6 ~ 5 */
#define MSK_PH			0x0006	/* bit 0 ~ 3 */

/* OCP_EEE_AR */
/* bit[15:14] function */
#define FUN_ADDR		0x0000
#define FUN_DATA		0x4000
/* bit[4:0] device addr */

/* OCP_EEE_CFG */
#define CTAP_SHORT_EN		0x0040
#define EEE10_EN		0x0010

/* OCP_DOWN_SPEED */
#define EN_EEE_CMODE		BIT(14)
#define EN_EEE_1000		BIT(13)
#define EN_EEE_100		BIT(12)
#define EN_10M_CLKDIV		BIT(11)
#define EN_10M_BGOFF		0x0080

/* OCP_10GBT_CTRL */
#define RTL_ADV2_5G_F_R		BIT(5)	/* Advertise 2.5GBASE-T fast-retrain */

/* OCP_PHY_STATE */
#define TXDIS_STATE		0x01
#define ABD_STATE		0x02

/* OCP_PHY_PATCH_STAT */
#define PATCH_READY		BIT(6)

/* OCP_PHY_PATCH_CMD */
#define PATCH_REQUEST		BIT(4)

/* OCP_PHY_LOCK */
#define PATCH_LOCK		BIT(0)

/* OCP_ADC_CFG */
#define CKADSEL_L		0x0100
#define ADC_EN			0x0080
#define EN_EMI_L		0x0040

/* OCP_SYSCLK_CFG */
#define sysclk_div_expo(x)	(min(x, 5) << 8)
#define clk_div_expo(x)		(min(x, 5) << 4)

/* SRAM_GREEN_CFG */
#define GREEN_ETH_EN		BIT(15)
#define R_TUNE_EN		BIT(11)

/* SRAM_LPF_CFG */
#define LPF_AUTO_TUNE		0x8000

/* SRAM_10M_AMP1 */
#define GDAC_IB_UPALL		0x0008

/* SRAM_10M_AMP2 */
#define AMP_DN			0x0200

/* SRAM_IMPEDANCE */
#define RX_DRIVING_MASK		0x6000

/* SRAM_PHY_LOCK */
#define PHY_PATCH_LOCK		0x0001

/* MAC PASSTHRU */
#define AD_MASK			0xfee0
#define BND_MASK		0x0004
#define BD_MASK			0x0001
#define EFUSE			0xcfdb
#define PASS_THRU_MASK		0x1

#define BP4_SUPER_ONLY		0x1578	/* RTL_VER_04 only */

enum rtl_register_content {
	_2500bps	= BIT(10),
	_1250bps	= BIT(9),
	_500bps		= BIT(8),
	_tx_flow	= BIT(6),
	_rx_flow	= BIT(5),
	_1000bps	= 0x10,
	_100bps		= 0x08,
	_10bps		= 0x04,
	LINK_STATUS	= 0x02,
	FULL_DUP	= 0x01,
};

#define is_speed_2500(_speed)	(((_speed) & (_2500bps | LINK_STATUS)) == (_2500bps | LINK_STATUS))
#define is_flow_control(_speed)	(((_speed) & (_tx_flow | _rx_flow)) == (_tx_flow | _rx_flow))

#define RTL8152_MAX_TX		4
#define RTL8152_MAX_RX		10
#define INTBUFSIZE		2
#define TX_ALIGN		4
#define RX_ALIGN		8

#define RTL8152_RX_MAX_PENDING	4096
#define RTL8152_RXFG_HEADSZ	256

#define INTR_LINK		0x0004

#define RTL8152_RMS		(VLAN_ETH_FRAME_LEN + ETH_FCS_LEN)
#define RTL8153_RMS		RTL8153_MAX_PACKET
#define RTL8152_TX_TIMEOUT	(5 * HZ)
#define mtu_to_size(m)		((m) + VLAN_ETH_HLEN + ETH_FCS_LEN)
#define size_to_mtu(s)		((s) - VLAN_ETH_HLEN - ETH_FCS_LEN)
#define rx_reserved_size(x)	(mtu_to_size(x) + sizeof(struct rx_desc) + RX_ALIGN)

/* rtl8152 flags */
enum rtl8152_flags {
	RTL8152_UNPLUG = 0,
	RTL8152_SET_RX_MODE,
	WORK_ENABLE,
	RTL8152_LINK_CHG,
	SELECTIVE_SUSPEND,
	PHY_RESET,
	SCHEDULE_TASKLET,
	GREEN_ETHERNET,
	RX_EPROTO,
};

<<<<<<< HEAD
=======
#define DEVICE_ID_LENOVO_USB_C_TRAVEL_HUB		0x721e
>>>>>>> 9abf2313
#define DEVICE_ID_THINKPAD_ONELINK_PLUS_DOCK		0x3054
#define DEVICE_ID_THINKPAD_THUNDERBOLT3_DOCK_GEN2	0x3082
#define DEVICE_ID_THINKPAD_USB_C_DONGLE			0x720c
#define DEVICE_ID_THINKPAD_USB_C_DOCK_GEN2		0xa387
#define DEVICE_ID_THINKPAD_USB_C_DOCK_GEN3		0x3062

struct tally_counter {
	__le64	tx_packets;
	__le64	rx_packets;
	__le64	tx_errors;
	__le32	rx_errors;
	__le16	rx_missed;
	__le16	align_errors;
	__le32	tx_one_collision;
	__le32	tx_multi_collision;
	__le64	rx_unicast;
	__le64	rx_broadcast;
	__le32	rx_multicast;
	__le16	tx_aborted;
	__le16	tx_underrun;
};

struct rx_desc {
	__le32 opts1;
#define RX_LEN_MASK			0x7fff

	__le32 opts2;
#define RD_UDP_CS			BIT(23)
#define RD_TCP_CS			BIT(22)
#define RD_IPV6_CS			BIT(20)
#define RD_IPV4_CS			BIT(19)

	__le32 opts3;
#define IPF				BIT(23) /* IP checksum fail */
#define UDPF				BIT(22) /* UDP checksum fail */
#define TCPF				BIT(21) /* TCP checksum fail */
#define RX_VLAN_TAG			BIT(16)

	__le32 opts4;
	__le32 opts5;
	__le32 opts6;
};

struct tx_desc {
	__le32 opts1;
#define TX_FS			BIT(31) /* First segment of a packet */
#define TX_LS			BIT(30) /* Final segment of a packet */
#define GTSENDV4		BIT(28)
#define GTSENDV6		BIT(27)
#define GTTCPHO_SHIFT		18
#define GTTCPHO_MAX		0x7fU
#define TX_LEN_MAX		0x3ffffU

	__le32 opts2;
#define UDP_CS			BIT(31) /* Calculate UDP/IP checksum */
#define TCP_CS			BIT(30) /* Calculate TCP/IP checksum */
#define IPV4_CS			BIT(29) /* Calculate IPv4 checksum */
#define IPV6_CS			BIT(28) /* Calculate IPv6 checksum */
#define MSS_SHIFT		17
#define MSS_MAX			0x7ffU
#define TCPHO_SHIFT		17
#define TCPHO_MAX		0x7ffU
#define TX_VLAN_TAG		BIT(16)
};

struct r8152;

struct rx_agg {
	struct list_head list, info_list;
	struct urb *urb;
	struct r8152 *context;
	struct page *page;
	void *buffer;
};

struct tx_agg {
	struct list_head list;
	struct urb *urb;
	struct r8152 *context;
	void *buffer;
	void *head;
	u32 skb_num;
	u32 skb_len;
};

struct r8152 {
	unsigned long flags;
	struct usb_device *udev;
	struct napi_struct napi;
	struct usb_interface *intf;
	struct net_device *netdev;
	struct urb *intr_urb;
	struct tx_agg tx_info[RTL8152_MAX_TX];
	struct list_head rx_info, rx_used;
	struct list_head rx_done, tx_free;
	struct sk_buff_head tx_queue, rx_queue;
	spinlock_t rx_lock, tx_lock;
	struct delayed_work schedule, hw_phy_work;
	struct mii_if_info mii;
	struct mutex control;	/* use for hw setting */
#ifdef CONFIG_PM_SLEEP
	struct notifier_block pm_notifier;
#endif
	struct tasklet_struct tx_tl;

	struct rtl_ops {
		void (*init)(struct r8152 *tp);
		int (*enable)(struct r8152 *tp);
		void (*disable)(struct r8152 *tp);
		void (*up)(struct r8152 *tp);
		void (*down)(struct r8152 *tp);
		void (*unload)(struct r8152 *tp);
		int (*eee_get)(struct r8152 *tp, struct ethtool_eee *eee);
		int (*eee_set)(struct r8152 *tp, struct ethtool_eee *eee);
		bool (*in_nway)(struct r8152 *tp);
		void (*hw_phy_cfg)(struct r8152 *tp);
		void (*autosuspend_en)(struct r8152 *tp, bool enable);
		void (*change_mtu)(struct r8152 *tp);
	} rtl_ops;

	struct ups_info {
		u32 r_tune:1;
		u32 _10m_ckdiv:1;
		u32 _250m_ckdiv:1;
		u32 aldps:1;
		u32 lite_mode:2;
		u32 speed_duplex:4;
		u32 eee:1;
		u32 eee_lite:1;
		u32 eee_ckdiv:1;
		u32 eee_plloff_100:1;
		u32 eee_plloff_giga:1;
		u32 eee_cmod_lv:1;
		u32 green:1;
		u32 flow_control:1;
		u32 ctap_short_off:1;
	} ups_info;

#define RTL_VER_SIZE		32

	struct rtl_fw {
		const char *fw_name;
		const struct firmware *fw;

		char version[RTL_VER_SIZE];
		int (*pre_fw)(struct r8152 *tp);
		int (*post_fw)(struct r8152 *tp);

		bool retry;
	} rtl_fw;

	atomic_t rx_count;

	bool eee_en;
	int intr_interval;
	u32 saved_wolopts;
	u32 msg_enable;
	u32 tx_qlen;
	u32 coalesce;
	u32 advertising;
	u32 rx_buf_sz;
	u32 rx_copybreak;
	u32 rx_pending;
	u32 fc_pause_on, fc_pause_off;

	unsigned int pipe_in, pipe_out, pipe_intr, pipe_ctrl_in, pipe_ctrl_out;

	u32 support_2500full:1;
	u32 lenovo_macpassthru:1;
	u32 dell_tb_rx_agg_bug:1;
	u16 ocp_base;
	u16 speed;
	u16 eee_adv;
	u8 *intr_buff;
	u8 version;
	u8 duplex;
	u8 autoneg;
};

/**
 * struct fw_block - block type and total length
 * @type: type of the current block, such as RTL_FW_END, RTL_FW_PLA,
 *	RTL_FW_USB and so on.
 * @length: total length of the current block.
 */
struct fw_block {
	__le32 type;
	__le32 length;
} __packed;

/**
 * struct fw_header - header of the firmware file
 * @checksum: checksum of sha256 which is calculated from the whole file
 *	except the checksum field of the file. That is, calculate sha256
 *	from the version field to the end of the file.
 * @version: version of this firmware.
 * @blocks: the first firmware block of the file
 */
struct fw_header {
	u8 checksum[32];
	char version[RTL_VER_SIZE];
	struct fw_block blocks[];
} __packed;

enum rtl8152_fw_flags {
	FW_FLAGS_USB = 0,
	FW_FLAGS_PLA,
	FW_FLAGS_START,
	FW_FLAGS_STOP,
	FW_FLAGS_NC,
	FW_FLAGS_NC1,
	FW_FLAGS_NC2,
	FW_FLAGS_UC2,
	FW_FLAGS_UC,
	FW_FLAGS_SPEED_UP,
	FW_FLAGS_VER,
};

enum rtl8152_fw_fixup_cmd {
	FW_FIXUP_AND = 0,
	FW_FIXUP_OR,
	FW_FIXUP_NOT,
	FW_FIXUP_XOR,
};

struct fw_phy_set {
	__le16 addr;
	__le16 data;
} __packed;

struct fw_phy_speed_up {
	struct fw_block blk_hdr;
	__le16 fw_offset;
	__le16 version;
	__le16 fw_reg;
	__le16 reserved;
	char info[];
} __packed;

struct fw_phy_ver {
	struct fw_block blk_hdr;
	struct fw_phy_set ver;
	__le32 reserved;
} __packed;

struct fw_phy_fixup {
	struct fw_block blk_hdr;
	struct fw_phy_set setting;
	__le16 bit_cmd;
	__le16 reserved;
} __packed;

struct fw_phy_union {
	struct fw_block blk_hdr;
	__le16 fw_offset;
	__le16 fw_reg;
	struct fw_phy_set pre_set[2];
	struct fw_phy_set bp[8];
	struct fw_phy_set bp_en;
	u8 pre_num;
	u8 bp_num;
	char info[];
} __packed;

/**
 * struct fw_mac - a firmware block used by RTL_FW_PLA and RTL_FW_USB.
 *	The layout of the firmware block is:
 *	<struct fw_mac> + <info> + <firmware data>.
 * @blk_hdr: firmware descriptor (type, length)
 * @fw_offset: offset of the firmware binary data. The start address of
 *	the data would be the address of struct fw_mac + @fw_offset.
 * @fw_reg: the register to load the firmware. Depends on chip.
 * @bp_ba_addr: the register to write break point base address. Depends on
 *	chip.
 * @bp_ba_value: break point base address. Depends on chip.
 * @bp_en_addr: the register to write break point enabled mask. Depends
 *	on chip.
 * @bp_en_value: break point enabled mask. Depends on the firmware.
 * @bp_start: the start register of break points. Depends on chip.
 * @bp_num: the break point number which needs to be set for this firmware.
 *	Depends on the firmware.
 * @bp: break points. Depends on firmware.
 * @reserved: reserved space (unused)
 * @fw_ver_reg: the register to store the fw version.
 * @fw_ver_data: the firmware version of the current type.
 * @info: additional information for debugging, and is followed by the
 *	binary data of firmware.
 */
struct fw_mac {
	struct fw_block blk_hdr;
	__le16 fw_offset;
	__le16 fw_reg;
	__le16 bp_ba_addr;
	__le16 bp_ba_value;
	__le16 bp_en_addr;
	__le16 bp_en_value;
	__le16 bp_start;
	__le16 bp_num;
	__le16 bp[16]; /* any value determined by firmware */
	__le32 reserved;
	__le16 fw_ver_reg;
	u8 fw_ver_data;
	char info[];
} __packed;

/**
 * struct fw_phy_patch_key - a firmware block used by RTL_FW_PHY_START.
 *	This is used to set patch key when loading the firmware of PHY.
 * @blk_hdr: firmware descriptor (type, length)
 * @key_reg: the register to write the patch key.
 * @key_data: patch key.
 * @reserved: reserved space (unused)
 */
struct fw_phy_patch_key {
	struct fw_block blk_hdr;
	__le16 key_reg;
	__le16 key_data;
	__le32 reserved;
} __packed;

/**
 * struct fw_phy_nc - a firmware block used by RTL_FW_PHY_NC.
 *	The layout of the firmware block is:
 *	<struct fw_phy_nc> + <info> + <firmware data>.
 * @blk_hdr: firmware descriptor (type, length)
 * @fw_offset: offset of the firmware binary data. The start address of
 *	the data would be the address of struct fw_phy_nc + @fw_offset.
 * @fw_reg: the register to load the firmware. Depends on chip.
 * @ba_reg: the register to write the base address. Depends on chip.
 * @ba_data: base address. Depends on chip.
 * @patch_en_addr: the register of enabling patch mode. Depends on chip.
 * @patch_en_value: patch mode enabled mask. Depends on the firmware.
 * @mode_reg: the regitster of switching the mode.
 * @mode_pre: the mode needing to be set before loading the firmware.
 * @mode_post: the mode to be set when finishing to load the firmware.
 * @reserved: reserved space (unused)
 * @bp_start: the start register of break points. Depends on chip.
 * @bp_num: the break point number which needs to be set for this firmware.
 *	Depends on the firmware.
 * @bp: break points. Depends on firmware.
 * @info: additional information for debugging, and is followed by the
 *	binary data of firmware.
 */
struct fw_phy_nc {
	struct fw_block blk_hdr;
	__le16 fw_offset;
	__le16 fw_reg;
	__le16 ba_reg;
	__le16 ba_data;
	__le16 patch_en_addr;
	__le16 patch_en_value;
	__le16 mode_reg;
	__le16 mode_pre;
	__le16 mode_post;
	__le16 reserved;
	__le16 bp_start;
	__le16 bp_num;
	__le16 bp[4];
	char info[];
} __packed;

enum rtl_fw_type {
	RTL_FW_END = 0,
	RTL_FW_PLA,
	RTL_FW_USB,
	RTL_FW_PHY_START,
	RTL_FW_PHY_STOP,
	RTL_FW_PHY_NC,
	RTL_FW_PHY_FIXUP,
	RTL_FW_PHY_UNION_NC,
	RTL_FW_PHY_UNION_NC1,
	RTL_FW_PHY_UNION_NC2,
	RTL_FW_PHY_UNION_UC2,
	RTL_FW_PHY_UNION_UC,
	RTL_FW_PHY_UNION_MISC,
	RTL_FW_PHY_SPEED_UP,
	RTL_FW_PHY_VER,
};

enum rtl_version {
	RTL_VER_UNKNOWN = 0,
	RTL_VER_01,
	RTL_VER_02,
	RTL_VER_03,
	RTL_VER_04,
	RTL_VER_05,
	RTL_VER_06,
	RTL_VER_07,
	RTL_VER_08,
	RTL_VER_09,

	RTL_TEST_01,
	RTL_VER_10,
	RTL_VER_11,
	RTL_VER_12,
	RTL_VER_13,
	RTL_VER_14,
	RTL_VER_15,

	RTL_VER_MAX
};

enum tx_csum_stat {
	TX_CSUM_SUCCESS = 0,
	TX_CSUM_TSO,
	TX_CSUM_NONE
};

#define RTL_ADVERTISED_10_HALF			BIT(0)
#define RTL_ADVERTISED_10_FULL			BIT(1)
#define RTL_ADVERTISED_100_HALF			BIT(2)
#define RTL_ADVERTISED_100_FULL			BIT(3)
#define RTL_ADVERTISED_1000_HALF		BIT(4)
#define RTL_ADVERTISED_1000_FULL		BIT(5)
#define RTL_ADVERTISED_2500_FULL		BIT(6)

/* Maximum number of multicast addresses to filter (vs. Rx-all-multicast).
 * The RTL chips use a 64 element hash table based on the Ethernet CRC.
 */
static const int multicast_filter_limit = 32;
static unsigned int agg_buf_sz = 16384;

#define RTL_LIMITED_TSO_SIZE	(size_to_mtu(agg_buf_sz) - sizeof(struct tx_desc))

static
int get_registers(struct r8152 *tp, u16 value, u16 index, u16 size, void *data)
{
	int ret;
	void *tmp;

	tmp = kmalloc(size, GFP_KERNEL);
	if (!tmp)
		return -ENOMEM;

	ret = usb_control_msg(tp->udev, tp->pipe_ctrl_in,
			      RTL8152_REQ_GET_REGS, RTL8152_REQT_READ,
			      value, index, tmp, size, 500);
	if (ret < 0)
		memset(data, 0xff, size);
	else
		memcpy(data, tmp, size);

	kfree(tmp);

	return ret;
}

static
int set_registers(struct r8152 *tp, u16 value, u16 index, u16 size, void *data)
{
	int ret;
	void *tmp;

	tmp = kmemdup(data, size, GFP_KERNEL);
	if (!tmp)
		return -ENOMEM;

	ret = usb_control_msg(tp->udev, tp->pipe_ctrl_out,
			      RTL8152_REQ_SET_REGS, RTL8152_REQT_WRITE,
			      value, index, tmp, size, 500);

	kfree(tmp);

	return ret;
}

static void rtl_set_unplug(struct r8152 *tp)
{
	if (tp->udev->state == USB_STATE_NOTATTACHED) {
		set_bit(RTL8152_UNPLUG, &tp->flags);
		smp_mb__after_atomic();
	}
}

static int generic_ocp_read(struct r8152 *tp, u16 index, u16 size,
			    void *data, u16 type)
{
	u16 limit = 64;
	int ret = 0;

	if (test_bit(RTL8152_UNPLUG, &tp->flags))
		return -ENODEV;

	/* both size and indix must be 4 bytes align */
	if ((size & 3) || !size || (index & 3) || !data)
		return -EPERM;

	if ((u32)index + (u32)size > 0xffff)
		return -EPERM;

	while (size) {
		if (size > limit) {
			ret = get_registers(tp, index, type, limit, data);
			if (ret < 0)
				break;

			index += limit;
			data += limit;
			size -= limit;
		} else {
			ret = get_registers(tp, index, type, size, data);
			if (ret < 0)
				break;

			index += size;
			data += size;
			size = 0;
			break;
		}
	}

	if (ret == -ENODEV)
		rtl_set_unplug(tp);

	return ret;
}

static int generic_ocp_write(struct r8152 *tp, u16 index, u16 byteen,
			     u16 size, void *data, u16 type)
{
	int ret;
	u16 byteen_start, byteen_end, byen;
	u16 limit = 512;

	if (test_bit(RTL8152_UNPLUG, &tp->flags))
		return -ENODEV;

	/* both size and indix must be 4 bytes align */
	if ((size & 3) || !size || (index & 3) || !data)
		return -EPERM;

	if ((u32)index + (u32)size > 0xffff)
		return -EPERM;

	byteen_start = byteen & BYTE_EN_START_MASK;
	byteen_end = byteen & BYTE_EN_END_MASK;

	byen = byteen_start | (byteen_start << 4);
	ret = set_registers(tp, index, type | byen, 4, data);
	if (ret < 0)
		goto error1;

	index += 4;
	data += 4;
	size -= 4;

	if (size) {
		size -= 4;

		while (size) {
			if (size > limit) {
				ret = set_registers(tp, index,
						    type | BYTE_EN_DWORD,
						    limit, data);
				if (ret < 0)
					goto error1;

				index += limit;
				data += limit;
				size -= limit;
			} else {
				ret = set_registers(tp, index,
						    type | BYTE_EN_DWORD,
						    size, data);
				if (ret < 0)
					goto error1;

				index += size;
				data += size;
				size = 0;
				break;
			}
		}

		byen = byteen_end | (byteen_end >> 4);
		ret = set_registers(tp, index, type | byen, 4, data);
		if (ret < 0)
			goto error1;
	}

error1:
	if (ret == -ENODEV)
		rtl_set_unplug(tp);

	return ret;
}

static inline
int pla_ocp_read(struct r8152 *tp, u16 index, u16 size, void *data)
{
	return generic_ocp_read(tp, index, size, data, MCU_TYPE_PLA);
}

static inline
int pla_ocp_write(struct r8152 *tp, u16 index, u16 byteen, u16 size, void *data)
{
	return generic_ocp_write(tp, index, byteen, size, data, MCU_TYPE_PLA);
}

static inline
int usb_ocp_write(struct r8152 *tp, u16 index, u16 byteen, u16 size, void *data)
{
	return generic_ocp_write(tp, index, byteen, size, data, MCU_TYPE_USB);
}

static u32 ocp_read_dword(struct r8152 *tp, u16 type, u16 index)
{
	__le32 data;

	generic_ocp_read(tp, index, sizeof(data), &data, type);

	return __le32_to_cpu(data);
}

static void ocp_write_dword(struct r8152 *tp, u16 type, u16 index, u32 data)
{
	__le32 tmp = __cpu_to_le32(data);

	generic_ocp_write(tp, index, BYTE_EN_DWORD, sizeof(tmp), &tmp, type);
}

static u16 ocp_read_word(struct r8152 *tp, u16 type, u16 index)
{
	u32 data;
	__le32 tmp;
	u16 byen = BYTE_EN_WORD;
	u8 shift = index & 2;

	index &= ~3;
	byen <<= shift;

	generic_ocp_read(tp, index, sizeof(tmp), &tmp, type | byen);

	data = __le32_to_cpu(tmp);
	data >>= (shift * 8);
	data &= 0xffff;

	return (u16)data;
}

static void ocp_write_word(struct r8152 *tp, u16 type, u16 index, u32 data)
{
	u32 mask = 0xffff;
	__le32 tmp;
	u16 byen = BYTE_EN_WORD;
	u8 shift = index & 2;

	data &= mask;

	if (index & 2) {
		byen <<= shift;
		mask <<= (shift * 8);
		data <<= (shift * 8);
		index &= ~3;
	}

	tmp = __cpu_to_le32(data);

	generic_ocp_write(tp, index, byen, sizeof(tmp), &tmp, type);
}

static u8 ocp_read_byte(struct r8152 *tp, u16 type, u16 index)
{
	u32 data;
	__le32 tmp;
	u8 shift = index & 3;

	index &= ~3;

	generic_ocp_read(tp, index, sizeof(tmp), &tmp, type);

	data = __le32_to_cpu(tmp);
	data >>= (shift * 8);
	data &= 0xff;

	return (u8)data;
}

static void ocp_write_byte(struct r8152 *tp, u16 type, u16 index, u32 data)
{
	u32 mask = 0xff;
	__le32 tmp;
	u16 byen = BYTE_EN_BYTE;
	u8 shift = index & 3;

	data &= mask;

	if (index & 3) {
		byen <<= shift;
		mask <<= (shift * 8);
		data <<= (shift * 8);
		index &= ~3;
	}

	tmp = __cpu_to_le32(data);

	generic_ocp_write(tp, index, byen, sizeof(tmp), &tmp, type);
}

static u16 ocp_reg_read(struct r8152 *tp, u16 addr)
{
	u16 ocp_base, ocp_index;

	ocp_base = addr & 0xf000;
	if (ocp_base != tp->ocp_base) {
		ocp_write_word(tp, MCU_TYPE_PLA, PLA_OCP_GPHY_BASE, ocp_base);
		tp->ocp_base = ocp_base;
	}

	ocp_index = (addr & 0x0fff) | 0xb000;
	return ocp_read_word(tp, MCU_TYPE_PLA, ocp_index);
}

static void ocp_reg_write(struct r8152 *tp, u16 addr, u16 data)
{
	u16 ocp_base, ocp_index;

	ocp_base = addr & 0xf000;
	if (ocp_base != tp->ocp_base) {
		ocp_write_word(tp, MCU_TYPE_PLA, PLA_OCP_GPHY_BASE, ocp_base);
		tp->ocp_base = ocp_base;
	}

	ocp_index = (addr & 0x0fff) | 0xb000;
	ocp_write_word(tp, MCU_TYPE_PLA, ocp_index, data);
}

static inline void r8152_mdio_write(struct r8152 *tp, u32 reg_addr, u32 value)
{
	ocp_reg_write(tp, OCP_BASE_MII + reg_addr * 2, value);
}

static inline int r8152_mdio_read(struct r8152 *tp, u32 reg_addr)
{
	return ocp_reg_read(tp, OCP_BASE_MII + reg_addr * 2);
}

static void sram_write(struct r8152 *tp, u16 addr, u16 data)
{
	ocp_reg_write(tp, OCP_SRAM_ADDR, addr);
	ocp_reg_write(tp, OCP_SRAM_DATA, data);
}

static u16 sram_read(struct r8152 *tp, u16 addr)
{
	ocp_reg_write(tp, OCP_SRAM_ADDR, addr);
	return ocp_reg_read(tp, OCP_SRAM_DATA);
}

static int read_mii_word(struct net_device *netdev, int phy_id, int reg)
{
	struct r8152 *tp = netdev_priv(netdev);
	int ret;

	if (test_bit(RTL8152_UNPLUG, &tp->flags))
		return -ENODEV;

	if (phy_id != R8152_PHY_ID)
		return -EINVAL;

	ret = r8152_mdio_read(tp, reg);

	return ret;
}

static
void write_mii_word(struct net_device *netdev, int phy_id, int reg, int val)
{
	struct r8152 *tp = netdev_priv(netdev);

	if (test_bit(RTL8152_UNPLUG, &tp->flags))
		return;

	if (phy_id != R8152_PHY_ID)
		return;

	r8152_mdio_write(tp, reg, val);
}

static int
r8152_submit_rx(struct r8152 *tp, struct rx_agg *agg, gfp_t mem_flags);

static int
rtl8152_set_speed(struct r8152 *tp, u8 autoneg, u32 speed, u8 duplex,
		  u32 advertising);

static int __rtl8152_set_mac_address(struct net_device *netdev, void *p,
				     bool in_resume)
{
	struct r8152 *tp = netdev_priv(netdev);
	struct sockaddr *addr = p;
	int ret = -EADDRNOTAVAIL;

	if (!is_valid_ether_addr(addr->sa_data))
		goto out1;

	if (!in_resume) {
		ret = usb_autopm_get_interface(tp->intf);
		if (ret < 0)
			goto out1;
	}

	mutex_lock(&tp->control);

	eth_hw_addr_set(netdev, addr->sa_data);

	ocp_write_byte(tp, MCU_TYPE_PLA, PLA_CRWECR, CRWECR_CONFIG);
	pla_ocp_write(tp, PLA_IDR, BYTE_EN_SIX_BYTES, 8, addr->sa_data);
	ocp_write_byte(tp, MCU_TYPE_PLA, PLA_CRWECR, CRWECR_NORAML);

	mutex_unlock(&tp->control);

	if (!in_resume)
		usb_autopm_put_interface(tp->intf);
out1:
	return ret;
}

static int rtl8152_set_mac_address(struct net_device *netdev, void *p)
{
	return __rtl8152_set_mac_address(netdev, p, false);
}

/* Devices containing proper chips can support a persistent
 * host system provided MAC address.
 * Examples of this are Dell TB15 and Dell WD15 docks
 */
static int vendor_mac_passthru_addr_read(struct r8152 *tp, struct sockaddr *sa)
{
	acpi_status status;
	struct acpi_buffer buffer = { ACPI_ALLOCATE_BUFFER, NULL };
	union acpi_object *obj;
	int ret = -EINVAL;
	u32 ocp_data;
	unsigned char buf[6];
	char *mac_obj_name;
	acpi_object_type mac_obj_type;
	int mac_strlen;

	if (tp->lenovo_macpassthru) {
		mac_obj_name = "\\MACA";
		mac_obj_type = ACPI_TYPE_STRING;
		mac_strlen = 0x16;
	} else {
		/* test for -AD variant of RTL8153 */
		ocp_data = ocp_read_word(tp, MCU_TYPE_USB, USB_MISC_0);
		if ((ocp_data & AD_MASK) == 0x1000) {
			/* test for MAC address pass-through bit */
			ocp_data = ocp_read_byte(tp, MCU_TYPE_USB, EFUSE);
			if ((ocp_data & PASS_THRU_MASK) != 1) {
				netif_dbg(tp, probe, tp->netdev,
						"No efuse for RTL8153-AD MAC pass through\n");
				return -ENODEV;
			}
		} else {
			/* test for RTL8153-BND and RTL8153-BD */
			ocp_data = ocp_read_byte(tp, MCU_TYPE_USB, USB_MISC_1);
			if ((ocp_data & BND_MASK) == 0 && (ocp_data & BD_MASK) == 0) {
				netif_dbg(tp, probe, tp->netdev,
						"Invalid variant for MAC pass through\n");
				return -ENODEV;
			}
		}

		mac_obj_name = "\\_SB.AMAC";
		mac_obj_type = ACPI_TYPE_BUFFER;
		mac_strlen = 0x17;
	}

	/* returns _AUXMAC_#AABBCCDDEEFF# */
	status = acpi_evaluate_object(NULL, mac_obj_name, NULL, &buffer);
	obj = (union acpi_object *)buffer.pointer;
	if (!ACPI_SUCCESS(status))
		return -ENODEV;
	if (obj->type != mac_obj_type || obj->string.length != mac_strlen) {
		netif_warn(tp, probe, tp->netdev,
			   "Invalid buffer for pass-thru MAC addr: (%d, %d)\n",
			   obj->type, obj->string.length);
		goto amacout;
	}

	if (strncmp(obj->string.pointer, "_AUXMAC_#", 9) != 0 ||
	    strncmp(obj->string.pointer + 0x15, "#", 1) != 0) {
		netif_warn(tp, probe, tp->netdev,
			   "Invalid header when reading pass-thru MAC addr\n");
		goto amacout;
	}
	ret = hex2bin(buf, obj->string.pointer + 9, 6);
	if (!(ret == 0 && is_valid_ether_addr(buf))) {
		netif_warn(tp, probe, tp->netdev,
			   "Invalid MAC for pass-thru MAC addr: %d, %pM\n",
			   ret, buf);
		ret = -EINVAL;
		goto amacout;
	}
	memcpy(sa->sa_data, buf, 6);
	netif_info(tp, probe, tp->netdev,
		   "Using pass-thru MAC addr %pM\n", sa->sa_data);

amacout:
	kfree(obj);
	return ret;
}

static int determine_ethernet_addr(struct r8152 *tp, struct sockaddr *sa)
{
	struct net_device *dev = tp->netdev;
	int ret;

	sa->sa_family = dev->type;

	ret = eth_platform_get_mac_address(&tp->udev->dev, sa->sa_data);
	if (ret < 0) {
		if (tp->version == RTL_VER_01) {
			ret = pla_ocp_read(tp, PLA_IDR, 8, sa->sa_data);
		} else {
			/* if device doesn't support MAC pass through this will
			 * be expected to be non-zero
			 */
			ret = vendor_mac_passthru_addr_read(tp, sa);
			if (ret < 0)
				ret = pla_ocp_read(tp, PLA_BACKUP, 8,
						   sa->sa_data);
		}
	}

	if (ret < 0) {
		netif_err(tp, probe, dev, "Get ether addr fail\n");
	} else if (!is_valid_ether_addr(sa->sa_data)) {
		netif_err(tp, probe, dev, "Invalid ether addr %pM\n",
			  sa->sa_data);
		eth_hw_addr_random(dev);
		ether_addr_copy(sa->sa_data, dev->dev_addr);
		netif_info(tp, probe, dev, "Random ether addr %pM\n",
			   sa->sa_data);
		return 0;
	}

	return ret;
}

static int set_ethernet_addr(struct r8152 *tp, bool in_resume)
{
	struct net_device *dev = tp->netdev;
	struct sockaddr sa;
	int ret;

	ret = determine_ethernet_addr(tp, &sa);
	if (ret < 0)
		return ret;

	if (tp->version == RTL_VER_01)
		eth_hw_addr_set(dev, sa.sa_data);
	else
		ret = __rtl8152_set_mac_address(dev, &sa, in_resume);

	return ret;
}

static void read_bulk_callback(struct urb *urb)
{
	struct net_device *netdev;
	int status = urb->status;
	struct rx_agg *agg;
	struct r8152 *tp;
	unsigned long flags;

	agg = urb->context;
	if (!agg)
		return;

	tp = agg->context;
	if (!tp)
		return;

	if (test_bit(RTL8152_UNPLUG, &tp->flags))
		return;

	if (!test_bit(WORK_ENABLE, &tp->flags))
		return;

	netdev = tp->netdev;

	/* When link down, the driver would cancel all bulks. */
	/* This avoid the re-submitting bulk */
	if (!netif_carrier_ok(netdev))
		return;

	usb_mark_last_busy(tp->udev);

	switch (status) {
	case 0:
		if (urb->actual_length < ETH_ZLEN)
			break;

		spin_lock_irqsave(&tp->rx_lock, flags);
		list_add_tail(&agg->list, &tp->rx_done);
		spin_unlock_irqrestore(&tp->rx_lock, flags);
		napi_schedule(&tp->napi);
		return;
	case -ESHUTDOWN:
		rtl_set_unplug(tp);
		netif_device_detach(tp->netdev);
		return;
	case -EPROTO:
		urb->actual_length = 0;
		spin_lock_irqsave(&tp->rx_lock, flags);
		list_add_tail(&agg->list, &tp->rx_done);
		spin_unlock_irqrestore(&tp->rx_lock, flags);
		set_bit(RX_EPROTO, &tp->flags);
		schedule_delayed_work(&tp->schedule, 1);
		return;
	case -ENOENT:
		return;	/* the urb is in unlink state */
	case -ETIME:
		if (net_ratelimit())
			netdev_warn(netdev, "maybe reset is needed?\n");
		break;
	default:
		if (net_ratelimit())
			netdev_warn(netdev, "Rx status %d\n", status);
		break;
	}

	r8152_submit_rx(tp, agg, GFP_ATOMIC);
}

static void write_bulk_callback(struct urb *urb)
{
	struct net_device_stats *stats;
	struct net_device *netdev;
	struct tx_agg *agg;
	struct r8152 *tp;
	unsigned long flags;
	int status = urb->status;

	agg = urb->context;
	if (!agg)
		return;

	tp = agg->context;
	if (!tp)
		return;

	netdev = tp->netdev;
	stats = &netdev->stats;
	if (status) {
		if (net_ratelimit())
			netdev_warn(netdev, "Tx status %d\n", status);
		stats->tx_errors += agg->skb_num;
	} else {
		stats->tx_packets += agg->skb_num;
		stats->tx_bytes += agg->skb_len;
	}

	spin_lock_irqsave(&tp->tx_lock, flags);
	list_add_tail(&agg->list, &tp->tx_free);
	spin_unlock_irqrestore(&tp->tx_lock, flags);

	usb_autopm_put_interface_async(tp->intf);

	if (!netif_carrier_ok(netdev))
		return;

	if (!test_bit(WORK_ENABLE, &tp->flags))
		return;

	if (test_bit(RTL8152_UNPLUG, &tp->flags))
		return;

	if (!skb_queue_empty(&tp->tx_queue))
		tasklet_schedule(&tp->tx_tl);
}

static void intr_callback(struct urb *urb)
{
	struct r8152 *tp;
	__le16 *d;
	int status = urb->status;
	int res;

	tp = urb->context;
	if (!tp)
		return;

	if (!test_bit(WORK_ENABLE, &tp->flags))
		return;

	if (test_bit(RTL8152_UNPLUG, &tp->flags))
		return;

	switch (status) {
	case 0:			/* success */
		break;
	case -ECONNRESET:	/* unlink */
	case -ESHUTDOWN:
		netif_device_detach(tp->netdev);
		fallthrough;
	case -ENOENT:
	case -EPROTO:
		netif_info(tp, intr, tp->netdev,
			   "Stop submitting intr, status %d\n", status);
		return;
	case -EOVERFLOW:
		if (net_ratelimit())
			netif_info(tp, intr, tp->netdev,
				   "intr status -EOVERFLOW\n");
		goto resubmit;
	/* -EPIPE:  should clear the halt */
	default:
		netif_info(tp, intr, tp->netdev, "intr status %d\n", status);
		goto resubmit;
	}

	d = urb->transfer_buffer;
	if (INTR_LINK & __le16_to_cpu(d[0])) {
		if (!netif_carrier_ok(tp->netdev)) {
			set_bit(RTL8152_LINK_CHG, &tp->flags);
			schedule_delayed_work(&tp->schedule, 0);
		}
	} else {
		if (netif_carrier_ok(tp->netdev)) {
			netif_stop_queue(tp->netdev);
			set_bit(RTL8152_LINK_CHG, &tp->flags);
			schedule_delayed_work(&tp->schedule, 0);
		}
	}

resubmit:
	res = usb_submit_urb(urb, GFP_ATOMIC);
	if (res == -ENODEV) {
		rtl_set_unplug(tp);
		netif_device_detach(tp->netdev);
	} else if (res) {
		netif_err(tp, intr, tp->netdev,
			  "can't resubmit intr, status %d\n", res);
	}
}

static inline void *rx_agg_align(void *data)
{
	return (void *)ALIGN((uintptr_t)data, RX_ALIGN);
}

static inline void *tx_agg_align(void *data)
{
	return (void *)ALIGN((uintptr_t)data, TX_ALIGN);
}

static void free_rx_agg(struct r8152 *tp, struct rx_agg *agg)
{
	list_del(&agg->info_list);

	usb_free_urb(agg->urb);
	put_page(agg->page);
	kfree(agg);

	atomic_dec(&tp->rx_count);
}

static struct rx_agg *alloc_rx_agg(struct r8152 *tp, gfp_t mflags)
{
	struct net_device *netdev = tp->netdev;
	int node = netdev->dev.parent ? dev_to_node(netdev->dev.parent) : -1;
	unsigned int order = get_order(tp->rx_buf_sz);
	struct rx_agg *rx_agg;
	unsigned long flags;

	rx_agg = kmalloc_node(sizeof(*rx_agg), mflags, node);
	if (!rx_agg)
		return NULL;

	rx_agg->page = alloc_pages(mflags | __GFP_COMP, order);
	if (!rx_agg->page)
		goto free_rx;

	rx_agg->buffer = page_address(rx_agg->page);

	rx_agg->urb = usb_alloc_urb(0, mflags);
	if (!rx_agg->urb)
		goto free_buf;

	rx_agg->context = tp;

	INIT_LIST_HEAD(&rx_agg->list);
	INIT_LIST_HEAD(&rx_agg->info_list);
	spin_lock_irqsave(&tp->rx_lock, flags);
	list_add_tail(&rx_agg->info_list, &tp->rx_info);
	spin_unlock_irqrestore(&tp->rx_lock, flags);

	atomic_inc(&tp->rx_count);

	return rx_agg;

free_buf:
	__free_pages(rx_agg->page, order);
free_rx:
	kfree(rx_agg);
	return NULL;
}

static void free_all_mem(struct r8152 *tp)
{
	struct rx_agg *agg, *agg_next;
	unsigned long flags;
	int i;

	spin_lock_irqsave(&tp->rx_lock, flags);

	list_for_each_entry_safe(agg, agg_next, &tp->rx_info, info_list)
		free_rx_agg(tp, agg);

	spin_unlock_irqrestore(&tp->rx_lock, flags);

	WARN_ON(atomic_read(&tp->rx_count));

	for (i = 0; i < RTL8152_MAX_TX; i++) {
		usb_free_urb(tp->tx_info[i].urb);
		tp->tx_info[i].urb = NULL;

		kfree(tp->tx_info[i].buffer);
		tp->tx_info[i].buffer = NULL;
		tp->tx_info[i].head = NULL;
	}

	usb_free_urb(tp->intr_urb);
	tp->intr_urb = NULL;

	kfree(tp->intr_buff);
	tp->intr_buff = NULL;
}

static int alloc_all_mem(struct r8152 *tp)
{
	struct net_device *netdev = tp->netdev;
	struct usb_interface *intf = tp->intf;
	struct usb_host_interface *alt = intf->cur_altsetting;
	struct usb_host_endpoint *ep_intr = alt->endpoint + 2;
	int node, i;

	node = netdev->dev.parent ? dev_to_node(netdev->dev.parent) : -1;

	spin_lock_init(&tp->rx_lock);
	spin_lock_init(&tp->tx_lock);
	INIT_LIST_HEAD(&tp->rx_info);
	INIT_LIST_HEAD(&tp->tx_free);
	INIT_LIST_HEAD(&tp->rx_done);
	skb_queue_head_init(&tp->tx_queue);
	skb_queue_head_init(&tp->rx_queue);
	atomic_set(&tp->rx_count, 0);

	for (i = 0; i < RTL8152_MAX_RX; i++) {
		if (!alloc_rx_agg(tp, GFP_KERNEL))
			goto err1;
	}

	for (i = 0; i < RTL8152_MAX_TX; i++) {
		struct urb *urb;
		u8 *buf;

		buf = kmalloc_node(agg_buf_sz, GFP_KERNEL, node);
		if (!buf)
			goto err1;

		if (buf != tx_agg_align(buf)) {
			kfree(buf);
			buf = kmalloc_node(agg_buf_sz + TX_ALIGN, GFP_KERNEL,
					   node);
			if (!buf)
				goto err1;
		}

		urb = usb_alloc_urb(0, GFP_KERNEL);
		if (!urb) {
			kfree(buf);
			goto err1;
		}

		INIT_LIST_HEAD(&tp->tx_info[i].list);
		tp->tx_info[i].context = tp;
		tp->tx_info[i].urb = urb;
		tp->tx_info[i].buffer = buf;
		tp->tx_info[i].head = tx_agg_align(buf);

		list_add_tail(&tp->tx_info[i].list, &tp->tx_free);
	}

	tp->intr_urb = usb_alloc_urb(0, GFP_KERNEL);
	if (!tp->intr_urb)
		goto err1;

	tp->intr_buff = kmalloc(INTBUFSIZE, GFP_KERNEL);
	if (!tp->intr_buff)
		goto err1;

	tp->intr_interval = (int)ep_intr->desc.bInterval;
	usb_fill_int_urb(tp->intr_urb, tp->udev, tp->pipe_intr,
			 tp->intr_buff, INTBUFSIZE, intr_callback,
			 tp, tp->intr_interval);

	return 0;

err1:
	free_all_mem(tp);
	return -ENOMEM;
}

static struct tx_agg *r8152_get_tx_agg(struct r8152 *tp)
{
	struct tx_agg *agg = NULL;
	unsigned long flags;

	if (list_empty(&tp->tx_free))
		return NULL;

	spin_lock_irqsave(&tp->tx_lock, flags);
	if (!list_empty(&tp->tx_free)) {
		struct list_head *cursor;

		cursor = tp->tx_free.next;
		list_del_init(cursor);
		agg = list_entry(cursor, struct tx_agg, list);
	}
	spin_unlock_irqrestore(&tp->tx_lock, flags);

	return agg;
}

/* r8152_csum_workaround()
 * The hw limits the value of the transport offset. When the offset is out of
 * range, calculate the checksum by sw.
 */
static void r8152_csum_workaround(struct r8152 *tp, struct sk_buff *skb,
				  struct sk_buff_head *list)
{
	if (skb_shinfo(skb)->gso_size) {
		netdev_features_t features = tp->netdev->features;
		struct sk_buff *segs, *seg, *next;
		struct sk_buff_head seg_list;

		features &= ~(NETIF_F_SG | NETIF_F_IPV6_CSUM | NETIF_F_TSO6);
		segs = skb_gso_segment(skb, features);
		if (IS_ERR(segs) || !segs)
			goto drop;

		__skb_queue_head_init(&seg_list);

		skb_list_walk_safe(segs, seg, next) {
			skb_mark_not_on_list(seg);
			__skb_queue_tail(&seg_list, seg);
		}

		skb_queue_splice(&seg_list, list);
		dev_kfree_skb(skb);
	} else if (skb->ip_summed == CHECKSUM_PARTIAL) {
		if (skb_checksum_help(skb) < 0)
			goto drop;

		__skb_queue_head(list, skb);
	} else {
		struct net_device_stats *stats;

drop:
		stats = &tp->netdev->stats;
		stats->tx_dropped++;
		dev_kfree_skb(skb);
	}
}

static inline void rtl_tx_vlan_tag(struct tx_desc *desc, struct sk_buff *skb)
{
	if (skb_vlan_tag_present(skb)) {
		u32 opts2;

		opts2 = TX_VLAN_TAG | swab16(skb_vlan_tag_get(skb));
		desc->opts2 |= cpu_to_le32(opts2);
	}
}

static inline void rtl_rx_vlan_tag(struct rx_desc *desc, struct sk_buff *skb)
{
	u32 opts2 = le32_to_cpu(desc->opts2);

	if (opts2 & RX_VLAN_TAG)
		__vlan_hwaccel_put_tag(skb, htons(ETH_P_8021Q),
				       swab16(opts2 & 0xffff));
}

static int r8152_tx_csum(struct r8152 *tp, struct tx_desc *desc,
			 struct sk_buff *skb, u32 len)
{
	u32 mss = skb_shinfo(skb)->gso_size;
	u32 opts1, opts2 = 0;
	int ret = TX_CSUM_SUCCESS;

	WARN_ON_ONCE(len > TX_LEN_MAX);

	opts1 = len | TX_FS | TX_LS;

	if (mss) {
		u32 transport_offset = (u32)skb_transport_offset(skb);

		if (transport_offset > GTTCPHO_MAX) {
			netif_warn(tp, tx_err, tp->netdev,
				   "Invalid transport offset 0x%x for TSO\n",
				   transport_offset);
			ret = TX_CSUM_TSO;
			goto unavailable;
		}

		switch (vlan_get_protocol(skb)) {
		case htons(ETH_P_IP):
			opts1 |= GTSENDV4;
			break;

		case htons(ETH_P_IPV6):
			if (skb_cow_head(skb, 0)) {
				ret = TX_CSUM_TSO;
				goto unavailable;
			}
			tcp_v6_gso_csum_prep(skb);
			opts1 |= GTSENDV6;
			break;

		default:
			WARN_ON_ONCE(1);
			break;
		}

		opts1 |= transport_offset << GTTCPHO_SHIFT;
		opts2 |= min(mss, MSS_MAX) << MSS_SHIFT;
	} else if (skb->ip_summed == CHECKSUM_PARTIAL) {
		u32 transport_offset = (u32)skb_transport_offset(skb);
		u8 ip_protocol;

		if (transport_offset > TCPHO_MAX) {
			netif_warn(tp, tx_err, tp->netdev,
				   "Invalid transport offset 0x%x\n",
				   transport_offset);
			ret = TX_CSUM_NONE;
			goto unavailable;
		}

		switch (vlan_get_protocol(skb)) {
		case htons(ETH_P_IP):
			opts2 |= IPV4_CS;
			ip_protocol = ip_hdr(skb)->protocol;
			break;

		case htons(ETH_P_IPV6):
			opts2 |= IPV6_CS;
			ip_protocol = ipv6_hdr(skb)->nexthdr;
			break;

		default:
			ip_protocol = IPPROTO_RAW;
			break;
		}

		if (ip_protocol == IPPROTO_TCP)
			opts2 |= TCP_CS;
		else if (ip_protocol == IPPROTO_UDP)
			opts2 |= UDP_CS;
		else
			WARN_ON_ONCE(1);

		opts2 |= transport_offset << TCPHO_SHIFT;
	}

	desc->opts2 = cpu_to_le32(opts2);
	desc->opts1 = cpu_to_le32(opts1);

unavailable:
	return ret;
}

static int r8152_tx_agg_fill(struct r8152 *tp, struct tx_agg *agg)
{
	struct sk_buff_head skb_head, *tx_queue = &tp->tx_queue;
	int remain, ret;
	u8 *tx_data;

	__skb_queue_head_init(&skb_head);
	spin_lock(&tx_queue->lock);
	skb_queue_splice_init(tx_queue, &skb_head);
	spin_unlock(&tx_queue->lock);

	tx_data = agg->head;
	agg->skb_num = 0;
	agg->skb_len = 0;
	remain = agg_buf_sz;

	while (remain >= ETH_ZLEN + sizeof(struct tx_desc)) {
		struct tx_desc *tx_desc;
		struct sk_buff *skb;
		unsigned int len;

		skb = __skb_dequeue(&skb_head);
		if (!skb)
			break;

		len = skb->len + sizeof(*tx_desc);

		if (len > remain) {
			__skb_queue_head(&skb_head, skb);
			break;
		}

		tx_data = tx_agg_align(tx_data);
		tx_desc = (struct tx_desc *)tx_data;

		if (r8152_tx_csum(tp, tx_desc, skb, skb->len)) {
			r8152_csum_workaround(tp, skb, &skb_head);
			continue;
		}

		rtl_tx_vlan_tag(tx_desc, skb);

		tx_data += sizeof(*tx_desc);

		len = skb->len;
		if (skb_copy_bits(skb, 0, tx_data, len) < 0) {
			struct net_device_stats *stats = &tp->netdev->stats;

			stats->tx_dropped++;
			dev_kfree_skb_any(skb);
			tx_data -= sizeof(*tx_desc);
			continue;
		}

		tx_data += len;
		agg->skb_len += len;
		agg->skb_num += skb_shinfo(skb)->gso_segs ?: 1;

		dev_kfree_skb_any(skb);

		remain = agg_buf_sz - (int)(tx_agg_align(tx_data) - agg->head);

		if (tp->dell_tb_rx_agg_bug)
			break;
	}

	if (!skb_queue_empty(&skb_head)) {
		spin_lock(&tx_queue->lock);
		skb_queue_splice(&skb_head, tx_queue);
		spin_unlock(&tx_queue->lock);
	}

	netif_tx_lock(tp->netdev);

	if (netif_queue_stopped(tp->netdev) &&
	    skb_queue_len(&tp->tx_queue) < tp->tx_qlen)
		netif_wake_queue(tp->netdev);

	netif_tx_unlock(tp->netdev);

	ret = usb_autopm_get_interface_async(tp->intf);
	if (ret < 0)
		goto out_tx_fill;

	usb_fill_bulk_urb(agg->urb, tp->udev, tp->pipe_out,
			  agg->head, (int)(tx_data - (u8 *)agg->head),
			  (usb_complete_t)write_bulk_callback, agg);

	ret = usb_submit_urb(agg->urb, GFP_ATOMIC);
	if (ret < 0)
		usb_autopm_put_interface_async(tp->intf);

out_tx_fill:
	return ret;
}

static u8 r8152_rx_csum(struct r8152 *tp, struct rx_desc *rx_desc)
{
	u8 checksum = CHECKSUM_NONE;
	u32 opts2, opts3;

	if (!(tp->netdev->features & NETIF_F_RXCSUM))
		goto return_result;

	opts2 = le32_to_cpu(rx_desc->opts2);
	opts3 = le32_to_cpu(rx_desc->opts3);

	if (opts2 & RD_IPV4_CS) {
		if (opts3 & IPF)
			checksum = CHECKSUM_NONE;
		else if ((opts2 & RD_UDP_CS) && !(opts3 & UDPF))
			checksum = CHECKSUM_UNNECESSARY;
		else if ((opts2 & RD_TCP_CS) && !(opts3 & TCPF))
			checksum = CHECKSUM_UNNECESSARY;
	} else if (opts2 & RD_IPV6_CS) {
		if ((opts2 & RD_UDP_CS) && !(opts3 & UDPF))
			checksum = CHECKSUM_UNNECESSARY;
		else if ((opts2 & RD_TCP_CS) && !(opts3 & TCPF))
			checksum = CHECKSUM_UNNECESSARY;
	}

return_result:
	return checksum;
}

static inline bool rx_count_exceed(struct r8152 *tp)
{
	return atomic_read(&tp->rx_count) > RTL8152_MAX_RX;
}

static inline int agg_offset(struct rx_agg *agg, void *addr)
{
	return (int)(addr - agg->buffer);
}

static struct rx_agg *rtl_get_free_rx(struct r8152 *tp, gfp_t mflags)
{
	struct rx_agg *agg, *agg_next, *agg_free = NULL;
	unsigned long flags;

	spin_lock_irqsave(&tp->rx_lock, flags);

	list_for_each_entry_safe(agg, agg_next, &tp->rx_used, list) {
		if (page_count(agg->page) == 1) {
			if (!agg_free) {
				list_del_init(&agg->list);
				agg_free = agg;
				continue;
			}
			if (rx_count_exceed(tp)) {
				list_del_init(&agg->list);
				free_rx_agg(tp, agg);
			}
			break;
		}
	}

	spin_unlock_irqrestore(&tp->rx_lock, flags);

	if (!agg_free && atomic_read(&tp->rx_count) < tp->rx_pending)
		agg_free = alloc_rx_agg(tp, mflags);

	return agg_free;
}

static int rx_bottom(struct r8152 *tp, int budget)
{
	unsigned long flags;
	struct list_head *cursor, *next, rx_queue;
	int ret = 0, work_done = 0;
	struct napi_struct *napi = &tp->napi;

	if (!skb_queue_empty(&tp->rx_queue)) {
		while (work_done < budget) {
			struct sk_buff *skb = __skb_dequeue(&tp->rx_queue);
			struct net_device *netdev = tp->netdev;
			struct net_device_stats *stats = &netdev->stats;
			unsigned int pkt_len;

			if (!skb)
				break;

			pkt_len = skb->len;
			napi_gro_receive(napi, skb);
			work_done++;
			stats->rx_packets++;
			stats->rx_bytes += pkt_len;
		}
	}

	if (list_empty(&tp->rx_done))
		goto out1;

	clear_bit(RX_EPROTO, &tp->flags);
	INIT_LIST_HEAD(&rx_queue);
	spin_lock_irqsave(&tp->rx_lock, flags);
	list_splice_init(&tp->rx_done, &rx_queue);
	spin_unlock_irqrestore(&tp->rx_lock, flags);

	list_for_each_safe(cursor, next, &rx_queue) {
		struct rx_desc *rx_desc;
		struct rx_agg *agg, *agg_free;
		int len_used = 0;
		struct urb *urb;
		u8 *rx_data;

		list_del_init(cursor);

		agg = list_entry(cursor, struct rx_agg, list);
		urb = agg->urb;
		if (urb->status != 0 || urb->actual_length < ETH_ZLEN)
			goto submit;

		agg_free = rtl_get_free_rx(tp, GFP_ATOMIC);

		rx_desc = agg->buffer;
		rx_data = agg->buffer;
		len_used += sizeof(struct rx_desc);

		while (urb->actual_length > len_used) {
			struct net_device *netdev = tp->netdev;
			struct net_device_stats *stats = &netdev->stats;
			unsigned int pkt_len, rx_frag_head_sz;
			struct sk_buff *skb;

			/* limit the skb numbers for rx_queue */
			if (unlikely(skb_queue_len(&tp->rx_queue) >= 1000))
				break;

			pkt_len = le32_to_cpu(rx_desc->opts1) & RX_LEN_MASK;
			if (pkt_len < ETH_ZLEN)
				break;

			len_used += pkt_len;
			if (urb->actual_length < len_used)
				break;

			pkt_len -= ETH_FCS_LEN;
			rx_data += sizeof(struct rx_desc);

			if (!agg_free || tp->rx_copybreak > pkt_len)
				rx_frag_head_sz = pkt_len;
			else
				rx_frag_head_sz = tp->rx_copybreak;

			skb = napi_alloc_skb(napi, rx_frag_head_sz);
			if (!skb) {
				stats->rx_dropped++;
				goto find_next_rx;
			}

			skb->ip_summed = r8152_rx_csum(tp, rx_desc);
			memcpy(skb->data, rx_data, rx_frag_head_sz);
			skb_put(skb, rx_frag_head_sz);
			pkt_len -= rx_frag_head_sz;
			rx_data += rx_frag_head_sz;
			if (pkt_len) {
				skb_add_rx_frag(skb, 0, agg->page,
						agg_offset(agg, rx_data),
						pkt_len,
						SKB_DATA_ALIGN(pkt_len));
				get_page(agg->page);
			}

			skb->protocol = eth_type_trans(skb, netdev);
			rtl_rx_vlan_tag(rx_desc, skb);
			if (work_done < budget) {
				work_done++;
				stats->rx_packets++;
				stats->rx_bytes += skb->len;
				napi_gro_receive(napi, skb);
			} else {
				__skb_queue_tail(&tp->rx_queue, skb);
			}

find_next_rx:
			rx_data = rx_agg_align(rx_data + pkt_len + ETH_FCS_LEN);
			rx_desc = (struct rx_desc *)rx_data;
			len_used = agg_offset(agg, rx_data);
			len_used += sizeof(struct rx_desc);
		}

		WARN_ON(!agg_free && page_count(agg->page) > 1);

		if (agg_free) {
			spin_lock_irqsave(&tp->rx_lock, flags);
			if (page_count(agg->page) == 1) {
				list_add(&agg_free->list, &tp->rx_used);
			} else {
				list_add_tail(&agg->list, &tp->rx_used);
				agg = agg_free;
				urb = agg->urb;
			}
			spin_unlock_irqrestore(&tp->rx_lock, flags);
		}

submit:
		if (!ret) {
			ret = r8152_submit_rx(tp, agg, GFP_ATOMIC);
		} else {
			urb->actual_length = 0;
			list_add_tail(&agg->list, next);
		}
	}

	if (!list_empty(&rx_queue)) {
		spin_lock_irqsave(&tp->rx_lock, flags);
		list_splice_tail(&rx_queue, &tp->rx_done);
		spin_unlock_irqrestore(&tp->rx_lock, flags);
	}

out1:
	return work_done;
}

static void tx_bottom(struct r8152 *tp)
{
	int res;

	do {
		struct net_device *netdev = tp->netdev;
		struct tx_agg *agg;

		if (skb_queue_empty(&tp->tx_queue))
			break;

		agg = r8152_get_tx_agg(tp);
		if (!agg)
			break;

		res = r8152_tx_agg_fill(tp, agg);
		if (!res)
			continue;

		if (res == -ENODEV) {
			rtl_set_unplug(tp);
			netif_device_detach(netdev);
		} else {
			struct net_device_stats *stats = &netdev->stats;
			unsigned long flags;

			netif_warn(tp, tx_err, netdev,
				   "failed tx_urb %d\n", res);
			stats->tx_dropped += agg->skb_num;

			spin_lock_irqsave(&tp->tx_lock, flags);
			list_add_tail(&agg->list, &tp->tx_free);
			spin_unlock_irqrestore(&tp->tx_lock, flags);
		}
	} while (res == 0);
}

static void bottom_half(struct tasklet_struct *t)
{
	struct r8152 *tp = from_tasklet(tp, t, tx_tl);

	if (test_bit(RTL8152_UNPLUG, &tp->flags))
		return;

	if (!test_bit(WORK_ENABLE, &tp->flags))
		return;

	/* When link down, the driver would cancel all bulks. */
	/* This avoid the re-submitting bulk */
	if (!netif_carrier_ok(tp->netdev))
		return;

	clear_bit(SCHEDULE_TASKLET, &tp->flags);

	tx_bottom(tp);
}

static int r8152_poll(struct napi_struct *napi, int budget)
{
	struct r8152 *tp = container_of(napi, struct r8152, napi);
	int work_done;

	work_done = rx_bottom(tp, budget);

	if (work_done < budget) {
		if (!napi_complete_done(napi, work_done))
			goto out;
		if (!list_empty(&tp->rx_done))
			napi_schedule(napi);
	}

out:
	return work_done;
}

static
int r8152_submit_rx(struct r8152 *tp, struct rx_agg *agg, gfp_t mem_flags)
{
	int ret;

	/* The rx would be stopped, so skip submitting */
	if (test_bit(RTL8152_UNPLUG, &tp->flags) ||
	    !test_bit(WORK_ENABLE, &tp->flags) || !netif_carrier_ok(tp->netdev))
		return 0;

	usb_fill_bulk_urb(agg->urb, tp->udev, tp->pipe_in,
			  agg->buffer, tp->rx_buf_sz,
			  (usb_complete_t)read_bulk_callback, agg);

	ret = usb_submit_urb(agg->urb, mem_flags);
	if (ret == -ENODEV) {
		rtl_set_unplug(tp);
		netif_device_detach(tp->netdev);
	} else if (ret) {
		struct urb *urb = agg->urb;
		unsigned long flags;

		urb->actual_length = 0;
		spin_lock_irqsave(&tp->rx_lock, flags);
		list_add_tail(&agg->list, &tp->rx_done);
		spin_unlock_irqrestore(&tp->rx_lock, flags);

		netif_err(tp, rx_err, tp->netdev,
			  "Couldn't submit rx[%p], ret = %d\n", agg, ret);

		napi_schedule(&tp->napi);
	}

	return ret;
}

static void rtl_drop_queued_tx(struct r8152 *tp)
{
	struct net_device_stats *stats = &tp->netdev->stats;
	struct sk_buff_head skb_head, *tx_queue = &tp->tx_queue;
	struct sk_buff *skb;

	if (skb_queue_empty(tx_queue))
		return;

	__skb_queue_head_init(&skb_head);
	spin_lock_bh(&tx_queue->lock);
	skb_queue_splice_init(tx_queue, &skb_head);
	spin_unlock_bh(&tx_queue->lock);

	while ((skb = __skb_dequeue(&skb_head))) {
		dev_kfree_skb(skb);
		stats->tx_dropped++;
	}
}

static void rtl8152_tx_timeout(struct net_device *netdev, unsigned int txqueue)
{
	struct r8152 *tp = netdev_priv(netdev);

	netif_warn(tp, tx_err, netdev, "Tx timeout\n");

	usb_queue_reset_device(tp->intf);
}

static void rtl8152_set_rx_mode(struct net_device *netdev)
{
	struct r8152 *tp = netdev_priv(netdev);

	if (netif_carrier_ok(netdev)) {
		set_bit(RTL8152_SET_RX_MODE, &tp->flags);
		schedule_delayed_work(&tp->schedule, 0);
	}
}

static void _rtl8152_set_rx_mode(struct net_device *netdev)
{
	struct r8152 *tp = netdev_priv(netdev);
	u32 mc_filter[2];	/* Multicast hash filter */
	__le32 tmp[2];
	u32 ocp_data;

	netif_stop_queue(netdev);
	ocp_data = ocp_read_dword(tp, MCU_TYPE_PLA, PLA_RCR);
	ocp_data &= ~RCR_ACPT_ALL;
	ocp_data |= RCR_AB | RCR_APM;

	if (netdev->flags & IFF_PROMISC) {
		/* Unconditionally log net taps. */
		netif_notice(tp, link, netdev, "Promiscuous mode enabled\n");
		ocp_data |= RCR_AM | RCR_AAP;
		mc_filter[1] = 0xffffffff;
		mc_filter[0] = 0xffffffff;
	} else if ((netdev->flags & IFF_MULTICAST &&
				netdev_mc_count(netdev) > multicast_filter_limit) ||
			   (netdev->flags & IFF_ALLMULTI)) {
		/* Too many to filter perfectly -- accept all multicasts. */
		ocp_data |= RCR_AM;
		mc_filter[1] = 0xffffffff;
		mc_filter[0] = 0xffffffff;
	} else {
		mc_filter[1] = 0;
		mc_filter[0] = 0;

		if (netdev->flags & IFF_MULTICAST) {
			struct netdev_hw_addr *ha;

			netdev_for_each_mc_addr(ha, netdev) {
				int bit_nr = ether_crc(ETH_ALEN, ha->addr) >> 26;

				mc_filter[bit_nr >> 5] |= 1 << (bit_nr & 31);
				ocp_data |= RCR_AM;
			}
		}
	}

	tmp[0] = __cpu_to_le32(swab32(mc_filter[1]));
	tmp[1] = __cpu_to_le32(swab32(mc_filter[0]));

	pla_ocp_write(tp, PLA_MAR, BYTE_EN_DWORD, sizeof(tmp), tmp);
	ocp_write_dword(tp, MCU_TYPE_PLA, PLA_RCR, ocp_data);
	netif_wake_queue(netdev);
}

static netdev_features_t
rtl8152_features_check(struct sk_buff *skb, struct net_device *dev,
		       netdev_features_t features)
{
	u32 mss = skb_shinfo(skb)->gso_size;
	int max_offset = mss ? GTTCPHO_MAX : TCPHO_MAX;

	if ((mss || skb->ip_summed == CHECKSUM_PARTIAL) &&
	    skb_transport_offset(skb) > max_offset)
		features &= ~(NETIF_F_CSUM_MASK | NETIF_F_GSO_MASK);
	else if ((skb->len + sizeof(struct tx_desc)) > agg_buf_sz)
		features &= ~NETIF_F_GSO_MASK;

	return features;
}

static netdev_tx_t rtl8152_start_xmit(struct sk_buff *skb,
				      struct net_device *netdev)
{
	struct r8152 *tp = netdev_priv(netdev);

	skb_tx_timestamp(skb);

	skb_queue_tail(&tp->tx_queue, skb);

	if (!list_empty(&tp->tx_free)) {
		if (test_bit(SELECTIVE_SUSPEND, &tp->flags)) {
			set_bit(SCHEDULE_TASKLET, &tp->flags);
			schedule_delayed_work(&tp->schedule, 0);
		} else {
			usb_mark_last_busy(tp->udev);
			tasklet_schedule(&tp->tx_tl);
		}
	} else if (skb_queue_len(&tp->tx_queue) > tp->tx_qlen) {
		netif_stop_queue(netdev);
	}

	return NETDEV_TX_OK;
}

static void r8152b_reset_packet_filter(struct r8152 *tp)
{
	u32 ocp_data;

	ocp_data = ocp_read_word(tp, MCU_TYPE_PLA, PLA_FMC);
	ocp_data &= ~FMC_FCR_MCU_EN;
	ocp_write_word(tp, MCU_TYPE_PLA, PLA_FMC, ocp_data);
	ocp_data |= FMC_FCR_MCU_EN;
	ocp_write_word(tp, MCU_TYPE_PLA, PLA_FMC, ocp_data);
}

static void rtl8152_nic_reset(struct r8152 *tp)
{
	u32 ocp_data;
	int i;

	switch (tp->version) {
	case RTL_TEST_01:
	case RTL_VER_10:
	case RTL_VER_11:
		ocp_data = ocp_read_byte(tp, MCU_TYPE_PLA, PLA_CR);
		ocp_data &= ~CR_TE;
		ocp_write_byte(tp, MCU_TYPE_PLA, PLA_CR, ocp_data);

		ocp_data = ocp_read_word(tp, MCU_TYPE_USB, USB_BMU_RESET);
		ocp_data &= ~BMU_RESET_EP_IN;
		ocp_write_word(tp, MCU_TYPE_USB, USB_BMU_RESET, ocp_data);

		ocp_data = ocp_read_word(tp, MCU_TYPE_USB, USB_USB_CTRL);
		ocp_data |= CDC_ECM_EN;
		ocp_write_word(tp, MCU_TYPE_USB, USB_USB_CTRL, ocp_data);

		ocp_data = ocp_read_byte(tp, MCU_TYPE_PLA, PLA_CR);
		ocp_data &= ~CR_RE;
		ocp_write_byte(tp, MCU_TYPE_PLA, PLA_CR, ocp_data);

		ocp_data = ocp_read_word(tp, MCU_TYPE_USB, USB_BMU_RESET);
		ocp_data |= BMU_RESET_EP_IN;
		ocp_write_word(tp, MCU_TYPE_USB, USB_BMU_RESET, ocp_data);

		ocp_data = ocp_read_word(tp, MCU_TYPE_USB, USB_USB_CTRL);
		ocp_data &= ~CDC_ECM_EN;
		ocp_write_word(tp, MCU_TYPE_USB, USB_USB_CTRL, ocp_data);
		break;

	default:
		ocp_write_byte(tp, MCU_TYPE_PLA, PLA_CR, CR_RST);

		for (i = 0; i < 1000; i++) {
			if (!(ocp_read_byte(tp, MCU_TYPE_PLA, PLA_CR) & CR_RST))
				break;
			usleep_range(100, 400);
		}
		break;
	}
}

static void set_tx_qlen(struct r8152 *tp)
{
	tp->tx_qlen = agg_buf_sz / (mtu_to_size(tp->netdev->mtu) + sizeof(struct tx_desc));
}

static inline u16 rtl8152_get_speed(struct r8152 *tp)
{
	return ocp_read_word(tp, MCU_TYPE_PLA, PLA_PHYSTATUS);
}

static void rtl_eee_plus_en(struct r8152 *tp, bool enable)
{
	u32 ocp_data;

	ocp_data = ocp_read_word(tp, MCU_TYPE_PLA, PLA_EEEP_CR);
	if (enable)
		ocp_data |= EEEP_CR_EEEP_TX;
	else
		ocp_data &= ~EEEP_CR_EEEP_TX;
	ocp_write_word(tp, MCU_TYPE_PLA, PLA_EEEP_CR, ocp_data);
}

static void rtl_set_eee_plus(struct r8152 *tp)
{
	if (rtl8152_get_speed(tp) & _10bps)
		rtl_eee_plus_en(tp, true);
	else
		rtl_eee_plus_en(tp, false);
}

static void rxdy_gated_en(struct r8152 *tp, bool enable)
{
	u32 ocp_data;

	ocp_data = ocp_read_word(tp, MCU_TYPE_PLA, PLA_MISC_1);
	if (enable)
		ocp_data |= RXDY_GATED_EN;
	else
		ocp_data &= ~RXDY_GATED_EN;
	ocp_write_word(tp, MCU_TYPE_PLA, PLA_MISC_1, ocp_data);
}

static int rtl_start_rx(struct r8152 *tp)
{
	struct rx_agg *agg, *agg_next;
	struct list_head tmp_list;
	unsigned long flags;
	int ret = 0, i = 0;

	INIT_LIST_HEAD(&tmp_list);

	spin_lock_irqsave(&tp->rx_lock, flags);

	INIT_LIST_HEAD(&tp->rx_done);
	INIT_LIST_HEAD(&tp->rx_used);

	list_splice_init(&tp->rx_info, &tmp_list);

	spin_unlock_irqrestore(&tp->rx_lock, flags);

	list_for_each_entry_safe(agg, agg_next, &tmp_list, info_list) {
		INIT_LIST_HEAD(&agg->list);

		/* Only RTL8152_MAX_RX rx_agg need to be submitted. */
		if (++i > RTL8152_MAX_RX) {
			spin_lock_irqsave(&tp->rx_lock, flags);
			list_add_tail(&agg->list, &tp->rx_used);
			spin_unlock_irqrestore(&tp->rx_lock, flags);
		} else if (unlikely(ret < 0)) {
			spin_lock_irqsave(&tp->rx_lock, flags);
			list_add_tail(&agg->list, &tp->rx_done);
			spin_unlock_irqrestore(&tp->rx_lock, flags);
		} else {
			ret = r8152_submit_rx(tp, agg, GFP_KERNEL);
		}
	}

	spin_lock_irqsave(&tp->rx_lock, flags);
	WARN_ON(!list_empty(&tp->rx_info));
	list_splice(&tmp_list, &tp->rx_info);
	spin_unlock_irqrestore(&tp->rx_lock, flags);

	return ret;
}

static int rtl_stop_rx(struct r8152 *tp)
{
	struct rx_agg *agg, *agg_next;
	struct list_head tmp_list;
	unsigned long flags;

	INIT_LIST_HEAD(&tmp_list);

	/* The usb_kill_urb() couldn't be used in atomic.
	 * Therefore, move the list of rx_info to a tmp one.
	 * Then, list_for_each_entry_safe could be used without
	 * spin lock.
	 */

	spin_lock_irqsave(&tp->rx_lock, flags);
	list_splice_init(&tp->rx_info, &tmp_list);
	spin_unlock_irqrestore(&tp->rx_lock, flags);

	list_for_each_entry_safe(agg, agg_next, &tmp_list, info_list) {
		/* At least RTL8152_MAX_RX rx_agg have the page_count being
		 * equal to 1, so the other ones could be freed safely.
		 */
		if (page_count(agg->page) > 1)
			free_rx_agg(tp, agg);
		else
			usb_kill_urb(agg->urb);
	}

	/* Move back the list of temp to the rx_info */
	spin_lock_irqsave(&tp->rx_lock, flags);
	WARN_ON(!list_empty(&tp->rx_info));
	list_splice(&tmp_list, &tp->rx_info);
	spin_unlock_irqrestore(&tp->rx_lock, flags);

	while (!skb_queue_empty(&tp->rx_queue))
		dev_kfree_skb(__skb_dequeue(&tp->rx_queue));

	return 0;
}

static void rtl_set_ifg(struct r8152 *tp, u16 speed)
{
	u32 ocp_data;

	ocp_data = ocp_read_word(tp, MCU_TYPE_PLA, PLA_TCR1);
	ocp_data &= ~IFG_MASK;
	if ((speed & (_10bps | _100bps)) && !(speed & FULL_DUP)) {
		ocp_data |= IFG_144NS;
		ocp_write_word(tp, MCU_TYPE_PLA, PLA_TCR1, ocp_data);

		ocp_data = ocp_read_word(tp, MCU_TYPE_PLA, PLA_MAC_PWR_CTRL4);
		ocp_data &= ~TX10MIDLE_EN;
		ocp_write_word(tp, MCU_TYPE_PLA, PLA_MAC_PWR_CTRL4, ocp_data);
	} else {
		ocp_data |= IFG_96NS;
		ocp_write_word(tp, MCU_TYPE_PLA, PLA_TCR1, ocp_data);

		ocp_data = ocp_read_word(tp, MCU_TYPE_PLA, PLA_MAC_PWR_CTRL4);
		ocp_data |= TX10MIDLE_EN;
		ocp_write_word(tp, MCU_TYPE_PLA, PLA_MAC_PWR_CTRL4, ocp_data);
	}
}

static inline void r8153b_rx_agg_chg_indicate(struct r8152 *tp)
{
	ocp_write_byte(tp, MCU_TYPE_USB, USB_UPT_RXDMA_OWN,
		       OWN_UPDATE | OWN_CLEAR);
}

static int rtl_enable(struct r8152 *tp)
{
	u32 ocp_data;

	r8152b_reset_packet_filter(tp);

	ocp_data = ocp_read_byte(tp, MCU_TYPE_PLA, PLA_CR);
	ocp_data |= CR_RE | CR_TE;
	ocp_write_byte(tp, MCU_TYPE_PLA, PLA_CR, ocp_data);

	switch (tp->version) {
	case RTL_VER_08:
	case RTL_VER_09:
	case RTL_VER_14:
		r8153b_rx_agg_chg_indicate(tp);
		break;
	default:
		break;
	}

	rxdy_gated_en(tp, false);

	return 0;
}

static int rtl8152_enable(struct r8152 *tp)
{
	if (test_bit(RTL8152_UNPLUG, &tp->flags))
		return -ENODEV;

	set_tx_qlen(tp);
	rtl_set_eee_plus(tp);

	return rtl_enable(tp);
}

static void r8153_set_rx_early_timeout(struct r8152 *tp)
{
	u32 ocp_data = tp->coalesce / 8;

	switch (tp->version) {
	case RTL_VER_03:
	case RTL_VER_04:
	case RTL_VER_05:
	case RTL_VER_06:
		ocp_write_word(tp, MCU_TYPE_USB, USB_RX_EARLY_TIMEOUT,
			       ocp_data);
		break;

	case RTL_VER_08:
	case RTL_VER_09:
	case RTL_VER_14:
		/* The RTL8153B uses USB_RX_EXTRA_AGGR_TMR for rx timeout
		 * primarily. For USB_RX_EARLY_TIMEOUT, we fix it to 128ns.
		 */
		ocp_write_word(tp, MCU_TYPE_USB, USB_RX_EARLY_TIMEOUT,
			       128 / 8);
		ocp_write_word(tp, MCU_TYPE_USB, USB_RX_EXTRA_AGGR_TMR,
			       ocp_data);
		break;

	case RTL_VER_10:
	case RTL_VER_11:
	case RTL_VER_12:
	case RTL_VER_13:
	case RTL_VER_15:
		ocp_write_word(tp, MCU_TYPE_USB, USB_RX_EARLY_TIMEOUT,
			       640 / 8);
		ocp_write_word(tp, MCU_TYPE_USB, USB_RX_EXTRA_AGGR_TMR,
			       ocp_data);
		r8153b_rx_agg_chg_indicate(tp);
		break;

	default:
		break;
	}
}

static void r8153_set_rx_early_size(struct r8152 *tp)
{
	u32 ocp_data = tp->rx_buf_sz - rx_reserved_size(tp->netdev->mtu);

	switch (tp->version) {
	case RTL_VER_03:
	case RTL_VER_04:
	case RTL_VER_05:
	case RTL_VER_06:
		ocp_write_word(tp, MCU_TYPE_USB, USB_RX_EARLY_SIZE,
			       ocp_data / 4);
		break;
	case RTL_VER_08:
	case RTL_VER_09:
	case RTL_VER_14:
		ocp_write_word(tp, MCU_TYPE_USB, USB_RX_EARLY_SIZE,
			       ocp_data / 8);
		break;
	case RTL_TEST_01:
	case RTL_VER_10:
	case RTL_VER_11:
	case RTL_VER_12:
	case RTL_VER_13:
	case RTL_VER_15:
		ocp_write_word(tp, MCU_TYPE_USB, USB_RX_EARLY_SIZE,
			       ocp_data / 8);
		r8153b_rx_agg_chg_indicate(tp);
		break;
	default:
		WARN_ON_ONCE(1);
		break;
	}
}

static int rtl8153_enable(struct r8152 *tp)
{
	u32 ocp_data;

	if (test_bit(RTL8152_UNPLUG, &tp->flags))
		return -ENODEV;

	set_tx_qlen(tp);
	rtl_set_eee_plus(tp);
	r8153_set_rx_early_timeout(tp);
	r8153_set_rx_early_size(tp);

	rtl_set_ifg(tp, rtl8152_get_speed(tp));

	switch (tp->version) {
	case RTL_VER_09:
	case RTL_VER_14:
		ocp_data = ocp_read_word(tp, MCU_TYPE_USB, USB_FW_TASK);
		ocp_data &= ~FC_PATCH_TASK;
		ocp_write_word(tp, MCU_TYPE_USB, USB_FW_TASK, ocp_data);
		usleep_range(1000, 2000);
		ocp_data |= FC_PATCH_TASK;
		ocp_write_word(tp, MCU_TYPE_USB, USB_FW_TASK, ocp_data);
		break;
	default:
		break;
	}

	return rtl_enable(tp);
}

static void rtl_disable(struct r8152 *tp)
{
	u32 ocp_data;
	int i;

	if (test_bit(RTL8152_UNPLUG, &tp->flags)) {
		rtl_drop_queued_tx(tp);
		return;
	}

	ocp_data = ocp_read_dword(tp, MCU_TYPE_PLA, PLA_RCR);
	ocp_data &= ~RCR_ACPT_ALL;
	ocp_write_dword(tp, MCU_TYPE_PLA, PLA_RCR, ocp_data);

	rtl_drop_queued_tx(tp);

	for (i = 0; i < RTL8152_MAX_TX; i++)
		usb_kill_urb(tp->tx_info[i].urb);

	rxdy_gated_en(tp, true);

	for (i = 0; i < 1000; i++) {
		ocp_data = ocp_read_byte(tp, MCU_TYPE_PLA, PLA_OOB_CTRL);
		if ((ocp_data & FIFO_EMPTY) == FIFO_EMPTY)
			break;
		usleep_range(1000, 2000);
	}

	for (i = 0; i < 1000; i++) {
		if (ocp_read_word(tp, MCU_TYPE_PLA, PLA_TCR0) & TCR0_TX_EMPTY)
			break;
		usleep_range(1000, 2000);
	}

	rtl_stop_rx(tp);

	rtl8152_nic_reset(tp);
}

static void r8152_power_cut_en(struct r8152 *tp, bool enable)
{
	u32 ocp_data;

	ocp_data = ocp_read_word(tp, MCU_TYPE_USB, USB_UPS_CTRL);
	if (enable)
		ocp_data |= POWER_CUT;
	else
		ocp_data &= ~POWER_CUT;
	ocp_write_word(tp, MCU_TYPE_USB, USB_UPS_CTRL, ocp_data);

	ocp_data = ocp_read_word(tp, MCU_TYPE_USB, USB_PM_CTRL_STATUS);
	ocp_data &= ~RESUME_INDICATE;
	ocp_write_word(tp, MCU_TYPE_USB, USB_PM_CTRL_STATUS, ocp_data);
}

static void rtl_rx_vlan_en(struct r8152 *tp, bool enable)
{
	u32 ocp_data;

	switch (tp->version) {
	case RTL_VER_01:
	case RTL_VER_02:
	case RTL_VER_03:
	case RTL_VER_04:
	case RTL_VER_05:
	case RTL_VER_06:
	case RTL_VER_07:
	case RTL_VER_08:
	case RTL_VER_09:
	case RTL_VER_14:
		ocp_data = ocp_read_word(tp, MCU_TYPE_PLA, PLA_CPCR);
		if (enable)
			ocp_data |= CPCR_RX_VLAN;
		else
			ocp_data &= ~CPCR_RX_VLAN;
		ocp_write_word(tp, MCU_TYPE_PLA, PLA_CPCR, ocp_data);
		break;

	case RTL_TEST_01:
	case RTL_VER_10:
	case RTL_VER_11:
	case RTL_VER_12:
	case RTL_VER_13:
	case RTL_VER_15:
	default:
		ocp_data = ocp_read_word(tp, MCU_TYPE_PLA, PLA_RCR1);
		if (enable)
			ocp_data |= OUTER_VLAN | INNER_VLAN;
		else
			ocp_data &= ~(OUTER_VLAN | INNER_VLAN);
		ocp_write_word(tp, MCU_TYPE_PLA, PLA_RCR1, ocp_data);
		break;
	}
}

static int rtl8152_set_features(struct net_device *dev,
				netdev_features_t features)
{
	netdev_features_t changed = features ^ dev->features;
	struct r8152 *tp = netdev_priv(dev);
	int ret;

	ret = usb_autopm_get_interface(tp->intf);
	if (ret < 0)
		goto out;

	mutex_lock(&tp->control);

	if (changed & NETIF_F_HW_VLAN_CTAG_RX) {
		if (features & NETIF_F_HW_VLAN_CTAG_RX)
			rtl_rx_vlan_en(tp, true);
		else
			rtl_rx_vlan_en(tp, false);
	}

	mutex_unlock(&tp->control);

	usb_autopm_put_interface(tp->intf);

out:
	return ret;
}

#define WAKE_ANY (WAKE_PHY | WAKE_MAGIC | WAKE_UCAST | WAKE_BCAST | WAKE_MCAST)

static u32 __rtl_get_wol(struct r8152 *tp)
{
	u32 ocp_data;
	u32 wolopts = 0;

	ocp_data = ocp_read_word(tp, MCU_TYPE_PLA, PLA_CONFIG34);
	if (ocp_data & LINK_ON_WAKE_EN)
		wolopts |= WAKE_PHY;

	ocp_data = ocp_read_word(tp, MCU_TYPE_PLA, PLA_CONFIG5);
	if (ocp_data & UWF_EN)
		wolopts |= WAKE_UCAST;
	if (ocp_data & BWF_EN)
		wolopts |= WAKE_BCAST;
	if (ocp_data & MWF_EN)
		wolopts |= WAKE_MCAST;

	ocp_data = ocp_read_word(tp, MCU_TYPE_PLA, PLA_CFG_WOL);
	if (ocp_data & MAGIC_EN)
		wolopts |= WAKE_MAGIC;

	return wolopts;
}

static void __rtl_set_wol(struct r8152 *tp, u32 wolopts)
{
	u32 ocp_data;

	ocp_write_byte(tp, MCU_TYPE_PLA, PLA_CRWECR, CRWECR_CONFIG);

	ocp_data = ocp_read_word(tp, MCU_TYPE_PLA, PLA_CONFIG34);
	ocp_data &= ~LINK_ON_WAKE_EN;
	if (wolopts & WAKE_PHY)
		ocp_data |= LINK_ON_WAKE_EN;
	ocp_write_word(tp, MCU_TYPE_PLA, PLA_CONFIG34, ocp_data);

	ocp_data = ocp_read_word(tp, MCU_TYPE_PLA, PLA_CONFIG5);
	ocp_data &= ~(UWF_EN | BWF_EN | MWF_EN);
	if (wolopts & WAKE_UCAST)
		ocp_data |= UWF_EN;
	if (wolopts & WAKE_BCAST)
		ocp_data |= BWF_EN;
	if (wolopts & WAKE_MCAST)
		ocp_data |= MWF_EN;
	ocp_write_word(tp, MCU_TYPE_PLA, PLA_CONFIG5, ocp_data);

	ocp_write_byte(tp, MCU_TYPE_PLA, PLA_CRWECR, CRWECR_NORAML);

	ocp_data = ocp_read_word(tp, MCU_TYPE_PLA, PLA_CFG_WOL);
	ocp_data &= ~MAGIC_EN;
	if (wolopts & WAKE_MAGIC)
		ocp_data |= MAGIC_EN;
	ocp_write_word(tp, MCU_TYPE_PLA, PLA_CFG_WOL, ocp_data);

	if (wolopts & WAKE_ANY)
		device_set_wakeup_enable(&tp->udev->dev, true);
	else
		device_set_wakeup_enable(&tp->udev->dev, false);
}

static void r8153_mac_clk_speed_down(struct r8152 *tp, bool enable)
{
	u32 ocp_data = ocp_read_word(tp, MCU_TYPE_PLA, PLA_MAC_PWR_CTRL2);

	/* MAC clock speed down */
	if (enable)
		ocp_data |= MAC_CLK_SPDWN_EN;
	else
		ocp_data &= ~MAC_CLK_SPDWN_EN;

	ocp_write_word(tp, MCU_TYPE_PLA, PLA_MAC_PWR_CTRL2, ocp_data);
}

static void r8156_mac_clk_spd(struct r8152 *tp, bool enable)
{
	u32 ocp_data;

	/* MAC clock speed down */
	if (enable) {
		/* aldps_spdwn_ratio, tp10_spdwn_ratio */
		ocp_write_word(tp, MCU_TYPE_PLA, PLA_MAC_PWR_CTRL,
			       0x0403);

		ocp_data = ocp_read_word(tp, MCU_TYPE_PLA, PLA_MAC_PWR_CTRL2);
		ocp_data &= ~EEE_SPDWN_RATIO_MASK;
		ocp_data |= MAC_CLK_SPDWN_EN | 0x03; /* eee_spdwn_ratio */
		ocp_write_word(tp, MCU_TYPE_PLA, PLA_MAC_PWR_CTRL2, ocp_data);
	} else {
		ocp_data = ocp_read_word(tp, MCU_TYPE_PLA, PLA_MAC_PWR_CTRL2);
		ocp_data &= ~MAC_CLK_SPDWN_EN;
		ocp_write_word(tp, MCU_TYPE_PLA, PLA_MAC_PWR_CTRL2, ocp_data);
	}
}

static void r8153_u1u2en(struct r8152 *tp, bool enable)
{
	u8 u1u2[8];

	if (enable)
		memset(u1u2, 0xff, sizeof(u1u2));
	else
		memset(u1u2, 0x00, sizeof(u1u2));

	usb_ocp_write(tp, USB_TOLERANCE, BYTE_EN_SIX_BYTES, sizeof(u1u2), u1u2);
}

static void r8153b_u1u2en(struct r8152 *tp, bool enable)
{
	u32 ocp_data;

	ocp_data = ocp_read_word(tp, MCU_TYPE_USB, USB_LPM_CONFIG);
	if (enable)
		ocp_data |= LPM_U1U2_EN;
	else
		ocp_data &= ~LPM_U1U2_EN;

	ocp_write_word(tp, MCU_TYPE_USB, USB_LPM_CONFIG, ocp_data);
}

static void r8153_u2p3en(struct r8152 *tp, bool enable)
{
	u32 ocp_data;

	ocp_data = ocp_read_word(tp, MCU_TYPE_USB, USB_U2P3_CTRL);
	if (enable)
		ocp_data |= U2P3_ENABLE;
	else
		ocp_data &= ~U2P3_ENABLE;
	ocp_write_word(tp, MCU_TYPE_USB, USB_U2P3_CTRL, ocp_data);
}

static void r8153b_ups_flags(struct r8152 *tp)
{
	u32 ups_flags = 0;

	if (tp->ups_info.green)
		ups_flags |= UPS_FLAGS_EN_GREEN;

	if (tp->ups_info.aldps)
		ups_flags |= UPS_FLAGS_EN_ALDPS;

	if (tp->ups_info.eee)
		ups_flags |= UPS_FLAGS_EN_EEE;

	if (tp->ups_info.flow_control)
		ups_flags |= UPS_FLAGS_EN_FLOW_CTR;

	if (tp->ups_info.eee_ckdiv)
		ups_flags |= UPS_FLAGS_EN_EEE_CKDIV;

	if (tp->ups_info.eee_cmod_lv)
		ups_flags |= UPS_FLAGS_EEE_CMOD_LV_EN;

	if (tp->ups_info.r_tune)
		ups_flags |= UPS_FLAGS_R_TUNE;

	if (tp->ups_info._10m_ckdiv)
		ups_flags |= UPS_FLAGS_EN_10M_CKDIV;

	if (tp->ups_info.eee_plloff_100)
		ups_flags |= UPS_FLAGS_EEE_PLLOFF_100;

	if (tp->ups_info.eee_plloff_giga)
		ups_flags |= UPS_FLAGS_EEE_PLLOFF_GIGA;

	if (tp->ups_info._250m_ckdiv)
		ups_flags |= UPS_FLAGS_250M_CKDIV;

	if (tp->ups_info.ctap_short_off)
		ups_flags |= UPS_FLAGS_CTAP_SHORT_DIS;

	switch (tp->ups_info.speed_duplex) {
	case NWAY_10M_HALF:
		ups_flags |= ups_flags_speed(1);
		break;
	case NWAY_10M_FULL:
		ups_flags |= ups_flags_speed(2);
		break;
	case NWAY_100M_HALF:
		ups_flags |= ups_flags_speed(3);
		break;
	case NWAY_100M_FULL:
		ups_flags |= ups_flags_speed(4);
		break;
	case NWAY_1000M_FULL:
		ups_flags |= ups_flags_speed(5);
		break;
	case FORCE_10M_HALF:
		ups_flags |= ups_flags_speed(6);
		break;
	case FORCE_10M_FULL:
		ups_flags |= ups_flags_speed(7);
		break;
	case FORCE_100M_HALF:
		ups_flags |= ups_flags_speed(8);
		break;
	case FORCE_100M_FULL:
		ups_flags |= ups_flags_speed(9);
		break;
	default:
		break;
	}

	ocp_write_dword(tp, MCU_TYPE_USB, USB_UPS_FLAGS, ups_flags);
}

static void r8156_ups_flags(struct r8152 *tp)
{
	u32 ups_flags = 0;

	if (tp->ups_info.green)
		ups_flags |= UPS_FLAGS_EN_GREEN;

	if (tp->ups_info.aldps)
		ups_flags |= UPS_FLAGS_EN_ALDPS;

	if (tp->ups_info.eee)
		ups_flags |= UPS_FLAGS_EN_EEE;

	if (tp->ups_info.flow_control)
		ups_flags |= UPS_FLAGS_EN_FLOW_CTR;

	if (tp->ups_info.eee_ckdiv)
		ups_flags |= UPS_FLAGS_EN_EEE_CKDIV;

	if (tp->ups_info._10m_ckdiv)
		ups_flags |= UPS_FLAGS_EN_10M_CKDIV;

	if (tp->ups_info.eee_plloff_100)
		ups_flags |= UPS_FLAGS_EEE_PLLOFF_100;

	if (tp->ups_info.eee_plloff_giga)
		ups_flags |= UPS_FLAGS_EEE_PLLOFF_GIGA;

	if (tp->ups_info._250m_ckdiv)
		ups_flags |= UPS_FLAGS_250M_CKDIV;

	switch (tp->ups_info.speed_duplex) {
	case FORCE_10M_HALF:
		ups_flags |= ups_flags_speed(0);
		break;
	case FORCE_10M_FULL:
		ups_flags |= ups_flags_speed(1);
		break;
	case FORCE_100M_HALF:
		ups_flags |= ups_flags_speed(2);
		break;
	case FORCE_100M_FULL:
		ups_flags |= ups_flags_speed(3);
		break;
	case NWAY_10M_HALF:
		ups_flags |= ups_flags_speed(4);
		break;
	case NWAY_10M_FULL:
		ups_flags |= ups_flags_speed(5);
		break;
	case NWAY_100M_HALF:
		ups_flags |= ups_flags_speed(6);
		break;
	case NWAY_100M_FULL:
		ups_flags |= ups_flags_speed(7);
		break;
	case NWAY_1000M_FULL:
		ups_flags |= ups_flags_speed(8);
		break;
	case NWAY_2500M_FULL:
		ups_flags |= ups_flags_speed(9);
		break;
	default:
		break;
	}

	switch (tp->ups_info.lite_mode) {
	case 1:
		ups_flags |= 0 << 5;
		break;
	case 2:
		ups_flags |= 2 << 5;
		break;
	case 0:
	default:
		ups_flags |= 1 << 5;
		break;
	}

	ocp_write_dword(tp, MCU_TYPE_USB, USB_UPS_FLAGS, ups_flags);
}

static void rtl_green_en(struct r8152 *tp, bool enable)
{
	u16 data;

	data = sram_read(tp, SRAM_GREEN_CFG);
	if (enable)
		data |= GREEN_ETH_EN;
	else
		data &= ~GREEN_ETH_EN;
	sram_write(tp, SRAM_GREEN_CFG, data);

	tp->ups_info.green = enable;
}

static void r8153b_green_en(struct r8152 *tp, bool enable)
{
	if (enable) {
		sram_write(tp, 0x8045, 0);	/* 10M abiq&ldvbias */
		sram_write(tp, 0x804d, 0x1222);	/* 100M short abiq&ldvbias */
		sram_write(tp, 0x805d, 0x0022);	/* 1000M short abiq&ldvbias */
	} else {
		sram_write(tp, 0x8045, 0x2444);	/* 10M abiq&ldvbias */
		sram_write(tp, 0x804d, 0x2444);	/* 100M short abiq&ldvbias */
		sram_write(tp, 0x805d, 0x2444);	/* 1000M short abiq&ldvbias */
	}

	rtl_green_en(tp, true);
}

static u16 r8153_phy_status(struct r8152 *tp, u16 desired)
{
	u16 data;
	int i;

	for (i = 0; i < 500; i++) {
		data = ocp_reg_read(tp, OCP_PHY_STATUS);
		data &= PHY_STAT_MASK;
		if (desired) {
			if (data == desired)
				break;
		} else if (data == PHY_STAT_LAN_ON || data == PHY_STAT_PWRDN ||
			   data == PHY_STAT_EXT_INIT) {
			break;
		}

		msleep(20);
		if (test_bit(RTL8152_UNPLUG, &tp->flags))
			break;
	}

	return data;
}

static void r8153b_ups_en(struct r8152 *tp, bool enable)
{
	u32 ocp_data = ocp_read_byte(tp, MCU_TYPE_USB, USB_POWER_CUT);

	if (enable) {
		r8153b_ups_flags(tp);

		ocp_data |= UPS_EN | USP_PREWAKE | PHASE2_EN;
		ocp_write_byte(tp, MCU_TYPE_USB, USB_POWER_CUT, ocp_data);

		ocp_data = ocp_read_byte(tp, MCU_TYPE_USB, USB_MISC_2);
		ocp_data |= UPS_FORCE_PWR_DOWN;
		ocp_write_byte(tp, MCU_TYPE_USB, USB_MISC_2, ocp_data);
	} else {
		ocp_data &= ~(UPS_EN | USP_PREWAKE);
		ocp_write_byte(tp, MCU_TYPE_USB, USB_POWER_CUT, ocp_data);

		ocp_data = ocp_read_byte(tp, MCU_TYPE_USB, USB_MISC_2);
		ocp_data &= ~UPS_FORCE_PWR_DOWN;
		ocp_write_byte(tp, MCU_TYPE_USB, USB_MISC_2, ocp_data);

		if (ocp_read_word(tp, MCU_TYPE_USB, USB_MISC_0) & PCUT_STATUS) {
			int i;

			for (i = 0; i < 500; i++) {
				if (ocp_read_word(tp, MCU_TYPE_PLA, PLA_BOOT_CTRL) &
				    AUTOLOAD_DONE)
					break;
				msleep(20);
			}

			tp->rtl_ops.hw_phy_cfg(tp);

			rtl8152_set_speed(tp, tp->autoneg, tp->speed,
					  tp->duplex, tp->advertising);
		}
	}
}

static void r8153c_ups_en(struct r8152 *tp, bool enable)
{
	u32 ocp_data = ocp_read_byte(tp, MCU_TYPE_USB, USB_POWER_CUT);

	if (enable) {
		r8153b_ups_flags(tp);

		ocp_data |= UPS_EN | USP_PREWAKE | PHASE2_EN;
		ocp_write_byte(tp, MCU_TYPE_USB, USB_POWER_CUT, ocp_data);

		ocp_data = ocp_read_byte(tp, MCU_TYPE_USB, USB_MISC_2);
		ocp_data |= UPS_FORCE_PWR_DOWN;
		ocp_data &= ~BIT(7);
		ocp_write_byte(tp, MCU_TYPE_USB, USB_MISC_2, ocp_data);
	} else {
		ocp_data &= ~(UPS_EN | USP_PREWAKE);
		ocp_write_byte(tp, MCU_TYPE_USB, USB_POWER_CUT, ocp_data);

		ocp_data = ocp_read_byte(tp, MCU_TYPE_USB, USB_MISC_2);
		ocp_data &= ~UPS_FORCE_PWR_DOWN;
		ocp_write_byte(tp, MCU_TYPE_USB, USB_MISC_2, ocp_data);

		if (ocp_read_word(tp, MCU_TYPE_USB, USB_MISC_0) & PCUT_STATUS) {
			int i;

			for (i = 0; i < 500; i++) {
				if (ocp_read_word(tp, MCU_TYPE_PLA, PLA_BOOT_CTRL) &
				    AUTOLOAD_DONE)
					break;
				msleep(20);
			}

			tp->rtl_ops.hw_phy_cfg(tp);

			rtl8152_set_speed(tp, tp->autoneg, tp->speed,
					  tp->duplex, tp->advertising);
		}

		ocp_write_byte(tp, MCU_TYPE_PLA, PLA_CRWECR, CRWECR_CONFIG);

		ocp_data = ocp_read_word(tp, MCU_TYPE_PLA, PLA_CONFIG34);
		ocp_data |= BIT(8);
		ocp_write_word(tp, MCU_TYPE_PLA, PLA_CONFIG34, ocp_data);

		ocp_write_byte(tp, MCU_TYPE_PLA, PLA_CRWECR, CRWECR_NORAML);
	}
}

static void r8156_ups_en(struct r8152 *tp, bool enable)
{
	u32 ocp_data = ocp_read_byte(tp, MCU_TYPE_USB, USB_POWER_CUT);

	if (enable) {
		r8156_ups_flags(tp);

		ocp_data |= UPS_EN | USP_PREWAKE | PHASE2_EN;
		ocp_write_byte(tp, MCU_TYPE_USB, USB_POWER_CUT, ocp_data);

		ocp_data = ocp_read_byte(tp, MCU_TYPE_USB, USB_MISC_2);
		ocp_data |= UPS_FORCE_PWR_DOWN;
		ocp_write_byte(tp, MCU_TYPE_USB, USB_MISC_2, ocp_data);

		switch (tp->version) {
		case RTL_VER_13:
		case RTL_VER_15:
			ocp_data = ocp_read_word(tp, MCU_TYPE_USB, USB_UPHY_XTAL);
			ocp_data &= ~OOBS_POLLING;
			ocp_write_byte(tp, MCU_TYPE_USB, USB_UPHY_XTAL, ocp_data);
			break;
		default:
			break;
		}
	} else {
		ocp_data &= ~(UPS_EN | USP_PREWAKE);
		ocp_write_byte(tp, MCU_TYPE_USB, USB_POWER_CUT, ocp_data);

		ocp_data = ocp_read_byte(tp, MCU_TYPE_USB, USB_MISC_2);
		ocp_data &= ~UPS_FORCE_PWR_DOWN;
		ocp_write_byte(tp, MCU_TYPE_USB, USB_MISC_2, ocp_data);

		if (ocp_read_word(tp, MCU_TYPE_USB, USB_MISC_0) & PCUT_STATUS) {
			tp->rtl_ops.hw_phy_cfg(tp);

			rtl8152_set_speed(tp, tp->autoneg, tp->speed,
					  tp->duplex, tp->advertising);
		}
	}
}

static void r8153_power_cut_en(struct r8152 *tp, bool enable)
{
	u32 ocp_data;

	ocp_data = ocp_read_word(tp, MCU_TYPE_USB, USB_POWER_CUT);
	if (enable)
		ocp_data |= PWR_EN | PHASE2_EN;
	else
		ocp_data &= ~(PWR_EN | PHASE2_EN);
	ocp_write_word(tp, MCU_TYPE_USB, USB_POWER_CUT, ocp_data);

	ocp_data = ocp_read_word(tp, MCU_TYPE_USB, USB_MISC_0);
	ocp_data &= ~PCUT_STATUS;
	ocp_write_word(tp, MCU_TYPE_USB, USB_MISC_0, ocp_data);
}

static void r8153b_power_cut_en(struct r8152 *tp, bool enable)
{
	u32 ocp_data;

	ocp_data = ocp_read_word(tp, MCU_TYPE_USB, USB_POWER_CUT);
	if (enable)
		ocp_data |= PWR_EN | PHASE2_EN;
	else
		ocp_data &= ~PWR_EN;
	ocp_write_word(tp, MCU_TYPE_USB, USB_POWER_CUT, ocp_data);

	ocp_data = ocp_read_word(tp, MCU_TYPE_USB, USB_MISC_0);
	ocp_data &= ~PCUT_STATUS;
	ocp_write_word(tp, MCU_TYPE_USB, USB_MISC_0, ocp_data);
}

static void r8153_queue_wake(struct r8152 *tp, bool enable)
{
	u32 ocp_data;

	ocp_data = ocp_read_byte(tp, MCU_TYPE_PLA, PLA_INDICATE_FALG);
	if (enable)
		ocp_data |= UPCOMING_RUNTIME_D3;
	else
		ocp_data &= ~UPCOMING_RUNTIME_D3;
	ocp_write_byte(tp, MCU_TYPE_PLA, PLA_INDICATE_FALG, ocp_data);

	ocp_data = ocp_read_byte(tp, MCU_TYPE_PLA, PLA_SUSPEND_FLAG);
	ocp_data &= ~LINK_CHG_EVENT;
	ocp_write_byte(tp, MCU_TYPE_PLA, PLA_SUSPEND_FLAG, ocp_data);

	ocp_data = ocp_read_word(tp, MCU_TYPE_PLA, PLA_EXTRA_STATUS);
	ocp_data &= ~LINK_CHANGE_FLAG;
	ocp_write_word(tp, MCU_TYPE_PLA, PLA_EXTRA_STATUS, ocp_data);
}

static bool rtl_can_wakeup(struct r8152 *tp)
{
	struct usb_device *udev = tp->udev;

	return (udev->actconfig->desc.bmAttributes & USB_CONFIG_ATT_WAKEUP);
}

static void rtl_runtime_suspend_enable(struct r8152 *tp, bool enable)
{
	if (enable) {
		u32 ocp_data;

		__rtl_set_wol(tp, WAKE_ANY);

		ocp_write_byte(tp, MCU_TYPE_PLA, PLA_CRWECR, CRWECR_CONFIG);

		ocp_data = ocp_read_word(tp, MCU_TYPE_PLA, PLA_CONFIG34);
		ocp_data |= LINK_OFF_WAKE_EN;
		ocp_write_word(tp, MCU_TYPE_PLA, PLA_CONFIG34, ocp_data);

		ocp_write_byte(tp, MCU_TYPE_PLA, PLA_CRWECR, CRWECR_NORAML);
	} else {
		u32 ocp_data;

		__rtl_set_wol(tp, tp->saved_wolopts);

		ocp_write_byte(tp, MCU_TYPE_PLA, PLA_CRWECR, CRWECR_CONFIG);

		ocp_data = ocp_read_word(tp, MCU_TYPE_PLA, PLA_CONFIG34);
		ocp_data &= ~LINK_OFF_WAKE_EN;
		ocp_write_word(tp, MCU_TYPE_PLA, PLA_CONFIG34, ocp_data);

		ocp_write_byte(tp, MCU_TYPE_PLA, PLA_CRWECR, CRWECR_NORAML);
	}
}

static void rtl8153_runtime_enable(struct r8152 *tp, bool enable)
{
	if (enable) {
		r8153_u1u2en(tp, false);
		r8153_u2p3en(tp, false);
		rtl_runtime_suspend_enable(tp, true);
	} else {
		rtl_runtime_suspend_enable(tp, false);

		switch (tp->version) {
		case RTL_VER_03:
		case RTL_VER_04:
			break;
		case RTL_VER_05:
		case RTL_VER_06:
		default:
			r8153_u2p3en(tp, true);
			break;
		}

		r8153_u1u2en(tp, true);
	}
}

static void rtl8153b_runtime_enable(struct r8152 *tp, bool enable)
{
	if (enable) {
		r8153_queue_wake(tp, true);
		r8153b_u1u2en(tp, false);
		r8153_u2p3en(tp, false);
		rtl_runtime_suspend_enable(tp, true);
		r8153b_ups_en(tp, true);
	} else {
		r8153b_ups_en(tp, false);
		r8153_queue_wake(tp, false);
		rtl_runtime_suspend_enable(tp, false);
		if (tp->udev->speed >= USB_SPEED_SUPER)
			r8153b_u1u2en(tp, true);
	}
}

static void rtl8153c_runtime_enable(struct r8152 *tp, bool enable)
{
	if (enable) {
		r8153_queue_wake(tp, true);
		r8153b_u1u2en(tp, false);
		r8153_u2p3en(tp, false);
		rtl_runtime_suspend_enable(tp, true);
		r8153c_ups_en(tp, true);
	} else {
		r8153c_ups_en(tp, false);
		r8153_queue_wake(tp, false);
		rtl_runtime_suspend_enable(tp, false);
		r8153b_u1u2en(tp, true);
	}
}

static void rtl8156_runtime_enable(struct r8152 *tp, bool enable)
{
	if (enable) {
		r8153_queue_wake(tp, true);
		r8153b_u1u2en(tp, false);
		r8153_u2p3en(tp, false);
		rtl_runtime_suspend_enable(tp, true);
	} else {
		r8153_queue_wake(tp, false);
		rtl_runtime_suspend_enable(tp, false);
		r8153_u2p3en(tp, true);
		if (tp->udev->speed >= USB_SPEED_SUPER)
			r8153b_u1u2en(tp, true);
	}
}

static void r8153_teredo_off(struct r8152 *tp)
{
	u32 ocp_data;

	switch (tp->version) {
	case RTL_VER_01:
	case RTL_VER_02:
	case RTL_VER_03:
	case RTL_VER_04:
	case RTL_VER_05:
	case RTL_VER_06:
	case RTL_VER_07:
		ocp_data = ocp_read_word(tp, MCU_TYPE_PLA, PLA_TEREDO_CFG);
		ocp_data &= ~(TEREDO_SEL | TEREDO_RS_EVENT_MASK |
			      OOB_TEREDO_EN);
		ocp_write_word(tp, MCU_TYPE_PLA, PLA_TEREDO_CFG, ocp_data);
		break;

	case RTL_VER_08:
	case RTL_VER_09:
	case RTL_TEST_01:
	case RTL_VER_10:
	case RTL_VER_11:
	case RTL_VER_12:
	case RTL_VER_13:
	case RTL_VER_14:
	case RTL_VER_15:
	default:
		/* The bit 0 ~ 7 are relative with teredo settings. They are
		 * W1C (write 1 to clear), so set all 1 to disable it.
		 */
		ocp_write_byte(tp, MCU_TYPE_PLA, PLA_TEREDO_CFG, 0xff);
		break;
	}

	ocp_write_word(tp, MCU_TYPE_PLA, PLA_WDT6_CTRL, WDT6_SET_MODE);
	ocp_write_word(tp, MCU_TYPE_PLA, PLA_REALWOW_TIMER, 0);
	ocp_write_dword(tp, MCU_TYPE_PLA, PLA_TEREDO_TIMER, 0);
}

static void rtl_reset_bmu(struct r8152 *tp)
{
	u32 ocp_data;

	ocp_data = ocp_read_byte(tp, MCU_TYPE_USB, USB_BMU_RESET);
	ocp_data &= ~(BMU_RESET_EP_IN | BMU_RESET_EP_OUT);
	ocp_write_byte(tp, MCU_TYPE_USB, USB_BMU_RESET, ocp_data);
	ocp_data |= BMU_RESET_EP_IN | BMU_RESET_EP_OUT;
	ocp_write_byte(tp, MCU_TYPE_USB, USB_BMU_RESET, ocp_data);
}

/* Clear the bp to stop the firmware before loading a new one */
static void rtl_clear_bp(struct r8152 *tp, u16 type)
{
	switch (tp->version) {
	case RTL_VER_01:
	case RTL_VER_02:
	case RTL_VER_07:
		break;
	case RTL_VER_03:
	case RTL_VER_04:
	case RTL_VER_05:
	case RTL_VER_06:
		ocp_write_byte(tp, type, PLA_BP_EN, 0);
		break;
	case RTL_VER_14:
		ocp_write_word(tp, type, USB_BP2_EN, 0);

		ocp_write_word(tp, type, USB_BP_8, 0);
		ocp_write_word(tp, type, USB_BP_9, 0);
		ocp_write_word(tp, type, USB_BP_10, 0);
		ocp_write_word(tp, type, USB_BP_11, 0);
		ocp_write_word(tp, type, USB_BP_12, 0);
		ocp_write_word(tp, type, USB_BP_13, 0);
		ocp_write_word(tp, type, USB_BP_14, 0);
		ocp_write_word(tp, type, USB_BP_15, 0);
		break;
	case RTL_VER_08:
	case RTL_VER_09:
	case RTL_VER_10:
	case RTL_VER_11:
	case RTL_VER_12:
	case RTL_VER_13:
	case RTL_VER_15:
	default:
		if (type == MCU_TYPE_USB) {
			ocp_write_word(tp, MCU_TYPE_USB, USB_BP2_EN, 0);

			ocp_write_word(tp, MCU_TYPE_USB, USB_BP_8, 0);
			ocp_write_word(tp, MCU_TYPE_USB, USB_BP_9, 0);
			ocp_write_word(tp, MCU_TYPE_USB, USB_BP_10, 0);
			ocp_write_word(tp, MCU_TYPE_USB, USB_BP_11, 0);
			ocp_write_word(tp, MCU_TYPE_USB, USB_BP_12, 0);
			ocp_write_word(tp, MCU_TYPE_USB, USB_BP_13, 0);
			ocp_write_word(tp, MCU_TYPE_USB, USB_BP_14, 0);
			ocp_write_word(tp, MCU_TYPE_USB, USB_BP_15, 0);
		} else {
			ocp_write_byte(tp, MCU_TYPE_PLA, PLA_BP_EN, 0);
		}
		break;
	}

	ocp_write_word(tp, type, PLA_BP_0, 0);
	ocp_write_word(tp, type, PLA_BP_1, 0);
	ocp_write_word(tp, type, PLA_BP_2, 0);
	ocp_write_word(tp, type, PLA_BP_3, 0);
	ocp_write_word(tp, type, PLA_BP_4, 0);
	ocp_write_word(tp, type, PLA_BP_5, 0);
	ocp_write_word(tp, type, PLA_BP_6, 0);
	ocp_write_word(tp, type, PLA_BP_7, 0);

	/* wait 3 ms to make sure the firmware is stopped */
	usleep_range(3000, 6000);
	ocp_write_word(tp, type, PLA_BP_BA, 0);
}

static inline void rtl_reset_ocp_base(struct r8152 *tp)
{
	tp->ocp_base = -1;
}

static int rtl_phy_patch_request(struct r8152 *tp, bool request, bool wait)
{
	u16 data, check;
	int i;

	data = ocp_reg_read(tp, OCP_PHY_PATCH_CMD);
	if (request) {
		data |= PATCH_REQUEST;
		check = 0;
	} else {
		data &= ~PATCH_REQUEST;
		check = PATCH_READY;
	}
	ocp_reg_write(tp, OCP_PHY_PATCH_CMD, data);

	for (i = 0; wait && i < 5000; i++) {
		u32 ocp_data;

		usleep_range(1000, 2000);
		ocp_data = ocp_reg_read(tp, OCP_PHY_PATCH_STAT);
		if ((ocp_data & PATCH_READY) ^ check)
			break;
	}

	if (request && wait &&
	    !(ocp_reg_read(tp, OCP_PHY_PATCH_STAT) & PATCH_READY)) {
		dev_err(&tp->intf->dev, "PHY patch request fail\n");
		rtl_phy_patch_request(tp, false, false);
		return -ETIME;
	} else {
		return 0;
	}
}

static void rtl_patch_key_set(struct r8152 *tp, u16 key_addr, u16 patch_key)
{
	if (patch_key && key_addr) {
		sram_write(tp, key_addr, patch_key);
		sram_write(tp, SRAM_PHY_LOCK, PHY_PATCH_LOCK);
	} else if (key_addr) {
		u16 data;

		sram_write(tp, 0x0000, 0x0000);

		data = ocp_reg_read(tp, OCP_PHY_LOCK);
		data &= ~PATCH_LOCK;
		ocp_reg_write(tp, OCP_PHY_LOCK, data);

		sram_write(tp, key_addr, 0x0000);
	} else {
		WARN_ON_ONCE(1);
	}
}

static int
rtl_pre_ram_code(struct r8152 *tp, u16 key_addr, u16 patch_key, bool wait)
{
	if (rtl_phy_patch_request(tp, true, wait))
		return -ETIME;

	rtl_patch_key_set(tp, key_addr, patch_key);

	return 0;
}

static int rtl_post_ram_code(struct r8152 *tp, u16 key_addr, bool wait)
{
	rtl_patch_key_set(tp, key_addr, 0);

	rtl_phy_patch_request(tp, false, wait);

	return 0;
}

static bool rtl8152_is_fw_phy_speed_up_ok(struct r8152 *tp, struct fw_phy_speed_up *phy)
{
	u16 fw_offset;
	u32 length;
	bool rc = false;

	switch (tp->version) {
	case RTL_VER_01:
	case RTL_VER_02:
	case RTL_VER_03:
	case RTL_VER_04:
	case RTL_VER_05:
	case RTL_VER_06:
	case RTL_VER_07:
	case RTL_VER_08:
	case RTL_VER_09:
	case RTL_VER_10:
	case RTL_VER_11:
	case RTL_VER_12:
	case RTL_VER_14:
		goto out;
	case RTL_VER_13:
	case RTL_VER_15:
	default:
		break;
	}

	fw_offset = __le16_to_cpu(phy->fw_offset);
	length = __le32_to_cpu(phy->blk_hdr.length);
	if (fw_offset < sizeof(*phy) || length <= fw_offset) {
		dev_err(&tp->intf->dev, "invalid fw_offset\n");
		goto out;
	}

	length -= fw_offset;
	if (length & 3) {
		dev_err(&tp->intf->dev, "invalid block length\n");
		goto out;
	}

	if (__le16_to_cpu(phy->fw_reg) != 0x9A00) {
		dev_err(&tp->intf->dev, "invalid register to load firmware\n");
		goto out;
	}

	rc = true;
out:
	return rc;
}

static bool rtl8152_is_fw_phy_ver_ok(struct r8152 *tp, struct fw_phy_ver *ver)
{
	bool rc = false;

	switch (tp->version) {
	case RTL_VER_10:
	case RTL_VER_11:
	case RTL_VER_12:
	case RTL_VER_13:
	case RTL_VER_15:
		break;
	default:
		goto out;
	}

	if (__le32_to_cpu(ver->blk_hdr.length) != sizeof(*ver)) {
		dev_err(&tp->intf->dev, "invalid block length\n");
		goto out;
	}

	if (__le16_to_cpu(ver->ver.addr) != SRAM_GPHY_FW_VER) {
		dev_err(&tp->intf->dev, "invalid phy ver addr\n");
		goto out;
	}

	rc = true;
out:
	return rc;
}

static bool rtl8152_is_fw_phy_fixup_ok(struct r8152 *tp, struct fw_phy_fixup *fix)
{
	bool rc = false;

	switch (tp->version) {
	case RTL_VER_10:
	case RTL_VER_11:
	case RTL_VER_12:
	case RTL_VER_13:
	case RTL_VER_15:
		break;
	default:
		goto out;
	}

	if (__le32_to_cpu(fix->blk_hdr.length) != sizeof(*fix)) {
		dev_err(&tp->intf->dev, "invalid block length\n");
		goto out;
	}

	if (__le16_to_cpu(fix->setting.addr) != OCP_PHY_PATCH_CMD ||
	    __le16_to_cpu(fix->setting.data) != BIT(7)) {
		dev_err(&tp->intf->dev, "invalid phy fixup\n");
		goto out;
	}

	rc = true;
out:
	return rc;
}

static bool rtl8152_is_fw_phy_union_ok(struct r8152 *tp, struct fw_phy_union *phy)
{
	u16 fw_offset;
	u32 length;
	bool rc = false;

	switch (tp->version) {
	case RTL_VER_10:
	case RTL_VER_11:
	case RTL_VER_12:
	case RTL_VER_13:
	case RTL_VER_15:
		break;
	default:
		goto out;
	}

	fw_offset = __le16_to_cpu(phy->fw_offset);
	length = __le32_to_cpu(phy->blk_hdr.length);
	if (fw_offset < sizeof(*phy) || length <= fw_offset) {
		dev_err(&tp->intf->dev, "invalid fw_offset\n");
		goto out;
	}

	length -= fw_offset;
	if (length & 1) {
		dev_err(&tp->intf->dev, "invalid block length\n");
		goto out;
	}

	if (phy->pre_num > 2) {
		dev_err(&tp->intf->dev, "invalid pre_num %d\n", phy->pre_num);
		goto out;
	}

	if (phy->bp_num > 8) {
		dev_err(&tp->intf->dev, "invalid bp_num %d\n", phy->bp_num);
		goto out;
	}

	rc = true;
out:
	return rc;
}

static bool rtl8152_is_fw_phy_nc_ok(struct r8152 *tp, struct fw_phy_nc *phy)
{
	u32 length;
	u16 fw_offset, fw_reg, ba_reg, patch_en_addr, mode_reg, bp_start;
	bool rc = false;

	switch (tp->version) {
	case RTL_VER_04:
	case RTL_VER_05:
	case RTL_VER_06:
		fw_reg = 0xa014;
		ba_reg = 0xa012;
		patch_en_addr = 0xa01a;
		mode_reg = 0xb820;
		bp_start = 0xa000;
		break;
	default:
		goto out;
	}

	fw_offset = __le16_to_cpu(phy->fw_offset);
	if (fw_offset < sizeof(*phy)) {
		dev_err(&tp->intf->dev, "fw_offset too small\n");
		goto out;
	}

	length = __le32_to_cpu(phy->blk_hdr.length);
	if (length < fw_offset) {
		dev_err(&tp->intf->dev, "invalid fw_offset\n");
		goto out;
	}

	length -= __le16_to_cpu(phy->fw_offset);
	if (!length || (length & 1)) {
		dev_err(&tp->intf->dev, "invalid block length\n");
		goto out;
	}

	if (__le16_to_cpu(phy->fw_reg) != fw_reg) {
		dev_err(&tp->intf->dev, "invalid register to load firmware\n");
		goto out;
	}

	if (__le16_to_cpu(phy->ba_reg) != ba_reg) {
		dev_err(&tp->intf->dev, "invalid base address register\n");
		goto out;
	}

	if (__le16_to_cpu(phy->patch_en_addr) != patch_en_addr) {
		dev_err(&tp->intf->dev,
			"invalid patch mode enabled register\n");
		goto out;
	}

	if (__le16_to_cpu(phy->mode_reg) != mode_reg) {
		dev_err(&tp->intf->dev,
			"invalid register to switch the mode\n");
		goto out;
	}

	if (__le16_to_cpu(phy->bp_start) != bp_start) {
		dev_err(&tp->intf->dev,
			"invalid start register of break point\n");
		goto out;
	}

	if (__le16_to_cpu(phy->bp_num) > 4) {
		dev_err(&tp->intf->dev, "invalid break point number\n");
		goto out;
	}

	rc = true;
out:
	return rc;
}

static bool rtl8152_is_fw_mac_ok(struct r8152 *tp, struct fw_mac *mac)
{
	u16 fw_reg, bp_ba_addr, bp_en_addr, bp_start, fw_offset;
	bool rc = false;
	u32 length, type;
	int i, max_bp;

	type = __le32_to_cpu(mac->blk_hdr.type);
	if (type == RTL_FW_PLA) {
		switch (tp->version) {
		case RTL_VER_01:
		case RTL_VER_02:
		case RTL_VER_07:
			fw_reg = 0xf800;
			bp_ba_addr = PLA_BP_BA;
			bp_en_addr = 0;
			bp_start = PLA_BP_0;
			max_bp = 8;
			break;
		case RTL_VER_03:
		case RTL_VER_04:
		case RTL_VER_05:
		case RTL_VER_06:
		case RTL_VER_08:
		case RTL_VER_09:
		case RTL_VER_11:
		case RTL_VER_12:
		case RTL_VER_13:
		case RTL_VER_15:
			fw_reg = 0xf800;
			bp_ba_addr = PLA_BP_BA;
			bp_en_addr = PLA_BP_EN;
			bp_start = PLA_BP_0;
			max_bp = 8;
			break;
		case RTL_VER_14:
			fw_reg = 0xf800;
			bp_ba_addr = PLA_BP_BA;
			bp_en_addr = USB_BP2_EN;
			bp_start = PLA_BP_0;
			max_bp = 16;
			break;
		default:
			goto out;
		}
	} else if (type == RTL_FW_USB) {
		switch (tp->version) {
		case RTL_VER_03:
		case RTL_VER_04:
		case RTL_VER_05:
		case RTL_VER_06:
			fw_reg = 0xf800;
			bp_ba_addr = USB_BP_BA;
			bp_en_addr = USB_BP_EN;
			bp_start = USB_BP_0;
			max_bp = 8;
			break;
		case RTL_VER_08:
		case RTL_VER_09:
		case RTL_VER_11:
		case RTL_VER_12:
		case RTL_VER_13:
		case RTL_VER_14:
		case RTL_VER_15:
			fw_reg = 0xe600;
			bp_ba_addr = USB_BP_BA;
			bp_en_addr = USB_BP2_EN;
			bp_start = USB_BP_0;
			max_bp = 16;
			break;
		case RTL_VER_01:
		case RTL_VER_02:
		case RTL_VER_07:
		default:
			goto out;
		}
	} else {
		goto out;
	}

	fw_offset = __le16_to_cpu(mac->fw_offset);
	if (fw_offset < sizeof(*mac)) {
		dev_err(&tp->intf->dev, "fw_offset too small\n");
		goto out;
	}

	length = __le32_to_cpu(mac->blk_hdr.length);
	if (length < fw_offset) {
		dev_err(&tp->intf->dev, "invalid fw_offset\n");
		goto out;
	}

	length -= fw_offset;
	if (length < 4 || (length & 3)) {
		dev_err(&tp->intf->dev, "invalid block length\n");
		goto out;
	}

	if (__le16_to_cpu(mac->fw_reg) != fw_reg) {
		dev_err(&tp->intf->dev, "invalid register to load firmware\n");
		goto out;
	}

	if (__le16_to_cpu(mac->bp_ba_addr) != bp_ba_addr) {
		dev_err(&tp->intf->dev, "invalid base address register\n");
		goto out;
	}

	if (__le16_to_cpu(mac->bp_en_addr) != bp_en_addr) {
		dev_err(&tp->intf->dev, "invalid enabled mask register\n");
		goto out;
	}

	if (__le16_to_cpu(mac->bp_start) != bp_start) {
		dev_err(&tp->intf->dev,
			"invalid start register of break point\n");
		goto out;
	}

	if (__le16_to_cpu(mac->bp_num) > max_bp) {
		dev_err(&tp->intf->dev, "invalid break point number\n");
		goto out;
	}

	for (i = __le16_to_cpu(mac->bp_num); i < max_bp; i++) {
		if (mac->bp[i]) {
			dev_err(&tp->intf->dev, "unused bp%u is not zero\n", i);
			goto out;
		}
	}

	rc = true;
out:
	return rc;
}

/* Verify the checksum for the firmware file. It is calculated from the version
 * field to the end of the file. Compare the result with the checksum field to
 * make sure the file is correct.
 */
static long rtl8152_fw_verify_checksum(struct r8152 *tp,
				       struct fw_header *fw_hdr, size_t size)
{
	unsigned char checksum[sizeof(fw_hdr->checksum)];
	struct crypto_shash *alg;
	struct shash_desc *sdesc;
	size_t len;
	long rc;

	alg = crypto_alloc_shash("sha256", 0, 0);
	if (IS_ERR(alg)) {
		rc = PTR_ERR(alg);
		goto out;
	}

	if (crypto_shash_digestsize(alg) != sizeof(fw_hdr->checksum)) {
		rc = -EFAULT;
		dev_err(&tp->intf->dev, "digestsize incorrect (%u)\n",
			crypto_shash_digestsize(alg));
		goto free_shash;
	}

	len = sizeof(*sdesc) + crypto_shash_descsize(alg);
	sdesc = kmalloc(len, GFP_KERNEL);
	if (!sdesc) {
		rc = -ENOMEM;
		goto free_shash;
	}
	sdesc->tfm = alg;

	len = size - sizeof(fw_hdr->checksum);
	rc = crypto_shash_digest(sdesc, fw_hdr->version, len, checksum);
	kfree(sdesc);
	if (rc)
		goto free_shash;

	if (memcmp(fw_hdr->checksum, checksum, sizeof(fw_hdr->checksum))) {
		dev_err(&tp->intf->dev, "checksum fail\n");
		rc = -EFAULT;
	}

free_shash:
	crypto_free_shash(alg);
out:
	return rc;
}

static long rtl8152_check_firmware(struct r8152 *tp, struct rtl_fw *rtl_fw)
{
	const struct firmware *fw = rtl_fw->fw;
	struct fw_header *fw_hdr = (struct fw_header *)fw->data;
	unsigned long fw_flags = 0;
	long ret = -EFAULT;
	int i;

	if (fw->size < sizeof(*fw_hdr)) {
		dev_err(&tp->intf->dev, "file too small\n");
		goto fail;
	}

	ret = rtl8152_fw_verify_checksum(tp, fw_hdr, fw->size);
	if (ret)
		goto fail;

	ret = -EFAULT;

	for (i = sizeof(*fw_hdr); i < fw->size;) {
		struct fw_block *block = (struct fw_block *)&fw->data[i];
		u32 type;

		if ((i + sizeof(*block)) > fw->size)
			goto fail;

		type = __le32_to_cpu(block->type);
		switch (type) {
		case RTL_FW_END:
			if (__le32_to_cpu(block->length) != sizeof(*block))
				goto fail;
			goto fw_end;
		case RTL_FW_PLA:
			if (test_bit(FW_FLAGS_PLA, &fw_flags)) {
				dev_err(&tp->intf->dev,
					"multiple PLA firmware encountered");
				goto fail;
			}

			if (!rtl8152_is_fw_mac_ok(tp, (struct fw_mac *)block)) {
				dev_err(&tp->intf->dev,
					"check PLA firmware failed\n");
				goto fail;
			}
			__set_bit(FW_FLAGS_PLA, &fw_flags);
			break;
		case RTL_FW_USB:
			if (test_bit(FW_FLAGS_USB, &fw_flags)) {
				dev_err(&tp->intf->dev,
					"multiple USB firmware encountered");
				goto fail;
			}

			if (!rtl8152_is_fw_mac_ok(tp, (struct fw_mac *)block)) {
				dev_err(&tp->intf->dev,
					"check USB firmware failed\n");
				goto fail;
			}
			__set_bit(FW_FLAGS_USB, &fw_flags);
			break;
		case RTL_FW_PHY_START:
			if (test_bit(FW_FLAGS_START, &fw_flags) ||
			    test_bit(FW_FLAGS_NC, &fw_flags) ||
			    test_bit(FW_FLAGS_NC1, &fw_flags) ||
			    test_bit(FW_FLAGS_NC2, &fw_flags) ||
			    test_bit(FW_FLAGS_UC2, &fw_flags) ||
			    test_bit(FW_FLAGS_UC, &fw_flags) ||
			    test_bit(FW_FLAGS_STOP, &fw_flags)) {
				dev_err(&tp->intf->dev,
					"check PHY_START fail\n");
				goto fail;
			}

			if (__le32_to_cpu(block->length) != sizeof(struct fw_phy_patch_key)) {
				dev_err(&tp->intf->dev,
					"Invalid length for PHY_START\n");
				goto fail;
			}
			__set_bit(FW_FLAGS_START, &fw_flags);
			break;
		case RTL_FW_PHY_STOP:
			if (test_bit(FW_FLAGS_STOP, &fw_flags) ||
			    !test_bit(FW_FLAGS_START, &fw_flags)) {
				dev_err(&tp->intf->dev,
					"Check PHY_STOP fail\n");
				goto fail;
			}

			if (__le32_to_cpu(block->length) != sizeof(*block)) {
				dev_err(&tp->intf->dev,
					"Invalid length for PHY_STOP\n");
				goto fail;
			}
			__set_bit(FW_FLAGS_STOP, &fw_flags);
			break;
		case RTL_FW_PHY_NC:
			if (!test_bit(FW_FLAGS_START, &fw_flags) ||
			    test_bit(FW_FLAGS_STOP, &fw_flags)) {
				dev_err(&tp->intf->dev,
					"check PHY_NC fail\n");
				goto fail;
			}

			if (test_bit(FW_FLAGS_NC, &fw_flags)) {
				dev_err(&tp->intf->dev,
					"multiple PHY NC encountered\n");
				goto fail;
			}

			if (!rtl8152_is_fw_phy_nc_ok(tp, (struct fw_phy_nc *)block)) {
				dev_err(&tp->intf->dev,
					"check PHY NC firmware failed\n");
				goto fail;
			}
			__set_bit(FW_FLAGS_NC, &fw_flags);
			break;
		case RTL_FW_PHY_UNION_NC:
			if (!test_bit(FW_FLAGS_START, &fw_flags) ||
			    test_bit(FW_FLAGS_NC1, &fw_flags) ||
			    test_bit(FW_FLAGS_NC2, &fw_flags) ||
			    test_bit(FW_FLAGS_UC2, &fw_flags) ||
			    test_bit(FW_FLAGS_UC, &fw_flags) ||
			    test_bit(FW_FLAGS_STOP, &fw_flags)) {
				dev_err(&tp->intf->dev, "PHY_UNION_NC out of order\n");
				goto fail;
			}

			if (test_bit(FW_FLAGS_NC, &fw_flags)) {
				dev_err(&tp->intf->dev, "multiple PHY_UNION_NC encountered\n");
				goto fail;
			}

			if (!rtl8152_is_fw_phy_union_ok(tp, (struct fw_phy_union *)block)) {
				dev_err(&tp->intf->dev, "check PHY_UNION_NC failed\n");
				goto fail;
			}
			__set_bit(FW_FLAGS_NC, &fw_flags);
			break;
		case RTL_FW_PHY_UNION_NC1:
			if (!test_bit(FW_FLAGS_START, &fw_flags) ||
			    test_bit(FW_FLAGS_NC2, &fw_flags) ||
			    test_bit(FW_FLAGS_UC2, &fw_flags) ||
			    test_bit(FW_FLAGS_UC, &fw_flags) ||
			    test_bit(FW_FLAGS_STOP, &fw_flags)) {
				dev_err(&tp->intf->dev, "PHY_UNION_NC1 out of order\n");
				goto fail;
			}

			if (test_bit(FW_FLAGS_NC1, &fw_flags)) {
				dev_err(&tp->intf->dev, "multiple PHY NC1 encountered\n");
				goto fail;
			}

			if (!rtl8152_is_fw_phy_union_ok(tp, (struct fw_phy_union *)block)) {
				dev_err(&tp->intf->dev, "check PHY_UNION_NC1 failed\n");
				goto fail;
			}
			__set_bit(FW_FLAGS_NC1, &fw_flags);
			break;
		case RTL_FW_PHY_UNION_NC2:
			if (!test_bit(FW_FLAGS_START, &fw_flags) ||
			    test_bit(FW_FLAGS_UC2, &fw_flags) ||
			    test_bit(FW_FLAGS_UC, &fw_flags) ||
			    test_bit(FW_FLAGS_STOP, &fw_flags)) {
				dev_err(&tp->intf->dev, "PHY_UNION_NC2 out of order\n");
				goto fail;
			}

			if (test_bit(FW_FLAGS_NC2, &fw_flags)) {
				dev_err(&tp->intf->dev, "multiple PHY NC2 encountered\n");
				goto fail;
			}

			if (!rtl8152_is_fw_phy_union_ok(tp, (struct fw_phy_union *)block)) {
				dev_err(&tp->intf->dev, "check PHY_UNION_NC2 failed\n");
				goto fail;
			}
			__set_bit(FW_FLAGS_NC2, &fw_flags);
			break;
		case RTL_FW_PHY_UNION_UC2:
			if (!test_bit(FW_FLAGS_START, &fw_flags) ||
			    test_bit(FW_FLAGS_UC, &fw_flags) ||
			    test_bit(FW_FLAGS_STOP, &fw_flags)) {
				dev_err(&tp->intf->dev, "PHY_UNION_UC2 out of order\n");
				goto fail;
			}

			if (test_bit(FW_FLAGS_UC2, &fw_flags)) {
				dev_err(&tp->intf->dev, "multiple PHY UC2 encountered\n");
				goto fail;
			}

			if (!rtl8152_is_fw_phy_union_ok(tp, (struct fw_phy_union *)block)) {
				dev_err(&tp->intf->dev, "check PHY_UNION_UC2 failed\n");
				goto fail;
			}
			__set_bit(FW_FLAGS_UC2, &fw_flags);
			break;
		case RTL_FW_PHY_UNION_UC:
			if (!test_bit(FW_FLAGS_START, &fw_flags) ||
			    test_bit(FW_FLAGS_STOP, &fw_flags)) {
				dev_err(&tp->intf->dev, "PHY_UNION_UC out of order\n");
				goto fail;
			}

			if (test_bit(FW_FLAGS_UC, &fw_flags)) {
				dev_err(&tp->intf->dev, "multiple PHY UC encountered\n");
				goto fail;
			}

			if (!rtl8152_is_fw_phy_union_ok(tp, (struct fw_phy_union *)block)) {
				dev_err(&tp->intf->dev, "check PHY_UNION_UC failed\n");
				goto fail;
			}
			__set_bit(FW_FLAGS_UC, &fw_flags);
			break;
		case RTL_FW_PHY_UNION_MISC:
			if (!rtl8152_is_fw_phy_union_ok(tp, (struct fw_phy_union *)block)) {
				dev_err(&tp->intf->dev, "check RTL_FW_PHY_UNION_MISC failed\n");
				goto fail;
			}
			break;
		case RTL_FW_PHY_FIXUP:
			if (!rtl8152_is_fw_phy_fixup_ok(tp, (struct fw_phy_fixup *)block)) {
				dev_err(&tp->intf->dev, "check PHY fixup failed\n");
				goto fail;
			}
			break;
		case RTL_FW_PHY_SPEED_UP:
			if (test_bit(FW_FLAGS_SPEED_UP, &fw_flags)) {
				dev_err(&tp->intf->dev, "multiple PHY firmware encountered");
				goto fail;
			}

			if (!rtl8152_is_fw_phy_speed_up_ok(tp, (struct fw_phy_speed_up *)block)) {
				dev_err(&tp->intf->dev, "check PHY speed up failed\n");
				goto fail;
			}
			__set_bit(FW_FLAGS_SPEED_UP, &fw_flags);
			break;
		case RTL_FW_PHY_VER:
			if (test_bit(FW_FLAGS_START, &fw_flags) ||
			    test_bit(FW_FLAGS_NC, &fw_flags) ||
			    test_bit(FW_FLAGS_NC1, &fw_flags) ||
			    test_bit(FW_FLAGS_NC2, &fw_flags) ||
			    test_bit(FW_FLAGS_UC2, &fw_flags) ||
			    test_bit(FW_FLAGS_UC, &fw_flags) ||
			    test_bit(FW_FLAGS_STOP, &fw_flags)) {
				dev_err(&tp->intf->dev, "Invalid order to set PHY version\n");
				goto fail;
			}

			if (test_bit(FW_FLAGS_VER, &fw_flags)) {
				dev_err(&tp->intf->dev, "multiple PHY version encountered");
				goto fail;
			}

			if (!rtl8152_is_fw_phy_ver_ok(tp, (struct fw_phy_ver *)block)) {
				dev_err(&tp->intf->dev, "check PHY version failed\n");
				goto fail;
			}
			__set_bit(FW_FLAGS_VER, &fw_flags);
			break;
		default:
			dev_warn(&tp->intf->dev, "Unknown type %u is found\n",
				 type);
			break;
		}

		/* next block */
		i += ALIGN(__le32_to_cpu(block->length), 8);
	}

fw_end:
	if (test_bit(FW_FLAGS_START, &fw_flags) && !test_bit(FW_FLAGS_STOP, &fw_flags)) {
		dev_err(&tp->intf->dev, "without PHY_STOP\n");
		goto fail;
	}

	return 0;
fail:
	return ret;
}

static void rtl_ram_code_speed_up(struct r8152 *tp, struct fw_phy_speed_up *phy, bool wait)
{
	u32 len;
	u8 *data;

	rtl_reset_ocp_base(tp);

	if (sram_read(tp, SRAM_GPHY_FW_VER) >= __le16_to_cpu(phy->version)) {
		dev_dbg(&tp->intf->dev, "PHY firmware has been the newest\n");
		return;
	}

	len = __le32_to_cpu(phy->blk_hdr.length);
	len -= __le16_to_cpu(phy->fw_offset);
	data = (u8 *)phy + __le16_to_cpu(phy->fw_offset);

	if (rtl_phy_patch_request(tp, true, wait))
		return;

	while (len) {
		u32 ocp_data, size;
		int i;

		if (len < 2048)
			size = len;
		else
			size = 2048;

		ocp_data = ocp_read_word(tp, MCU_TYPE_USB, USB_GPHY_CTRL);
		ocp_data |= GPHY_PATCH_DONE | BACKUP_RESTRORE;
		ocp_write_word(tp, MCU_TYPE_USB, USB_GPHY_CTRL, ocp_data);

		generic_ocp_write(tp, __le16_to_cpu(phy->fw_reg), 0xff, size, data, MCU_TYPE_USB);

		data += size;
		len -= size;

		ocp_data = ocp_read_word(tp, MCU_TYPE_PLA, PLA_POL_GPIO_CTRL);
		ocp_data |= POL_GPHY_PATCH;
		ocp_write_word(tp, MCU_TYPE_PLA, PLA_POL_GPIO_CTRL, ocp_data);

		for (i = 0; i < 1000; i++) {
			if (!(ocp_read_word(tp, MCU_TYPE_PLA, PLA_POL_GPIO_CTRL) & POL_GPHY_PATCH))
				break;
		}

		if (i == 1000) {
			dev_err(&tp->intf->dev, "ram code speedup mode timeout\n");
			break;
		}
	}

	rtl_reset_ocp_base(tp);

	rtl_phy_patch_request(tp, false, wait);

	if (sram_read(tp, SRAM_GPHY_FW_VER) == __le16_to_cpu(phy->version))
		dev_dbg(&tp->intf->dev, "successfully applied %s\n", phy->info);
	else
		dev_err(&tp->intf->dev, "ram code speedup mode fail\n");
}

static int rtl8152_fw_phy_ver(struct r8152 *tp, struct fw_phy_ver *phy_ver)
{
	u16 ver_addr, ver;

	ver_addr = __le16_to_cpu(phy_ver->ver.addr);
	ver = __le16_to_cpu(phy_ver->ver.data);

	rtl_reset_ocp_base(tp);

	if (sram_read(tp, ver_addr) >= ver) {
		dev_dbg(&tp->intf->dev, "PHY firmware has been the newest\n");
		return 0;
	}

	sram_write(tp, ver_addr, ver);

	dev_dbg(&tp->intf->dev, "PHY firmware version %x\n", ver);

	return ver;
}

static void rtl8152_fw_phy_fixup(struct r8152 *tp, struct fw_phy_fixup *fix)
{
	u16 addr, data;

	rtl_reset_ocp_base(tp);

	addr = __le16_to_cpu(fix->setting.addr);
	data = ocp_reg_read(tp, addr);

	switch (__le16_to_cpu(fix->bit_cmd)) {
	case FW_FIXUP_AND:
		data &= __le16_to_cpu(fix->setting.data);
		break;
	case FW_FIXUP_OR:
		data |= __le16_to_cpu(fix->setting.data);
		break;
	case FW_FIXUP_NOT:
		data &= ~__le16_to_cpu(fix->setting.data);
		break;
	case FW_FIXUP_XOR:
		data ^= __le16_to_cpu(fix->setting.data);
		break;
	default:
		return;
	}

	ocp_reg_write(tp, addr, data);

	dev_dbg(&tp->intf->dev, "applied ocp %x %x\n", addr, data);
}

static void rtl8152_fw_phy_union_apply(struct r8152 *tp, struct fw_phy_union *phy)
{
	__le16 *data;
	u32 length;
	int i, num;

	rtl_reset_ocp_base(tp);

	num = phy->pre_num;
	for (i = 0; i < num; i++)
		sram_write(tp, __le16_to_cpu(phy->pre_set[i].addr),
			   __le16_to_cpu(phy->pre_set[i].data));

	length = __le32_to_cpu(phy->blk_hdr.length);
	length -= __le16_to_cpu(phy->fw_offset);
	num = length / 2;
	data = (__le16 *)((u8 *)phy + __le16_to_cpu(phy->fw_offset));

	ocp_reg_write(tp, OCP_SRAM_ADDR, __le16_to_cpu(phy->fw_reg));
	for (i = 0; i < num; i++)
		ocp_reg_write(tp, OCP_SRAM_DATA, __le16_to_cpu(data[i]));

	num = phy->bp_num;
	for (i = 0; i < num; i++)
		sram_write(tp, __le16_to_cpu(phy->bp[i].addr), __le16_to_cpu(phy->bp[i].data));

	if (phy->bp_num && phy->bp_en.addr)
		sram_write(tp, __le16_to_cpu(phy->bp_en.addr), __le16_to_cpu(phy->bp_en.data));

	dev_dbg(&tp->intf->dev, "successfully applied %s\n", phy->info);
}

static void rtl8152_fw_phy_nc_apply(struct r8152 *tp, struct fw_phy_nc *phy)
{
	u16 mode_reg, bp_index;
	u32 length, i, num;
	__le16 *data;

	rtl_reset_ocp_base(tp);

	mode_reg = __le16_to_cpu(phy->mode_reg);
	sram_write(tp, mode_reg, __le16_to_cpu(phy->mode_pre));
	sram_write(tp, __le16_to_cpu(phy->ba_reg),
		   __le16_to_cpu(phy->ba_data));

	length = __le32_to_cpu(phy->blk_hdr.length);
	length -= __le16_to_cpu(phy->fw_offset);
	num = length / 2;
	data = (__le16 *)((u8 *)phy + __le16_to_cpu(phy->fw_offset));

	ocp_reg_write(tp, OCP_SRAM_ADDR, __le16_to_cpu(phy->fw_reg));
	for (i = 0; i < num; i++)
		ocp_reg_write(tp, OCP_SRAM_DATA, __le16_to_cpu(data[i]));

	sram_write(tp, __le16_to_cpu(phy->patch_en_addr),
		   __le16_to_cpu(phy->patch_en_value));

	bp_index = __le16_to_cpu(phy->bp_start);
	num = __le16_to_cpu(phy->bp_num);
	for (i = 0; i < num; i++) {
		sram_write(tp, bp_index, __le16_to_cpu(phy->bp[i]));
		bp_index += 2;
	}

	sram_write(tp, mode_reg, __le16_to_cpu(phy->mode_post));

	dev_dbg(&tp->intf->dev, "successfully applied %s\n", phy->info);
}

static void rtl8152_fw_mac_apply(struct r8152 *tp, struct fw_mac *mac)
{
	u16 bp_en_addr, bp_index, type, bp_num, fw_ver_reg;
	u32 length;
	u8 *data;
	int i;

	switch (__le32_to_cpu(mac->blk_hdr.type)) {
	case RTL_FW_PLA:
		type = MCU_TYPE_PLA;
		break;
	case RTL_FW_USB:
		type = MCU_TYPE_USB;
		break;
	default:
		return;
	}

	fw_ver_reg = __le16_to_cpu(mac->fw_ver_reg);
	if (fw_ver_reg && ocp_read_byte(tp, MCU_TYPE_USB, fw_ver_reg) >= mac->fw_ver_data) {
		dev_dbg(&tp->intf->dev, "%s firmware has been the newest\n", type ? "PLA" : "USB");
		return;
	}

	rtl_clear_bp(tp, type);

	/* Enable backup/restore of MACDBG. This is required after clearing PLA
	 * break points and before applying the PLA firmware.
	 */
	if (tp->version == RTL_VER_04 && type == MCU_TYPE_PLA &&
	    !(ocp_read_word(tp, MCU_TYPE_PLA, PLA_MACDBG_POST) & DEBUG_OE)) {
		ocp_write_word(tp, MCU_TYPE_PLA, PLA_MACDBG_PRE, DEBUG_LTSSM);
		ocp_write_word(tp, MCU_TYPE_PLA, PLA_MACDBG_POST, DEBUG_LTSSM);
	}

	length = __le32_to_cpu(mac->blk_hdr.length);
	length -= __le16_to_cpu(mac->fw_offset);

	data = (u8 *)mac;
	data += __le16_to_cpu(mac->fw_offset);

	generic_ocp_write(tp, __le16_to_cpu(mac->fw_reg), 0xff, length, data,
			  type);

	ocp_write_word(tp, type, __le16_to_cpu(mac->bp_ba_addr),
		       __le16_to_cpu(mac->bp_ba_value));

	bp_index = __le16_to_cpu(mac->bp_start);
	bp_num = __le16_to_cpu(mac->bp_num);
	for (i = 0; i < bp_num; i++) {
		ocp_write_word(tp, type, bp_index, __le16_to_cpu(mac->bp[i]));
		bp_index += 2;
	}

	bp_en_addr = __le16_to_cpu(mac->bp_en_addr);
	if (bp_en_addr)
		ocp_write_word(tp, type, bp_en_addr,
			       __le16_to_cpu(mac->bp_en_value));

	if (fw_ver_reg)
		ocp_write_byte(tp, MCU_TYPE_USB, fw_ver_reg,
			       mac->fw_ver_data);

	dev_dbg(&tp->intf->dev, "successfully applied %s\n", mac->info);
}

static void rtl8152_apply_firmware(struct r8152 *tp, bool power_cut)
{
	struct rtl_fw *rtl_fw = &tp->rtl_fw;
	const struct firmware *fw;
	struct fw_header *fw_hdr;
	struct fw_phy_patch_key *key;
	u16 key_addr = 0;
	int i, patch_phy = 1;

	if (IS_ERR_OR_NULL(rtl_fw->fw))
		return;

	fw = rtl_fw->fw;
	fw_hdr = (struct fw_header *)fw->data;

	if (rtl_fw->pre_fw)
		rtl_fw->pre_fw(tp);

	for (i = offsetof(struct fw_header, blocks); i < fw->size;) {
		struct fw_block *block = (struct fw_block *)&fw->data[i];

		switch (__le32_to_cpu(block->type)) {
		case RTL_FW_END:
			goto post_fw;
		case RTL_FW_PLA:
		case RTL_FW_USB:
			rtl8152_fw_mac_apply(tp, (struct fw_mac *)block);
			break;
		case RTL_FW_PHY_START:
			if (!patch_phy)
				break;
			key = (struct fw_phy_patch_key *)block;
			key_addr = __le16_to_cpu(key->key_reg);
			rtl_pre_ram_code(tp, key_addr, __le16_to_cpu(key->key_data), !power_cut);
			break;
		case RTL_FW_PHY_STOP:
			if (!patch_phy)
				break;
			WARN_ON(!key_addr);
			rtl_post_ram_code(tp, key_addr, !power_cut);
			break;
		case RTL_FW_PHY_NC:
			rtl8152_fw_phy_nc_apply(tp, (struct fw_phy_nc *)block);
			break;
		case RTL_FW_PHY_VER:
			patch_phy = rtl8152_fw_phy_ver(tp, (struct fw_phy_ver *)block);
			break;
		case RTL_FW_PHY_UNION_NC:
		case RTL_FW_PHY_UNION_NC1:
		case RTL_FW_PHY_UNION_NC2:
		case RTL_FW_PHY_UNION_UC2:
		case RTL_FW_PHY_UNION_UC:
		case RTL_FW_PHY_UNION_MISC:
			if (patch_phy)
				rtl8152_fw_phy_union_apply(tp, (struct fw_phy_union *)block);
			break;
		case RTL_FW_PHY_FIXUP:
			if (patch_phy)
				rtl8152_fw_phy_fixup(tp, (struct fw_phy_fixup *)block);
			break;
		case RTL_FW_PHY_SPEED_UP:
			rtl_ram_code_speed_up(tp, (struct fw_phy_speed_up *)block, !power_cut);
			break;
		default:
			break;
		}

		i += ALIGN(__le32_to_cpu(block->length), 8);
	}

post_fw:
	if (rtl_fw->post_fw)
		rtl_fw->post_fw(tp);

	rtl_reset_ocp_base(tp);
	strscpy(rtl_fw->version, fw_hdr->version, RTL_VER_SIZE);
	dev_info(&tp->intf->dev, "load %s successfully\n", rtl_fw->version);
}

static void rtl8152_release_firmware(struct r8152 *tp)
{
	struct rtl_fw *rtl_fw = &tp->rtl_fw;

	if (!IS_ERR_OR_NULL(rtl_fw->fw)) {
		release_firmware(rtl_fw->fw);
		rtl_fw->fw = NULL;
	}
}

static int rtl8152_request_firmware(struct r8152 *tp)
{
	struct rtl_fw *rtl_fw = &tp->rtl_fw;
	long rc;

	if (rtl_fw->fw || !rtl_fw->fw_name) {
		dev_info(&tp->intf->dev, "skip request firmware\n");
		rc = 0;
		goto result;
	}

	rc = request_firmware(&rtl_fw->fw, rtl_fw->fw_name, &tp->intf->dev);
	if (rc < 0)
		goto result;

	rc = rtl8152_check_firmware(tp, rtl_fw);
	if (rc < 0)
		release_firmware(rtl_fw->fw);

result:
	if (rc) {
		rtl_fw->fw = ERR_PTR(rc);

		dev_warn(&tp->intf->dev,
			 "unable to load firmware patch %s (%ld)\n",
			 rtl_fw->fw_name, rc);
	}

	return rc;
}

static void r8152_aldps_en(struct r8152 *tp, bool enable)
{
	if (enable) {
		ocp_reg_write(tp, OCP_ALDPS_CONFIG, ENPWRSAVE | ENPDNPS |
						    LINKENA | DIS_SDSAVE);
	} else {
		ocp_reg_write(tp, OCP_ALDPS_CONFIG, ENPDNPS | LINKENA |
						    DIS_SDSAVE);
		msleep(20);
	}
}

static inline void r8152_mmd_indirect(struct r8152 *tp, u16 dev, u16 reg)
{
	ocp_reg_write(tp, OCP_EEE_AR, FUN_ADDR | dev);
	ocp_reg_write(tp, OCP_EEE_DATA, reg);
	ocp_reg_write(tp, OCP_EEE_AR, FUN_DATA | dev);
}

static u16 r8152_mmd_read(struct r8152 *tp, u16 dev, u16 reg)
{
	u16 data;

	r8152_mmd_indirect(tp, dev, reg);
	data = ocp_reg_read(tp, OCP_EEE_DATA);
	ocp_reg_write(tp, OCP_EEE_AR, 0x0000);

	return data;
}

static void r8152_mmd_write(struct r8152 *tp, u16 dev, u16 reg, u16 data)
{
	r8152_mmd_indirect(tp, dev, reg);
	ocp_reg_write(tp, OCP_EEE_DATA, data);
	ocp_reg_write(tp, OCP_EEE_AR, 0x0000);
}

static void r8152_eee_en(struct r8152 *tp, bool enable)
{
	u16 config1, config2, config3;
	u32 ocp_data;

	ocp_data = ocp_read_word(tp, MCU_TYPE_PLA, PLA_EEE_CR);
	config1 = ocp_reg_read(tp, OCP_EEE_CONFIG1) & ~sd_rise_time_mask;
	config2 = ocp_reg_read(tp, OCP_EEE_CONFIG2);
	config3 = ocp_reg_read(tp, OCP_EEE_CONFIG3) & ~fast_snr_mask;

	if (enable) {
		ocp_data |= EEE_RX_EN | EEE_TX_EN;
		config1 |= EEE_10_CAP | EEE_NWAY_EN | TX_QUIET_EN | RX_QUIET_EN;
		config1 |= sd_rise_time(1);
		config2 |= RG_DACQUIET_EN | RG_LDVQUIET_EN;
		config3 |= fast_snr(42);
	} else {
		ocp_data &= ~(EEE_RX_EN | EEE_TX_EN);
		config1 &= ~(EEE_10_CAP | EEE_NWAY_EN | TX_QUIET_EN |
			     RX_QUIET_EN);
		config1 |= sd_rise_time(7);
		config2 &= ~(RG_DACQUIET_EN | RG_LDVQUIET_EN);
		config3 |= fast_snr(511);
	}

	ocp_write_word(tp, MCU_TYPE_PLA, PLA_EEE_CR, ocp_data);
	ocp_reg_write(tp, OCP_EEE_CONFIG1, config1);
	ocp_reg_write(tp, OCP_EEE_CONFIG2, config2);
	ocp_reg_write(tp, OCP_EEE_CONFIG3, config3);
}

static void r8153_eee_en(struct r8152 *tp, bool enable)
{
	u32 ocp_data;
	u16 config;

	ocp_data = ocp_read_word(tp, MCU_TYPE_PLA, PLA_EEE_CR);
	config = ocp_reg_read(tp, OCP_EEE_CFG);

	if (enable) {
		ocp_data |= EEE_RX_EN | EEE_TX_EN;
		config |= EEE10_EN;
	} else {
		ocp_data &= ~(EEE_RX_EN | EEE_TX_EN);
		config &= ~EEE10_EN;
	}

	ocp_write_word(tp, MCU_TYPE_PLA, PLA_EEE_CR, ocp_data);
	ocp_reg_write(tp, OCP_EEE_CFG, config);

	tp->ups_info.eee = enable;
}

static void r8156_eee_en(struct r8152 *tp, bool enable)
{
	u16 config;

	r8153_eee_en(tp, enable);

	config = ocp_reg_read(tp, OCP_EEE_ADV2);

	if (enable)
		config |= MDIO_EEE_2_5GT;
	else
		config &= ~MDIO_EEE_2_5GT;

	ocp_reg_write(tp, OCP_EEE_ADV2, config);
}

static void rtl_eee_enable(struct r8152 *tp, bool enable)
{
	switch (tp->version) {
	case RTL_VER_01:
	case RTL_VER_02:
	case RTL_VER_07:
		if (enable) {
			r8152_eee_en(tp, true);
			r8152_mmd_write(tp, MDIO_MMD_AN, MDIO_AN_EEE_ADV,
					tp->eee_adv);
		} else {
			r8152_eee_en(tp, false);
			r8152_mmd_write(tp, MDIO_MMD_AN, MDIO_AN_EEE_ADV, 0);
		}
		break;
	case RTL_VER_03:
	case RTL_VER_04:
	case RTL_VER_05:
	case RTL_VER_06:
	case RTL_VER_08:
	case RTL_VER_09:
	case RTL_VER_14:
		if (enable) {
			r8153_eee_en(tp, true);
			ocp_reg_write(tp, OCP_EEE_ADV, tp->eee_adv);
		} else {
			r8153_eee_en(tp, false);
			ocp_reg_write(tp, OCP_EEE_ADV, 0);
		}
		break;
	case RTL_VER_10:
	case RTL_VER_11:
	case RTL_VER_12:
	case RTL_VER_13:
	case RTL_VER_15:
		if (enable) {
			r8156_eee_en(tp, true);
			ocp_reg_write(tp, OCP_EEE_ADV, tp->eee_adv);
		} else {
			r8156_eee_en(tp, false);
			ocp_reg_write(tp, OCP_EEE_ADV, 0);
		}
		break;
	default:
		break;
	}
}

static void r8152b_enable_fc(struct r8152 *tp)
{
	u16 anar;

	anar = r8152_mdio_read(tp, MII_ADVERTISE);
	anar |= ADVERTISE_PAUSE_CAP | ADVERTISE_PAUSE_ASYM;
	r8152_mdio_write(tp, MII_ADVERTISE, anar);

	tp->ups_info.flow_control = true;
}

static void rtl8152_disable(struct r8152 *tp)
{
	r8152_aldps_en(tp, false);
	rtl_disable(tp);
	r8152_aldps_en(tp, true);
}

static void r8152b_hw_phy_cfg(struct r8152 *tp)
{
	rtl8152_apply_firmware(tp, false);
	rtl_eee_enable(tp, tp->eee_en);
	r8152_aldps_en(tp, true);
	r8152b_enable_fc(tp);

	set_bit(PHY_RESET, &tp->flags);
}

static void wait_oob_link_list_ready(struct r8152 *tp)
{
	u32 ocp_data;
	int i;

	for (i = 0; i < 1000; i++) {
		ocp_data = ocp_read_byte(tp, MCU_TYPE_PLA, PLA_OOB_CTRL);
		if (ocp_data & LINK_LIST_READY)
			break;
		usleep_range(1000, 2000);
	}
}

static void r8156b_wait_loading_flash(struct r8152 *tp)
{
	if ((ocp_read_word(tp, MCU_TYPE_PLA, PLA_GPHY_CTRL) & GPHY_FLASH) &&
	    !(ocp_read_word(tp, MCU_TYPE_USB, USB_GPHY_CTRL) & BYPASS_FLASH)) {
		int i;

		for (i = 0; i < 100; i++) {
			if (ocp_read_word(tp, MCU_TYPE_USB, USB_GPHY_CTRL) & GPHY_PATCH_DONE)
				break;
			usleep_range(1000, 2000);
		}
	}
}

static void r8152b_exit_oob(struct r8152 *tp)
{
	u32 ocp_data;

	ocp_data = ocp_read_dword(tp, MCU_TYPE_PLA, PLA_RCR);
	ocp_data &= ~RCR_ACPT_ALL;
	ocp_write_dword(tp, MCU_TYPE_PLA, PLA_RCR, ocp_data);

	rxdy_gated_en(tp, true);
	r8153_teredo_off(tp);
	ocp_write_byte(tp, MCU_TYPE_PLA, PLA_CRWECR, CRWECR_NORAML);
	ocp_write_byte(tp, MCU_TYPE_PLA, PLA_CR, 0x00);

	ocp_data = ocp_read_byte(tp, MCU_TYPE_PLA, PLA_OOB_CTRL);
	ocp_data &= ~NOW_IS_OOB;
	ocp_write_byte(tp, MCU_TYPE_PLA, PLA_OOB_CTRL, ocp_data);

	ocp_data = ocp_read_word(tp, MCU_TYPE_PLA, PLA_SFF_STS_7);
	ocp_data &= ~MCU_BORW_EN;
	ocp_write_word(tp, MCU_TYPE_PLA, PLA_SFF_STS_7, ocp_data);

	wait_oob_link_list_ready(tp);

	ocp_data = ocp_read_word(tp, MCU_TYPE_PLA, PLA_SFF_STS_7);
	ocp_data |= RE_INIT_LL;
	ocp_write_word(tp, MCU_TYPE_PLA, PLA_SFF_STS_7, ocp_data);

	wait_oob_link_list_ready(tp);

	rtl8152_nic_reset(tp);

	/* rx share fifo credit full threshold */
	ocp_write_dword(tp, MCU_TYPE_PLA, PLA_RXFIFO_CTRL0, RXFIFO_THR1_NORMAL);

	if (tp->udev->speed == USB_SPEED_FULL ||
	    tp->udev->speed == USB_SPEED_LOW) {
		/* rx share fifo credit near full threshold */
		ocp_write_dword(tp, MCU_TYPE_PLA, PLA_RXFIFO_CTRL1,
				RXFIFO_THR2_FULL);
		ocp_write_dword(tp, MCU_TYPE_PLA, PLA_RXFIFO_CTRL2,
				RXFIFO_THR3_FULL);
	} else {
		/* rx share fifo credit near full threshold */
		ocp_write_dword(tp, MCU_TYPE_PLA, PLA_RXFIFO_CTRL1,
				RXFIFO_THR2_HIGH);
		ocp_write_dword(tp, MCU_TYPE_PLA, PLA_RXFIFO_CTRL2,
				RXFIFO_THR3_HIGH);
	}

	/* TX share fifo free credit full threshold */
	ocp_write_dword(tp, MCU_TYPE_PLA, PLA_TXFIFO_CTRL, TXFIFO_THR_NORMAL2);

	ocp_write_byte(tp, MCU_TYPE_USB, USB_TX_AGG, TX_AGG_MAX_THRESHOLD);
	ocp_write_dword(tp, MCU_TYPE_USB, USB_RX_BUF_TH, RX_THR_HIGH);
	ocp_write_dword(tp, MCU_TYPE_USB, USB_TX_DMA,
			TEST_MODE_DISABLE | TX_SIZE_ADJUST1);

	rtl_rx_vlan_en(tp, tp->netdev->features & NETIF_F_HW_VLAN_CTAG_RX);

	ocp_write_word(tp, MCU_TYPE_PLA, PLA_RMS, RTL8152_RMS);

	ocp_data = ocp_read_word(tp, MCU_TYPE_PLA, PLA_TCR0);
	ocp_data |= TCR0_AUTO_FIFO;
	ocp_write_word(tp, MCU_TYPE_PLA, PLA_TCR0, ocp_data);
}

static void r8152b_enter_oob(struct r8152 *tp)
{
	u32 ocp_data;

	ocp_data = ocp_read_byte(tp, MCU_TYPE_PLA, PLA_OOB_CTRL);
	ocp_data &= ~NOW_IS_OOB;
	ocp_write_byte(tp, MCU_TYPE_PLA, PLA_OOB_CTRL, ocp_data);

	ocp_write_dword(tp, MCU_TYPE_PLA, PLA_RXFIFO_CTRL0, RXFIFO_THR1_OOB);
	ocp_write_dword(tp, MCU_TYPE_PLA, PLA_RXFIFO_CTRL1, RXFIFO_THR2_OOB);
	ocp_write_dword(tp, MCU_TYPE_PLA, PLA_RXFIFO_CTRL2, RXFIFO_THR3_OOB);

	rtl_disable(tp);

	wait_oob_link_list_ready(tp);

	ocp_data = ocp_read_word(tp, MCU_TYPE_PLA, PLA_SFF_STS_7);
	ocp_data |= RE_INIT_LL;
	ocp_write_word(tp, MCU_TYPE_PLA, PLA_SFF_STS_7, ocp_data);

	wait_oob_link_list_ready(tp);

	ocp_write_word(tp, MCU_TYPE_PLA, PLA_RMS, RTL8152_RMS);

	rtl_rx_vlan_en(tp, true);

	ocp_data = ocp_read_word(tp, MCU_TYPE_PLA, PLA_BDC_CR);
	ocp_data |= ALDPS_PROXY_MODE;
	ocp_write_word(tp, MCU_TYPE_PLA, PLA_BDC_CR, ocp_data);

	ocp_data = ocp_read_byte(tp, MCU_TYPE_PLA, PLA_OOB_CTRL);
	ocp_data |= NOW_IS_OOB | DIS_MCU_CLROOB;
	ocp_write_byte(tp, MCU_TYPE_PLA, PLA_OOB_CTRL, ocp_data);

	rxdy_gated_en(tp, false);

	ocp_data = ocp_read_dword(tp, MCU_TYPE_PLA, PLA_RCR);
	ocp_data |= RCR_APM | RCR_AM | RCR_AB;
	ocp_write_dword(tp, MCU_TYPE_PLA, PLA_RCR, ocp_data);
}

static int r8153_pre_firmware_1(struct r8152 *tp)
{
	int i;

	/* Wait till the WTD timer is ready. It would take at most 104 ms. */
	for (i = 0; i < 104; i++) {
		u32 ocp_data = ocp_read_byte(tp, MCU_TYPE_USB, USB_WDT1_CTRL);

		if (!(ocp_data & WTD1_EN))
			break;
		usleep_range(1000, 2000);
	}

	return 0;
}

static int r8153_post_firmware_1(struct r8152 *tp)
{
	/* set USB_BP_4 to support USB_SPEED_SUPER only */
	if (ocp_read_byte(tp, MCU_TYPE_USB, USB_CSTMR) & FORCE_SUPER)
		ocp_write_word(tp, MCU_TYPE_USB, USB_BP_4, BP4_SUPER_ONLY);

	/* reset UPHY timer to 36 ms */
	ocp_write_word(tp, MCU_TYPE_PLA, PLA_UPHY_TIMER, 36000 / 16);

	return 0;
}

static int r8153_pre_firmware_2(struct r8152 *tp)
{
	u32 ocp_data;

	r8153_pre_firmware_1(tp);

	ocp_data = ocp_read_word(tp, MCU_TYPE_USB, USB_FW_FIX_EN0);
	ocp_data &= ~FW_FIX_SUSPEND;
	ocp_write_word(tp, MCU_TYPE_USB, USB_FW_FIX_EN0, ocp_data);

	return 0;
}

static int r8153_post_firmware_2(struct r8152 *tp)
{
	u32 ocp_data;

	/* enable bp0 if support USB_SPEED_SUPER only */
	if (ocp_read_byte(tp, MCU_TYPE_USB, USB_CSTMR) & FORCE_SUPER) {
		ocp_data = ocp_read_word(tp, MCU_TYPE_PLA, PLA_BP_EN);
		ocp_data |= BIT(0);
		ocp_write_word(tp, MCU_TYPE_PLA, PLA_BP_EN, ocp_data);
	}

	/* reset UPHY timer to 36 ms */
	ocp_write_word(tp, MCU_TYPE_PLA, PLA_UPHY_TIMER, 36000 / 16);

	/* enable U3P3 check, set the counter to 4 */
	ocp_write_word(tp, MCU_TYPE_PLA, PLA_EXTRA_STATUS, U3P3_CHECK_EN | 4);

	ocp_data = ocp_read_word(tp, MCU_TYPE_USB, USB_FW_FIX_EN0);
	ocp_data |= FW_FIX_SUSPEND;
	ocp_write_word(tp, MCU_TYPE_USB, USB_FW_FIX_EN0, ocp_data);

	ocp_data = ocp_read_byte(tp, MCU_TYPE_USB, USB_USB2PHY);
	ocp_data |= USB2PHY_L1 | USB2PHY_SUSPEND;
	ocp_write_byte(tp, MCU_TYPE_USB, USB_USB2PHY, ocp_data);

	return 0;
}

static int r8153_post_firmware_3(struct r8152 *tp)
{
	u32 ocp_data;

	ocp_data = ocp_read_byte(tp, MCU_TYPE_USB, USB_USB2PHY);
	ocp_data |= USB2PHY_L1 | USB2PHY_SUSPEND;
	ocp_write_byte(tp, MCU_TYPE_USB, USB_USB2PHY, ocp_data);

	ocp_data = ocp_read_word(tp, MCU_TYPE_USB, USB_FW_FIX_EN1);
	ocp_data |= FW_IP_RESET_EN;
	ocp_write_word(tp, MCU_TYPE_USB, USB_FW_FIX_EN1, ocp_data);

	return 0;
}

static int r8153b_pre_firmware_1(struct r8152 *tp)
{
	/* enable fc timer and set timer to 1 second. */
	ocp_write_word(tp, MCU_TYPE_USB, USB_FC_TIMER,
		       CTRL_TIMER_EN | (1000 / 8));

	return 0;
}

static int r8153b_post_firmware_1(struct r8152 *tp)
{
	u32 ocp_data;

	/* enable bp0 for RTL8153-BND */
	ocp_data = ocp_read_byte(tp, MCU_TYPE_USB, USB_MISC_1);
	if (ocp_data & BND_MASK) {
		ocp_data = ocp_read_word(tp, MCU_TYPE_PLA, PLA_BP_EN);
		ocp_data |= BIT(0);
		ocp_write_word(tp, MCU_TYPE_PLA, PLA_BP_EN, ocp_data);
	}

	ocp_data = ocp_read_word(tp, MCU_TYPE_USB, USB_FW_CTRL);
	ocp_data |= FLOW_CTRL_PATCH_OPT;
	ocp_write_word(tp, MCU_TYPE_USB, USB_FW_CTRL, ocp_data);

	ocp_data = ocp_read_word(tp, MCU_TYPE_USB, USB_FW_TASK);
	ocp_data |= FC_PATCH_TASK;
	ocp_write_word(tp, MCU_TYPE_USB, USB_FW_TASK, ocp_data);

	ocp_data = ocp_read_word(tp, MCU_TYPE_USB, USB_FW_FIX_EN1);
	ocp_data |= FW_IP_RESET_EN;
	ocp_write_word(tp, MCU_TYPE_USB, USB_FW_FIX_EN1, ocp_data);

	return 0;
}

static int r8153c_post_firmware_1(struct r8152 *tp)
{
	u32 ocp_data;

	ocp_data = ocp_read_word(tp, MCU_TYPE_USB, USB_FW_CTRL);
	ocp_data |= FLOW_CTRL_PATCH_2;
	ocp_write_word(tp, MCU_TYPE_USB, USB_FW_CTRL, ocp_data);

	ocp_data = ocp_read_word(tp, MCU_TYPE_USB, USB_FW_TASK);
	ocp_data |= FC_PATCH_TASK;
	ocp_write_word(tp, MCU_TYPE_USB, USB_FW_TASK, ocp_data);

	return 0;
}

static int r8156a_post_firmware_1(struct r8152 *tp)
{
	u32 ocp_data;

	ocp_data = ocp_read_word(tp, MCU_TYPE_USB, USB_FW_FIX_EN1);
	ocp_data |= FW_IP_RESET_EN;
	ocp_write_word(tp, MCU_TYPE_USB, USB_FW_FIX_EN1, ocp_data);

	/* Modify U3PHY parameter for compatibility issue */
	ocp_write_dword(tp, MCU_TYPE_USB, USB_UPHY3_MDCMDIO, 0x4026840e);
	ocp_write_dword(tp, MCU_TYPE_USB, USB_UPHY3_MDCMDIO, 0x4001acc9);

	return 0;
}

static void r8153_aldps_en(struct r8152 *tp, bool enable)
{
	u16 data;

	data = ocp_reg_read(tp, OCP_POWER_CFG);
	if (enable) {
		data |= EN_ALDPS;
		ocp_reg_write(tp, OCP_POWER_CFG, data);
	} else {
		int i;

		data &= ~EN_ALDPS;
		ocp_reg_write(tp, OCP_POWER_CFG, data);
		for (i = 0; i < 20; i++) {
			usleep_range(1000, 2000);
			if (ocp_read_word(tp, MCU_TYPE_PLA, 0xe000) & 0x0100)
				break;
		}
	}

	tp->ups_info.aldps = enable;
}

static void r8153_hw_phy_cfg(struct r8152 *tp)
{
	u32 ocp_data;
	u16 data;

	/* disable ALDPS before updating the PHY parameters */
	r8153_aldps_en(tp, false);

	/* disable EEE before updating the PHY parameters */
	rtl_eee_enable(tp, false);

	rtl8152_apply_firmware(tp, false);

	if (tp->version == RTL_VER_03) {
		data = ocp_reg_read(tp, OCP_EEE_CFG);
		data &= ~CTAP_SHORT_EN;
		ocp_reg_write(tp, OCP_EEE_CFG, data);
	}

	data = ocp_reg_read(tp, OCP_POWER_CFG);
	data |= EEE_CLKDIV_EN;
	ocp_reg_write(tp, OCP_POWER_CFG, data);

	data = ocp_reg_read(tp, OCP_DOWN_SPEED);
	data |= EN_10M_BGOFF;
	ocp_reg_write(tp, OCP_DOWN_SPEED, data);
	data = ocp_reg_read(tp, OCP_POWER_CFG);
	data |= EN_10M_PLLOFF;
	ocp_reg_write(tp, OCP_POWER_CFG, data);
	sram_write(tp, SRAM_IMPEDANCE, 0x0b13);

	ocp_data = ocp_read_word(tp, MCU_TYPE_PLA, PLA_PHY_PWR);
	ocp_data |= PFM_PWM_SWITCH;
	ocp_write_word(tp, MCU_TYPE_PLA, PLA_PHY_PWR, ocp_data);

	/* Enable LPF corner auto tune */
	sram_write(tp, SRAM_LPF_CFG, 0xf70f);

	/* Adjust 10M Amplitude */
	sram_write(tp, SRAM_10M_AMP1, 0x00af);
	sram_write(tp, SRAM_10M_AMP2, 0x0208);

	if (tp->eee_en)
		rtl_eee_enable(tp, true);

	r8153_aldps_en(tp, true);
	r8152b_enable_fc(tp);

	switch (tp->version) {
	case RTL_VER_03:
	case RTL_VER_04:
		break;
	case RTL_VER_05:
	case RTL_VER_06:
	default:
		r8153_u2p3en(tp, true);
		break;
	}

	set_bit(PHY_RESET, &tp->flags);
}

static u32 r8152_efuse_read(struct r8152 *tp, u8 addr)
{
	u32 ocp_data;

	ocp_write_word(tp, MCU_TYPE_PLA, PLA_EFUSE_CMD, EFUSE_READ_CMD | addr);
	ocp_data = ocp_read_word(tp, MCU_TYPE_PLA, PLA_EFUSE_CMD);
	ocp_data = (ocp_data & EFUSE_DATA_BIT16) << 9;	/* data of bit16 */
	ocp_data |= ocp_read_word(tp, MCU_TYPE_PLA, PLA_EFUSE_DATA);

	return ocp_data;
}

static void r8153b_hw_phy_cfg(struct r8152 *tp)
{
	u32 ocp_data;
	u16 data;

	ocp_data = ocp_read_word(tp, MCU_TYPE_USB, USB_MISC_0);
	if (ocp_data & PCUT_STATUS) {
		ocp_data &= ~PCUT_STATUS;
		ocp_write_word(tp, MCU_TYPE_USB, USB_MISC_0, ocp_data);
	}

	/* disable ALDPS before updating the PHY parameters */
	r8153_aldps_en(tp, false);

	/* disable EEE before updating the PHY parameters */
	rtl_eee_enable(tp, false);

	/* U1/U2/L1 idle timer. 500 us */
	ocp_write_word(tp, MCU_TYPE_USB, USB_U1U2_TIMER, 500);

	data = r8153_phy_status(tp, 0);

	switch (data) {
	case PHY_STAT_PWRDN:
	case PHY_STAT_EXT_INIT:
		rtl8152_apply_firmware(tp, true);

		data = r8152_mdio_read(tp, MII_BMCR);
		data &= ~BMCR_PDOWN;
		r8152_mdio_write(tp, MII_BMCR, data);
		break;
	case PHY_STAT_LAN_ON:
	default:
		rtl8152_apply_firmware(tp, false);
		break;
	}

	r8153b_green_en(tp, test_bit(GREEN_ETHERNET, &tp->flags));

	data = sram_read(tp, SRAM_GREEN_CFG);
	data |= R_TUNE_EN;
	sram_write(tp, SRAM_GREEN_CFG, data);
	data = ocp_reg_read(tp, OCP_NCTL_CFG);
	data |= PGA_RETURN_EN;
	ocp_reg_write(tp, OCP_NCTL_CFG, data);

	/* ADC Bias Calibration:
	 * read efuse offset 0x7d to get a 17-bit data. Remove the dummy/fake
	 * bit (bit3) to rebuild the real 16-bit data. Write the data to the
	 * ADC ioffset.
	 */
	ocp_data = r8152_efuse_read(tp, 0x7d);
	data = (u16)(((ocp_data & 0x1fff0) >> 1) | (ocp_data & 0x7));
	if (data != 0xffff)
		ocp_reg_write(tp, OCP_ADC_IOFFSET, data);

	/* ups mode tx-link-pulse timing adjustment:
	 * rg_saw_cnt = OCP reg 0xC426 Bit[13:0]
	 * swr_cnt_1ms_ini = 16000000 / rg_saw_cnt
	 */
	ocp_data = ocp_reg_read(tp, 0xc426);
	ocp_data &= 0x3fff;
	if (ocp_data) {
		u32 swr_cnt_1ms_ini;

		swr_cnt_1ms_ini = (16000000 / ocp_data) & SAW_CNT_1MS_MASK;
		ocp_data = ocp_read_word(tp, MCU_TYPE_USB, USB_UPS_CFG);
		ocp_data = (ocp_data & ~SAW_CNT_1MS_MASK) | swr_cnt_1ms_ini;
		ocp_write_word(tp, MCU_TYPE_USB, USB_UPS_CFG, ocp_data);
	}

	ocp_data = ocp_read_word(tp, MCU_TYPE_PLA, PLA_PHY_PWR);
	ocp_data |= PFM_PWM_SWITCH;
	ocp_write_word(tp, MCU_TYPE_PLA, PLA_PHY_PWR, ocp_data);

	/* Advnace EEE */
	if (!rtl_phy_patch_request(tp, true, true)) {
		data = ocp_reg_read(tp, OCP_POWER_CFG);
		data |= EEE_CLKDIV_EN;
		ocp_reg_write(tp, OCP_POWER_CFG, data);
		tp->ups_info.eee_ckdiv = true;

		data = ocp_reg_read(tp, OCP_DOWN_SPEED);
		data |= EN_EEE_CMODE | EN_EEE_1000 | EN_10M_CLKDIV;
		ocp_reg_write(tp, OCP_DOWN_SPEED, data);
		tp->ups_info.eee_cmod_lv = true;
		tp->ups_info._10m_ckdiv = true;
		tp->ups_info.eee_plloff_giga = true;

		ocp_reg_write(tp, OCP_SYSCLK_CFG, 0);
		ocp_reg_write(tp, OCP_SYSCLK_CFG, clk_div_expo(5));
		tp->ups_info._250m_ckdiv = true;

		rtl_phy_patch_request(tp, false, true);
	}

	if (tp->eee_en)
		rtl_eee_enable(tp, true);

	r8153_aldps_en(tp, true);
	r8152b_enable_fc(tp);

	set_bit(PHY_RESET, &tp->flags);
}

static void r8153c_hw_phy_cfg(struct r8152 *tp)
{
	r8153b_hw_phy_cfg(tp);

	tp->ups_info.r_tune = true;
}

static void rtl8153_change_mtu(struct r8152 *tp)
{
	ocp_write_word(tp, MCU_TYPE_PLA, PLA_RMS, mtu_to_size(tp->netdev->mtu));
	ocp_write_byte(tp, MCU_TYPE_PLA, PLA_MTPS, MTPS_JUMBO);
}

static void r8153_first_init(struct r8152 *tp)
{
	u32 ocp_data;

	rxdy_gated_en(tp, true);
	r8153_teredo_off(tp);

	ocp_data = ocp_read_dword(tp, MCU_TYPE_PLA, PLA_RCR);
	ocp_data &= ~RCR_ACPT_ALL;
	ocp_write_dword(tp, MCU_TYPE_PLA, PLA_RCR, ocp_data);

	rtl8152_nic_reset(tp);
	rtl_reset_bmu(tp);

	ocp_data = ocp_read_byte(tp, MCU_TYPE_PLA, PLA_OOB_CTRL);
	ocp_data &= ~NOW_IS_OOB;
	ocp_write_byte(tp, MCU_TYPE_PLA, PLA_OOB_CTRL, ocp_data);

	ocp_data = ocp_read_word(tp, MCU_TYPE_PLA, PLA_SFF_STS_7);
	ocp_data &= ~MCU_BORW_EN;
	ocp_write_word(tp, MCU_TYPE_PLA, PLA_SFF_STS_7, ocp_data);

	wait_oob_link_list_ready(tp);

	ocp_data = ocp_read_word(tp, MCU_TYPE_PLA, PLA_SFF_STS_7);
	ocp_data |= RE_INIT_LL;
	ocp_write_word(tp, MCU_TYPE_PLA, PLA_SFF_STS_7, ocp_data);

	wait_oob_link_list_ready(tp);

	rtl_rx_vlan_en(tp, tp->netdev->features & NETIF_F_HW_VLAN_CTAG_RX);

	rtl8153_change_mtu(tp);

	ocp_data = ocp_read_word(tp, MCU_TYPE_PLA, PLA_TCR0);
	ocp_data |= TCR0_AUTO_FIFO;
	ocp_write_word(tp, MCU_TYPE_PLA, PLA_TCR0, ocp_data);

	rtl8152_nic_reset(tp);

	/* rx share fifo credit full threshold */
	ocp_write_dword(tp, MCU_TYPE_PLA, PLA_RXFIFO_CTRL0, RXFIFO_THR1_NORMAL);
	ocp_write_word(tp, MCU_TYPE_PLA, PLA_RXFIFO_CTRL1, RXFIFO_THR2_NORMAL);
	ocp_write_word(tp, MCU_TYPE_PLA, PLA_RXFIFO_CTRL2, RXFIFO_THR3_NORMAL);
	/* TX share fifo free credit full threshold */
	ocp_write_dword(tp, MCU_TYPE_PLA, PLA_TXFIFO_CTRL, TXFIFO_THR_NORMAL2);
}

static void r8153_enter_oob(struct r8152 *tp)
{
	u32 ocp_data;

	ocp_data = ocp_read_byte(tp, MCU_TYPE_PLA, PLA_OOB_CTRL);
	ocp_data &= ~NOW_IS_OOB;
	ocp_write_byte(tp, MCU_TYPE_PLA, PLA_OOB_CTRL, ocp_data);

	/* RX FIFO settings for OOB */
	ocp_write_dword(tp, MCU_TYPE_PLA, PLA_RXFIFO_CTRL0, RXFIFO_THR1_OOB);
	ocp_write_word(tp, MCU_TYPE_PLA, PLA_RXFIFO_CTRL1, RXFIFO_THR2_OOB);
	ocp_write_word(tp, MCU_TYPE_PLA, PLA_RXFIFO_CTRL2, RXFIFO_THR3_OOB);

	rtl_disable(tp);
	rtl_reset_bmu(tp);

	wait_oob_link_list_ready(tp);

	ocp_data = ocp_read_word(tp, MCU_TYPE_PLA, PLA_SFF_STS_7);
	ocp_data |= RE_INIT_LL;
	ocp_write_word(tp, MCU_TYPE_PLA, PLA_SFF_STS_7, ocp_data);

	wait_oob_link_list_ready(tp);

	ocp_write_word(tp, MCU_TYPE_PLA, PLA_RMS, 1522);
	ocp_write_byte(tp, MCU_TYPE_PLA, PLA_MTPS, MTPS_DEFAULT);

	switch (tp->version) {
	case RTL_VER_03:
	case RTL_VER_04:
	case RTL_VER_05:
	case RTL_VER_06:
		ocp_data = ocp_read_word(tp, MCU_TYPE_PLA, PLA_TEREDO_CFG);
		ocp_data &= ~TEREDO_WAKE_MASK;
		ocp_write_word(tp, MCU_TYPE_PLA, PLA_TEREDO_CFG, ocp_data);
		break;

	case RTL_VER_08:
	case RTL_VER_09:
	case RTL_VER_14:
		/* Clear teredo wake event. bit[15:8] is the teredo wakeup
		 * type. Set it to zero. bits[7:0] are the W1C bits about
		 * the events. Set them to all 1 to clear them.
		 */
		ocp_write_word(tp, MCU_TYPE_PLA, PLA_TEREDO_WAKE_BASE, 0x00ff);
		break;

	default:
		break;
	}

	rtl_rx_vlan_en(tp, true);

	ocp_data = ocp_read_word(tp, MCU_TYPE_PLA, PLA_BDC_CR);
	ocp_data |= ALDPS_PROXY_MODE;
	ocp_write_word(tp, MCU_TYPE_PLA, PLA_BDC_CR, ocp_data);

	ocp_data = ocp_read_byte(tp, MCU_TYPE_PLA, PLA_OOB_CTRL);
	ocp_data |= NOW_IS_OOB | DIS_MCU_CLROOB;
	ocp_write_byte(tp, MCU_TYPE_PLA, PLA_OOB_CTRL, ocp_data);

	ocp_data = ocp_read_word(tp, MCU_TYPE_PLA, PLA_SFF_STS_7);
	ocp_data |= MCU_BORW_EN;
	ocp_write_word(tp, MCU_TYPE_PLA, PLA_SFF_STS_7, ocp_data);

	rxdy_gated_en(tp, false);

	ocp_data = ocp_read_dword(tp, MCU_TYPE_PLA, PLA_RCR);
	ocp_data |= RCR_APM | RCR_AM | RCR_AB;
	ocp_write_dword(tp, MCU_TYPE_PLA, PLA_RCR, ocp_data);
}

static void rtl8153_disable(struct r8152 *tp)
{
	r8153_aldps_en(tp, false);
	rtl_disable(tp);
	rtl_reset_bmu(tp);
	r8153_aldps_en(tp, true);
}

static int rtl8156_enable(struct r8152 *tp)
{
	u32 ocp_data;
	u16 speed;

	if (test_bit(RTL8152_UNPLUG, &tp->flags))
		return -ENODEV;

	set_tx_qlen(tp);
	rtl_set_eee_plus(tp);
	r8153_set_rx_early_timeout(tp);
	r8153_set_rx_early_size(tp);

	speed = rtl8152_get_speed(tp);
	rtl_set_ifg(tp, speed);

	ocp_data = ocp_read_word(tp, MCU_TYPE_PLA, PLA_MAC_PWR_CTRL4);
	if (speed & _2500bps)
		ocp_data &= ~IDLE_SPDWN_EN;
	else
		ocp_data |= IDLE_SPDWN_EN;
	ocp_write_word(tp, MCU_TYPE_PLA, PLA_MAC_PWR_CTRL4, ocp_data);

	if (speed & _1000bps)
		ocp_write_word(tp, MCU_TYPE_PLA, PLA_EEE_TXTWSYS, 0x11);
	else if (speed & _500bps)
		ocp_write_word(tp, MCU_TYPE_PLA, PLA_EEE_TXTWSYS, 0x3d);

	if (tp->udev->speed == USB_SPEED_HIGH) {
		/* USB 0xb45e[3:0] l1_nyet_hird */
		ocp_data = ocp_read_word(tp, MCU_TYPE_USB, USB_L1_CTRL);
		ocp_data &= ~0xf;
		if (is_flow_control(speed))
			ocp_data |= 0xf;
		else
			ocp_data |= 0x1;
		ocp_write_word(tp, MCU_TYPE_USB, USB_L1_CTRL, ocp_data);
	}

	return rtl_enable(tp);
}

static int rtl8156b_enable(struct r8152 *tp)
{
	u32 ocp_data;
	u16 speed;

	if (test_bit(RTL8152_UNPLUG, &tp->flags))
		return -ENODEV;

	set_tx_qlen(tp);
	rtl_set_eee_plus(tp);

	ocp_data = ocp_read_word(tp, MCU_TYPE_USB, USB_RX_AGGR_NUM);
	ocp_data &= ~RX_AGGR_NUM_MASK;
	ocp_write_word(tp, MCU_TYPE_USB, USB_RX_AGGR_NUM, ocp_data);

	r8153_set_rx_early_timeout(tp);
	r8153_set_rx_early_size(tp);

	speed = rtl8152_get_speed(tp);
	rtl_set_ifg(tp, speed);

	ocp_data = ocp_read_word(tp, MCU_TYPE_PLA, PLA_MAC_PWR_CTRL4);
	if (speed & _2500bps)
		ocp_data &= ~IDLE_SPDWN_EN;
	else
		ocp_data |= IDLE_SPDWN_EN;
	ocp_write_word(tp, MCU_TYPE_PLA, PLA_MAC_PWR_CTRL4, ocp_data);

	if (tp->udev->speed == USB_SPEED_HIGH) {
		ocp_data = ocp_read_word(tp, MCU_TYPE_USB, USB_L1_CTRL);
		ocp_data &= ~0xf;
		if (is_flow_control(speed))
			ocp_data |= 0xf;
		else
			ocp_data |= 0x1;
		ocp_write_word(tp, MCU_TYPE_USB, USB_L1_CTRL, ocp_data);
	}

	ocp_data = ocp_read_word(tp, MCU_TYPE_USB, USB_FW_TASK);
	ocp_data &= ~FC_PATCH_TASK;
	ocp_write_word(tp, MCU_TYPE_USB, USB_FW_TASK, ocp_data);
	usleep_range(1000, 2000);
	ocp_data |= FC_PATCH_TASK;
	ocp_write_word(tp, MCU_TYPE_USB, USB_FW_TASK, ocp_data);

	return rtl_enable(tp);
}

static int rtl8152_set_speed(struct r8152 *tp, u8 autoneg, u32 speed, u8 duplex,
			     u32 advertising)
{
	u16 bmcr;
	int ret = 0;

	if (autoneg == AUTONEG_DISABLE) {
		if (duplex != DUPLEX_HALF && duplex != DUPLEX_FULL)
			return -EINVAL;

		switch (speed) {
		case SPEED_10:
			bmcr = BMCR_SPEED10;
			if (duplex == DUPLEX_FULL) {
				bmcr |= BMCR_FULLDPLX;
				tp->ups_info.speed_duplex = FORCE_10M_FULL;
			} else {
				tp->ups_info.speed_duplex = FORCE_10M_HALF;
			}
			break;
		case SPEED_100:
			bmcr = BMCR_SPEED100;
			if (duplex == DUPLEX_FULL) {
				bmcr |= BMCR_FULLDPLX;
				tp->ups_info.speed_duplex = FORCE_100M_FULL;
			} else {
				tp->ups_info.speed_duplex = FORCE_100M_HALF;
			}
			break;
		case SPEED_1000:
			if (tp->mii.supports_gmii) {
				bmcr = BMCR_SPEED1000 | BMCR_FULLDPLX;
				tp->ups_info.speed_duplex = NWAY_1000M_FULL;
				break;
			}
			fallthrough;
		default:
			ret = -EINVAL;
			goto out;
		}

		if (duplex == DUPLEX_FULL)
			tp->mii.full_duplex = 1;
		else
			tp->mii.full_duplex = 0;

		tp->mii.force_media = 1;
	} else {
		u16 orig, new1;
		u32 support;

		support = RTL_ADVERTISED_10_HALF | RTL_ADVERTISED_10_FULL |
			  RTL_ADVERTISED_100_HALF | RTL_ADVERTISED_100_FULL;

		if (tp->mii.supports_gmii) {
			support |= RTL_ADVERTISED_1000_FULL;

			if (tp->support_2500full)
				support |= RTL_ADVERTISED_2500_FULL;
		}

		if (!(advertising & support))
			return -EINVAL;

		orig = r8152_mdio_read(tp, MII_ADVERTISE);
		new1 = orig & ~(ADVERTISE_10HALF | ADVERTISE_10FULL |
				ADVERTISE_100HALF | ADVERTISE_100FULL);
		if (advertising & RTL_ADVERTISED_10_HALF) {
			new1 |= ADVERTISE_10HALF;
			tp->ups_info.speed_duplex = NWAY_10M_HALF;
		}
		if (advertising & RTL_ADVERTISED_10_FULL) {
			new1 |= ADVERTISE_10FULL;
			tp->ups_info.speed_duplex = NWAY_10M_FULL;
		}

		if (advertising & RTL_ADVERTISED_100_HALF) {
			new1 |= ADVERTISE_100HALF;
			tp->ups_info.speed_duplex = NWAY_100M_HALF;
		}
		if (advertising & RTL_ADVERTISED_100_FULL) {
			new1 |= ADVERTISE_100FULL;
			tp->ups_info.speed_duplex = NWAY_100M_FULL;
		}

		if (orig != new1) {
			r8152_mdio_write(tp, MII_ADVERTISE, new1);
			tp->mii.advertising = new1;
		}

		if (tp->mii.supports_gmii) {
			orig = r8152_mdio_read(tp, MII_CTRL1000);
			new1 = orig & ~(ADVERTISE_1000FULL |
					ADVERTISE_1000HALF);

			if (advertising & RTL_ADVERTISED_1000_FULL) {
				new1 |= ADVERTISE_1000FULL;
				tp->ups_info.speed_duplex = NWAY_1000M_FULL;
			}

			if (orig != new1)
				r8152_mdio_write(tp, MII_CTRL1000, new1);
		}

		if (tp->support_2500full) {
			orig = ocp_reg_read(tp, OCP_10GBT_CTRL);
			new1 = orig & ~MDIO_AN_10GBT_CTRL_ADV2_5G;

			if (advertising & RTL_ADVERTISED_2500_FULL) {
				new1 |= MDIO_AN_10GBT_CTRL_ADV2_5G;
				tp->ups_info.speed_duplex = NWAY_2500M_FULL;
			}

			if (orig != new1)
				ocp_reg_write(tp, OCP_10GBT_CTRL, new1);
		}

		bmcr = BMCR_ANENABLE | BMCR_ANRESTART;

		tp->mii.force_media = 0;
	}

	if (test_and_clear_bit(PHY_RESET, &tp->flags))
		bmcr |= BMCR_RESET;

	r8152_mdio_write(tp, MII_BMCR, bmcr);

	if (bmcr & BMCR_RESET) {
		int i;

		for (i = 0; i < 50; i++) {
			msleep(20);
			if ((r8152_mdio_read(tp, MII_BMCR) & BMCR_RESET) == 0)
				break;
		}
	}

out:
	return ret;
}

static void rtl8152_up(struct r8152 *tp)
{
	if (test_bit(RTL8152_UNPLUG, &tp->flags))
		return;

	r8152_aldps_en(tp, false);
	r8152b_exit_oob(tp);
	r8152_aldps_en(tp, true);
}

static void rtl8152_down(struct r8152 *tp)
{
	if (test_bit(RTL8152_UNPLUG, &tp->flags)) {
		rtl_drop_queued_tx(tp);
		return;
	}

	r8152_power_cut_en(tp, false);
	r8152_aldps_en(tp, false);
	r8152b_enter_oob(tp);
	r8152_aldps_en(tp, true);
}

static void rtl8153_up(struct r8152 *tp)
{
	u32 ocp_data;

	if (test_bit(RTL8152_UNPLUG, &tp->flags))
		return;

	r8153_u1u2en(tp, false);
	r8153_u2p3en(tp, false);
	r8153_aldps_en(tp, false);
	r8153_first_init(tp);

	ocp_data = ocp_read_byte(tp, MCU_TYPE_PLA, PLA_CONFIG6);
	ocp_data |= LANWAKE_CLR_EN;
	ocp_write_byte(tp, MCU_TYPE_PLA, PLA_CONFIG6, ocp_data);

	ocp_data = ocp_read_byte(tp, MCU_TYPE_PLA, PLA_LWAKE_CTRL_REG);
	ocp_data &= ~LANWAKE_PIN;
	ocp_write_byte(tp, MCU_TYPE_PLA, PLA_LWAKE_CTRL_REG, ocp_data);

	ocp_data = ocp_read_word(tp, MCU_TYPE_USB, USB_SSPHYLINK1);
	ocp_data &= ~DELAY_PHY_PWR_CHG;
	ocp_write_word(tp, MCU_TYPE_USB, USB_SSPHYLINK1, ocp_data);

	r8153_aldps_en(tp, true);

	switch (tp->version) {
	case RTL_VER_03:
	case RTL_VER_04:
		break;
	case RTL_VER_05:
	case RTL_VER_06:
	default:
		r8153_u2p3en(tp, true);
		break;
	}

	r8153_u1u2en(tp, true);
}

static void rtl8153_down(struct r8152 *tp)
{
	u32 ocp_data;

	if (test_bit(RTL8152_UNPLUG, &tp->flags)) {
		rtl_drop_queued_tx(tp);
		return;
	}

	ocp_data = ocp_read_byte(tp, MCU_TYPE_PLA, PLA_CONFIG6);
	ocp_data &= ~LANWAKE_CLR_EN;
	ocp_write_byte(tp, MCU_TYPE_PLA, PLA_CONFIG6, ocp_data);

	r8153_u1u2en(tp, false);
	r8153_u2p3en(tp, false);
	r8153_power_cut_en(tp, false);
	r8153_aldps_en(tp, false);
	r8153_enter_oob(tp);
	r8153_aldps_en(tp, true);
}

static void rtl8153b_up(struct r8152 *tp)
{
	u32 ocp_data;

	if (test_bit(RTL8152_UNPLUG, &tp->flags))
		return;

	r8153b_u1u2en(tp, false);
	r8153_u2p3en(tp, false);
	r8153_aldps_en(tp, false);

	r8153_first_init(tp);
	ocp_write_dword(tp, MCU_TYPE_USB, USB_RX_BUF_TH, RX_THR_B);

	ocp_data = ocp_read_word(tp, MCU_TYPE_PLA, PLA_MAC_PWR_CTRL3);
	ocp_data &= ~PLA_MCU_SPDWN_EN;
	ocp_write_word(tp, MCU_TYPE_PLA, PLA_MAC_PWR_CTRL3, ocp_data);

	r8153_aldps_en(tp, true);

	if (tp->udev->speed >= USB_SPEED_SUPER)
		r8153b_u1u2en(tp, true);
}

static void rtl8153b_down(struct r8152 *tp)
{
	u32 ocp_data;

	if (test_bit(RTL8152_UNPLUG, &tp->flags)) {
		rtl_drop_queued_tx(tp);
		return;
	}

	ocp_data = ocp_read_word(tp, MCU_TYPE_PLA, PLA_MAC_PWR_CTRL3);
	ocp_data |= PLA_MCU_SPDWN_EN;
	ocp_write_word(tp, MCU_TYPE_PLA, PLA_MAC_PWR_CTRL3, ocp_data);

	r8153b_u1u2en(tp, false);
	r8153_u2p3en(tp, false);
	r8153b_power_cut_en(tp, false);
	r8153_aldps_en(tp, false);
	r8153_enter_oob(tp);
	r8153_aldps_en(tp, true);
}

static void rtl8153c_change_mtu(struct r8152 *tp)
{
	ocp_write_word(tp, MCU_TYPE_PLA, PLA_RMS, mtu_to_size(tp->netdev->mtu));
	ocp_write_byte(tp, MCU_TYPE_PLA, PLA_MTPS, 10 * 1024 / 64);

	ocp_write_word(tp, MCU_TYPE_PLA, PLA_TXFIFO_CTRL, 512 / 64);

	/* Adjust the tx fifo free credit full threshold, otherwise
	 * the fifo would be too small to send a jumbo frame packet.
	 */
	if (tp->netdev->mtu < 8000)
		ocp_write_word(tp, MCU_TYPE_PLA, PLA_TXFIFO_FULL, 2048 / 8);
	else
		ocp_write_word(tp, MCU_TYPE_PLA, PLA_TXFIFO_FULL, 900 / 8);
}

static void rtl8153c_up(struct r8152 *tp)
{
	u32 ocp_data;

	if (test_bit(RTL8152_UNPLUG, &tp->flags))
		return;

	r8153b_u1u2en(tp, false);
	r8153_u2p3en(tp, false);
	r8153_aldps_en(tp, false);

	rxdy_gated_en(tp, true);
	r8153_teredo_off(tp);

	ocp_data = ocp_read_dword(tp, MCU_TYPE_PLA, PLA_RCR);
	ocp_data &= ~RCR_ACPT_ALL;
	ocp_write_dword(tp, MCU_TYPE_PLA, PLA_RCR, ocp_data);

	rtl8152_nic_reset(tp);
	rtl_reset_bmu(tp);

	ocp_data = ocp_read_byte(tp, MCU_TYPE_PLA, PLA_OOB_CTRL);
	ocp_data &= ~NOW_IS_OOB;
	ocp_write_byte(tp, MCU_TYPE_PLA, PLA_OOB_CTRL, ocp_data);

	ocp_data = ocp_read_word(tp, MCU_TYPE_PLA, PLA_SFF_STS_7);
	ocp_data &= ~MCU_BORW_EN;
	ocp_write_word(tp, MCU_TYPE_PLA, PLA_SFF_STS_7, ocp_data);

	wait_oob_link_list_ready(tp);

	ocp_data = ocp_read_word(tp, MCU_TYPE_PLA, PLA_SFF_STS_7);
	ocp_data |= RE_INIT_LL;
	ocp_write_word(tp, MCU_TYPE_PLA, PLA_SFF_STS_7, ocp_data);

	wait_oob_link_list_ready(tp);

	rtl_rx_vlan_en(tp, tp->netdev->features & NETIF_F_HW_VLAN_CTAG_RX);

	rtl8153c_change_mtu(tp);

	rtl8152_nic_reset(tp);

	/* rx share fifo credit full threshold */
	ocp_write_byte(tp, MCU_TYPE_PLA, PLA_RXFIFO_CTRL0, 0x02);
	ocp_write_byte(tp, MCU_TYPE_PLA, PLA_RXFIFO_FULL, 0x08);
	ocp_write_word(tp, MCU_TYPE_PLA, PLA_RXFIFO_CTRL1, RXFIFO_THR2_NORMAL);
	ocp_write_word(tp, MCU_TYPE_PLA, PLA_RXFIFO_CTRL2, RXFIFO_THR3_NORMAL);

	ocp_write_dword(tp, MCU_TYPE_USB, USB_RX_BUF_TH, RX_THR_B);

	ocp_write_byte(tp, MCU_TYPE_PLA, PLA_CRWECR, CRWECR_CONFIG);

	ocp_data = ocp_read_word(tp, MCU_TYPE_PLA, PLA_CONFIG34);
	ocp_data |= BIT(8);
	ocp_write_word(tp, MCU_TYPE_PLA, PLA_CONFIG34, ocp_data);

	ocp_write_byte(tp, MCU_TYPE_PLA, PLA_CRWECR, CRWECR_NORAML);

	ocp_data = ocp_read_word(tp, MCU_TYPE_PLA, PLA_MAC_PWR_CTRL3);
	ocp_data &= ~PLA_MCU_SPDWN_EN;
	ocp_write_word(tp, MCU_TYPE_PLA, PLA_MAC_PWR_CTRL3, ocp_data);

	r8153_aldps_en(tp, true);
	r8153b_u1u2en(tp, true);
}

static inline u32 fc_pause_on_auto(struct r8152 *tp)
{
	return (ALIGN(mtu_to_size(tp->netdev->mtu), 1024) + 6 * 1024);
}

static inline u32 fc_pause_off_auto(struct r8152 *tp)
{
	return (ALIGN(mtu_to_size(tp->netdev->mtu), 1024) + 14 * 1024);
}

static void r8156_fc_parameter(struct r8152 *tp)
{
	u32 pause_on = tp->fc_pause_on ? tp->fc_pause_on : fc_pause_on_auto(tp);
	u32 pause_off = tp->fc_pause_off ? tp->fc_pause_off : fc_pause_off_auto(tp);

	ocp_write_word(tp, MCU_TYPE_PLA, PLA_RX_FIFO_FULL, pause_on / 16);
	ocp_write_word(tp, MCU_TYPE_PLA, PLA_RX_FIFO_EMPTY, pause_off / 16);
}

static void rtl8156_change_mtu(struct r8152 *tp)
{
	u32 rx_max_size = mtu_to_size(tp->netdev->mtu);

	ocp_write_word(tp, MCU_TYPE_PLA, PLA_RMS, rx_max_size);
	ocp_write_byte(tp, MCU_TYPE_PLA, PLA_MTPS, MTPS_JUMBO);
	r8156_fc_parameter(tp);

	/* TX share fifo free credit full threshold */
	ocp_write_word(tp, MCU_TYPE_PLA, PLA_TXFIFO_CTRL, 512 / 64);
	ocp_write_word(tp, MCU_TYPE_PLA, PLA_TXFIFO_FULL,
		       ALIGN(rx_max_size + sizeof(struct tx_desc), 1024) / 16);
}

static void rtl8156_up(struct r8152 *tp)
{
	u32 ocp_data;

	if (test_bit(RTL8152_UNPLUG, &tp->flags))
		return;

	r8153b_u1u2en(tp, false);
	r8153_u2p3en(tp, false);
	r8153_aldps_en(tp, false);

	rxdy_gated_en(tp, true);
	r8153_teredo_off(tp);

	ocp_data = ocp_read_dword(tp, MCU_TYPE_PLA, PLA_RCR);
	ocp_data &= ~RCR_ACPT_ALL;
	ocp_write_dword(tp, MCU_TYPE_PLA, PLA_RCR, ocp_data);

	rtl8152_nic_reset(tp);
	rtl_reset_bmu(tp);

	ocp_data = ocp_read_byte(tp, MCU_TYPE_PLA, PLA_OOB_CTRL);
	ocp_data &= ~NOW_IS_OOB;
	ocp_write_byte(tp, MCU_TYPE_PLA, PLA_OOB_CTRL, ocp_data);

	ocp_data = ocp_read_word(tp, MCU_TYPE_PLA, PLA_SFF_STS_7);
	ocp_data &= ~MCU_BORW_EN;
	ocp_write_word(tp, MCU_TYPE_PLA, PLA_SFF_STS_7, ocp_data);

	rtl_rx_vlan_en(tp, tp->netdev->features & NETIF_F_HW_VLAN_CTAG_RX);

	rtl8156_change_mtu(tp);

	switch (tp->version) {
	case RTL_TEST_01:
	case RTL_VER_10:
	case RTL_VER_11:
		ocp_data = ocp_read_word(tp, MCU_TYPE_USB, USB_BMU_CONFIG);
		ocp_data |= ACT_ODMA;
		ocp_write_word(tp, MCU_TYPE_USB, USB_BMU_CONFIG, ocp_data);
		break;
	default:
		break;
	}

	/* share FIFO settings */
	ocp_data = ocp_read_word(tp, MCU_TYPE_PLA, PLA_RXFIFO_FULL);
	ocp_data &= ~RXFIFO_FULL_MASK;
	ocp_data |= 0x08;
	ocp_write_word(tp, MCU_TYPE_PLA, PLA_RXFIFO_FULL, ocp_data);

	ocp_data = ocp_read_word(tp, MCU_TYPE_PLA, PLA_MAC_PWR_CTRL3);
	ocp_data &= ~PLA_MCU_SPDWN_EN;
	ocp_write_word(tp, MCU_TYPE_PLA, PLA_MAC_PWR_CTRL3, ocp_data);

	ocp_data = ocp_read_word(tp, MCU_TYPE_USB, USB_SPEED_OPTION);
	ocp_data &= ~(RG_PWRDN_EN | ALL_SPEED_OFF);
	ocp_write_word(tp, MCU_TYPE_USB, USB_SPEED_OPTION, ocp_data);

	ocp_write_dword(tp, MCU_TYPE_USB, USB_RX_BUF_TH, 0x00600400);

	if (tp->saved_wolopts != __rtl_get_wol(tp)) {
		netif_warn(tp, ifup, tp->netdev, "wol setting is changed\n");
		__rtl_set_wol(tp, tp->saved_wolopts);
	}

	r8153_aldps_en(tp, true);
	r8153_u2p3en(tp, true);

	if (tp->udev->speed >= USB_SPEED_SUPER)
		r8153b_u1u2en(tp, true);
}

static void rtl8156_down(struct r8152 *tp)
{
	u32 ocp_data;

	if (test_bit(RTL8152_UNPLUG, &tp->flags)) {
		rtl_drop_queued_tx(tp);
		return;
	}

	ocp_data = ocp_read_word(tp, MCU_TYPE_PLA, PLA_MAC_PWR_CTRL3);
	ocp_data |= PLA_MCU_SPDWN_EN;
	ocp_write_word(tp, MCU_TYPE_PLA, PLA_MAC_PWR_CTRL3, ocp_data);

	r8153b_u1u2en(tp, false);
	r8153_u2p3en(tp, false);
	r8153b_power_cut_en(tp, false);
	r8153_aldps_en(tp, false);

	ocp_data = ocp_read_byte(tp, MCU_TYPE_PLA, PLA_OOB_CTRL);
	ocp_data &= ~NOW_IS_OOB;
	ocp_write_byte(tp, MCU_TYPE_PLA, PLA_OOB_CTRL, ocp_data);

	/* RX FIFO settings for OOB */
	ocp_write_word(tp, MCU_TYPE_PLA, PLA_RXFIFO_FULL, 64 / 16);
	ocp_write_word(tp, MCU_TYPE_PLA, PLA_RX_FIFO_FULL, 1024 / 16);
	ocp_write_word(tp, MCU_TYPE_PLA, PLA_RX_FIFO_EMPTY, 4096 / 16);

	rtl_disable(tp);
	rtl_reset_bmu(tp);

	ocp_write_word(tp, MCU_TYPE_PLA, PLA_RMS, 1522);
	ocp_write_byte(tp, MCU_TYPE_PLA, PLA_MTPS, MTPS_DEFAULT);

	/* Clear teredo wake event. bit[15:8] is the teredo wakeup
	 * type. Set it to zero. bits[7:0] are the W1C bits about
	 * the events. Set them to all 1 to clear them.
	 */
	ocp_write_word(tp, MCU_TYPE_PLA, PLA_TEREDO_WAKE_BASE, 0x00ff);

	ocp_data = ocp_read_byte(tp, MCU_TYPE_PLA, PLA_OOB_CTRL);
	ocp_data |= NOW_IS_OOB;
	ocp_write_byte(tp, MCU_TYPE_PLA, PLA_OOB_CTRL, ocp_data);

	ocp_data = ocp_read_word(tp, MCU_TYPE_PLA, PLA_SFF_STS_7);
	ocp_data |= MCU_BORW_EN;
	ocp_write_word(tp, MCU_TYPE_PLA, PLA_SFF_STS_7, ocp_data);

	rtl_rx_vlan_en(tp, true);
	rxdy_gated_en(tp, false);

	ocp_data = ocp_read_dword(tp, MCU_TYPE_PLA, PLA_RCR);
	ocp_data |= RCR_APM | RCR_AM | RCR_AB;
	ocp_write_dword(tp, MCU_TYPE_PLA, PLA_RCR, ocp_data);

	r8153_aldps_en(tp, true);
}

static bool rtl8152_in_nway(struct r8152 *tp)
{
	u16 nway_state;

	ocp_write_word(tp, MCU_TYPE_PLA, PLA_OCP_GPHY_BASE, 0x2000);
	tp->ocp_base = 0x2000;
	ocp_write_byte(tp, MCU_TYPE_PLA, 0xb014, 0x4c);		/* phy state */
	nway_state = ocp_read_word(tp, MCU_TYPE_PLA, 0xb01a);

	/* bit 15: TXDIS_STATE, bit 14: ABD_STATE */
	if (nway_state & 0xc000)
		return false;
	else
		return true;
}

static bool rtl8153_in_nway(struct r8152 *tp)
{
	u16 phy_state = ocp_reg_read(tp, OCP_PHY_STATE) & 0xff;

	if (phy_state == TXDIS_STATE || phy_state == ABD_STATE)
		return false;
	else
		return true;
}

static void r8156_mdio_force_mode(struct r8152 *tp)
{
	u16 data;

	/* Select force mode through 0xa5b4 bit 15
	 * 0: MDIO force mode
	 * 1: MMD force mode
	 */
	data = ocp_reg_read(tp, 0xa5b4);
	if (data & BIT(15)) {
		data &= ~BIT(15);
		ocp_reg_write(tp, 0xa5b4, data);
	}
}

static void set_carrier(struct r8152 *tp)
{
	struct net_device *netdev = tp->netdev;
	struct napi_struct *napi = &tp->napi;
	u16 speed;

	speed = rtl8152_get_speed(tp);

	if (speed & LINK_STATUS) {
		if (!netif_carrier_ok(netdev)) {
			tp->rtl_ops.enable(tp);
			netif_stop_queue(netdev);
			napi_disable(napi);
			netif_carrier_on(netdev);
			rtl_start_rx(tp);
			clear_bit(RTL8152_SET_RX_MODE, &tp->flags);
			_rtl8152_set_rx_mode(netdev);
			napi_enable(napi);
			netif_wake_queue(netdev);
			netif_info(tp, link, netdev, "carrier on\n");
		} else if (netif_queue_stopped(netdev) &&
			   skb_queue_len(&tp->tx_queue) < tp->tx_qlen) {
			netif_wake_queue(netdev);
		}
	} else {
		if (netif_carrier_ok(netdev)) {
			netif_carrier_off(netdev);
			tasklet_disable(&tp->tx_tl);
			napi_disable(napi);
			tp->rtl_ops.disable(tp);
			napi_enable(napi);
			tasklet_enable(&tp->tx_tl);
			netif_info(tp, link, netdev, "carrier off\n");
		}
	}
}

static void rtl_work_func_t(struct work_struct *work)
{
	struct r8152 *tp = container_of(work, struct r8152, schedule.work);

	/* If the device is unplugged or !netif_running(), the workqueue
	 * doesn't need to wake the device, and could return directly.
	 */
	if (test_bit(RTL8152_UNPLUG, &tp->flags) || !netif_running(tp->netdev))
		return;

	if (usb_autopm_get_interface(tp->intf) < 0)
		return;

	if (!test_bit(WORK_ENABLE, &tp->flags))
		goto out1;

	if (!mutex_trylock(&tp->control)) {
		schedule_delayed_work(&tp->schedule, 0);
		goto out1;
	}

	if (test_and_clear_bit(RTL8152_LINK_CHG, &tp->flags))
		set_carrier(tp);

	if (test_and_clear_bit(RTL8152_SET_RX_MODE, &tp->flags))
		_rtl8152_set_rx_mode(tp->netdev);

	/* don't schedule tasket before linking */
	if (test_and_clear_bit(SCHEDULE_TASKLET, &tp->flags) &&
	    netif_carrier_ok(tp->netdev))
		tasklet_schedule(&tp->tx_tl);

	if (test_and_clear_bit(RX_EPROTO, &tp->flags) &&
	    !list_empty(&tp->rx_done))
		napi_schedule(&tp->napi);

	mutex_unlock(&tp->control);

out1:
	usb_autopm_put_interface(tp->intf);
}

static void rtl_hw_phy_work_func_t(struct work_struct *work)
{
	struct r8152 *tp = container_of(work, struct r8152, hw_phy_work.work);

	if (test_bit(RTL8152_UNPLUG, &tp->flags))
		return;

	if (usb_autopm_get_interface(tp->intf) < 0)
		return;

	mutex_lock(&tp->control);

	if (rtl8152_request_firmware(tp) == -ENODEV && tp->rtl_fw.retry) {
		tp->rtl_fw.retry = false;
		tp->rtl_fw.fw = NULL;

		/* Delay execution in case request_firmware() is not ready yet.
		 */
		queue_delayed_work(system_long_wq, &tp->hw_phy_work, HZ * 10);
		goto ignore_once;
	}

	tp->rtl_ops.hw_phy_cfg(tp);

	rtl8152_set_speed(tp, tp->autoneg, tp->speed, tp->duplex,
			  tp->advertising);

ignore_once:
	mutex_unlock(&tp->control);

	usb_autopm_put_interface(tp->intf);
}

#ifdef CONFIG_PM_SLEEP
static int rtl_notifier(struct notifier_block *nb, unsigned long action,
			void *data)
{
	struct r8152 *tp = container_of(nb, struct r8152, pm_notifier);

	switch (action) {
	case PM_HIBERNATION_PREPARE:
	case PM_SUSPEND_PREPARE:
		usb_autopm_get_interface(tp->intf);
		break;

	case PM_POST_HIBERNATION:
	case PM_POST_SUSPEND:
		usb_autopm_put_interface(tp->intf);
		break;

	case PM_POST_RESTORE:
	case PM_RESTORE_PREPARE:
	default:
		break;
	}

	return NOTIFY_DONE;
}
#endif

static int rtl8152_open(struct net_device *netdev)
{
	struct r8152 *tp = netdev_priv(netdev);
	int res = 0;

	if (work_busy(&tp->hw_phy_work.work) & WORK_BUSY_PENDING) {
		cancel_delayed_work_sync(&tp->hw_phy_work);
		rtl_hw_phy_work_func_t(&tp->hw_phy_work.work);
	}

	res = alloc_all_mem(tp);
	if (res)
		goto out;

	res = usb_autopm_get_interface(tp->intf);
	if (res < 0)
		goto out_free;

	mutex_lock(&tp->control);

	tp->rtl_ops.up(tp);

	netif_carrier_off(netdev);
	netif_start_queue(netdev);
	set_bit(WORK_ENABLE, &tp->flags);

	res = usb_submit_urb(tp->intr_urb, GFP_KERNEL);
	if (res) {
		if (res == -ENODEV)
			netif_device_detach(tp->netdev);
		netif_warn(tp, ifup, netdev, "intr_urb submit failed: %d\n",
			   res);
		goto out_unlock;
	}
	napi_enable(&tp->napi);
	tasklet_enable(&tp->tx_tl);

	mutex_unlock(&tp->control);

	usb_autopm_put_interface(tp->intf);
#ifdef CONFIG_PM_SLEEP
	tp->pm_notifier.notifier_call = rtl_notifier;
	register_pm_notifier(&tp->pm_notifier);
#endif
	return 0;

out_unlock:
	mutex_unlock(&tp->control);
	usb_autopm_put_interface(tp->intf);
out_free:
	free_all_mem(tp);
out:
	return res;
}

static int rtl8152_close(struct net_device *netdev)
{
	struct r8152 *tp = netdev_priv(netdev);
	int res = 0;

#ifdef CONFIG_PM_SLEEP
	unregister_pm_notifier(&tp->pm_notifier);
#endif
	tasklet_disable(&tp->tx_tl);
	clear_bit(WORK_ENABLE, &tp->flags);
	usb_kill_urb(tp->intr_urb);
	cancel_delayed_work_sync(&tp->schedule);
	napi_disable(&tp->napi);
	netif_stop_queue(netdev);

	res = usb_autopm_get_interface(tp->intf);
	if (res < 0 || test_bit(RTL8152_UNPLUG, &tp->flags)) {
		rtl_drop_queued_tx(tp);
		rtl_stop_rx(tp);
	} else {
		mutex_lock(&tp->control);

		tp->rtl_ops.down(tp);

		mutex_unlock(&tp->control);
	}

	if (!res)
		usb_autopm_put_interface(tp->intf);

	free_all_mem(tp);

	return res;
}

static void rtl_tally_reset(struct r8152 *tp)
{
	u32 ocp_data;

	ocp_data = ocp_read_word(tp, MCU_TYPE_PLA, PLA_RSTTALLY);
	ocp_data |= TALLY_RESET;
	ocp_write_word(tp, MCU_TYPE_PLA, PLA_RSTTALLY, ocp_data);
}

static void r8152b_init(struct r8152 *tp)
{
	u32 ocp_data;
	u16 data;

	if (test_bit(RTL8152_UNPLUG, &tp->flags))
		return;

	data = r8152_mdio_read(tp, MII_BMCR);
	if (data & BMCR_PDOWN) {
		data &= ~BMCR_PDOWN;
		r8152_mdio_write(tp, MII_BMCR, data);
	}

	r8152_aldps_en(tp, false);

	if (tp->version == RTL_VER_01) {
		ocp_data = ocp_read_word(tp, MCU_TYPE_PLA, PLA_LED_FEATURE);
		ocp_data &= ~LED_MODE_MASK;
		ocp_write_word(tp, MCU_TYPE_PLA, PLA_LED_FEATURE, ocp_data);
	}

	r8152_power_cut_en(tp, false);

	ocp_data = ocp_read_word(tp, MCU_TYPE_PLA, PLA_PHY_PWR);
	ocp_data |= TX_10M_IDLE_EN | PFM_PWM_SWITCH;
	ocp_write_word(tp, MCU_TYPE_PLA, PLA_PHY_PWR, ocp_data);
	ocp_data = ocp_read_dword(tp, MCU_TYPE_PLA, PLA_MAC_PWR_CTRL);
	ocp_data &= ~MCU_CLK_RATIO_MASK;
	ocp_data |= MCU_CLK_RATIO | D3_CLK_GATED_EN;
	ocp_write_dword(tp, MCU_TYPE_PLA, PLA_MAC_PWR_CTRL, ocp_data);
	ocp_data = GPHY_STS_MSK | SPEED_DOWN_MSK |
		   SPDWN_RXDV_MSK | SPDWN_LINKCHG_MSK;
	ocp_write_word(tp, MCU_TYPE_PLA, PLA_GPHY_INTR_IMR, ocp_data);

	rtl_tally_reset(tp);

	/* enable rx aggregation */
	ocp_data = ocp_read_word(tp, MCU_TYPE_USB, USB_USB_CTRL);
	ocp_data &= ~(RX_AGG_DISABLE | RX_ZERO_EN);
	ocp_write_word(tp, MCU_TYPE_USB, USB_USB_CTRL, ocp_data);
}

static void r8153_init(struct r8152 *tp)
{
	u32 ocp_data;
	u16 data;
	int i;

	if (test_bit(RTL8152_UNPLUG, &tp->flags))
		return;

	r8153_u1u2en(tp, false);

	for (i = 0; i < 500; i++) {
		if (ocp_read_word(tp, MCU_TYPE_PLA, PLA_BOOT_CTRL) &
		    AUTOLOAD_DONE)
			break;

		msleep(20);
		if (test_bit(RTL8152_UNPLUG, &tp->flags))
			break;
	}

	data = r8153_phy_status(tp, 0);

	if (tp->version == RTL_VER_03 || tp->version == RTL_VER_04 ||
	    tp->version == RTL_VER_05)
		ocp_reg_write(tp, OCP_ADC_CFG, CKADSEL_L | ADC_EN | EN_EMI_L);

	data = r8152_mdio_read(tp, MII_BMCR);
	if (data & BMCR_PDOWN) {
		data &= ~BMCR_PDOWN;
		r8152_mdio_write(tp, MII_BMCR, data);
	}

	data = r8153_phy_status(tp, PHY_STAT_LAN_ON);

	r8153_u2p3en(tp, false);

	if (tp->version == RTL_VER_04) {
		ocp_data = ocp_read_word(tp, MCU_TYPE_USB, USB_SSPHYLINK2);
		ocp_data &= ~pwd_dn_scale_mask;
		ocp_data |= pwd_dn_scale(96);
		ocp_write_word(tp, MCU_TYPE_USB, USB_SSPHYLINK2, ocp_data);

		ocp_data = ocp_read_byte(tp, MCU_TYPE_USB, USB_USB2PHY);
		ocp_data |= USB2PHY_L1 | USB2PHY_SUSPEND;
		ocp_write_byte(tp, MCU_TYPE_USB, USB_USB2PHY, ocp_data);
	} else if (tp->version == RTL_VER_05) {
		ocp_data = ocp_read_byte(tp, MCU_TYPE_PLA, PLA_DMY_REG0);
		ocp_data &= ~ECM_ALDPS;
		ocp_write_byte(tp, MCU_TYPE_PLA, PLA_DMY_REG0, ocp_data);

		ocp_data = ocp_read_byte(tp, MCU_TYPE_USB, USB_CSR_DUMMY1);
		if (ocp_read_word(tp, MCU_TYPE_USB, USB_BURST_SIZE) == 0)
			ocp_data &= ~DYNAMIC_BURST;
		else
			ocp_data |= DYNAMIC_BURST;
		ocp_write_byte(tp, MCU_TYPE_USB, USB_CSR_DUMMY1, ocp_data);
	} else if (tp->version == RTL_VER_06) {
		ocp_data = ocp_read_byte(tp, MCU_TYPE_USB, USB_CSR_DUMMY1);
		if (ocp_read_word(tp, MCU_TYPE_USB, USB_BURST_SIZE) == 0)
			ocp_data &= ~DYNAMIC_BURST;
		else
			ocp_data |= DYNAMIC_BURST;
		ocp_write_byte(tp, MCU_TYPE_USB, USB_CSR_DUMMY1, ocp_data);

		r8153_queue_wake(tp, false);

		ocp_data = ocp_read_word(tp, MCU_TYPE_PLA, PLA_EXTRA_STATUS);
		if (rtl8152_get_speed(tp) & LINK_STATUS)
			ocp_data |= CUR_LINK_OK;
		else
			ocp_data &= ~CUR_LINK_OK;
		ocp_data |= POLL_LINK_CHG;
		ocp_write_word(tp, MCU_TYPE_PLA, PLA_EXTRA_STATUS, ocp_data);
	}

	ocp_data = ocp_read_byte(tp, MCU_TYPE_USB, USB_CSR_DUMMY2);
	ocp_data |= EP4_FULL_FC;
	ocp_write_byte(tp, MCU_TYPE_USB, USB_CSR_DUMMY2, ocp_data);

	ocp_data = ocp_read_word(tp, MCU_TYPE_USB, USB_WDT11_CTRL);
	ocp_data &= ~TIMER11_EN;
	ocp_write_word(tp, MCU_TYPE_USB, USB_WDT11_CTRL, ocp_data);

	ocp_data = ocp_read_word(tp, MCU_TYPE_PLA, PLA_LED_FEATURE);
	ocp_data &= ~LED_MODE_MASK;
	ocp_write_word(tp, MCU_TYPE_PLA, PLA_LED_FEATURE, ocp_data);

	ocp_data = FIFO_EMPTY_1FB | ROK_EXIT_LPM;
	if (tp->version == RTL_VER_04 && tp->udev->speed < USB_SPEED_SUPER)
		ocp_data |= LPM_TIMER_500MS;
	else
		ocp_data |= LPM_TIMER_500US;
	ocp_write_byte(tp, MCU_TYPE_USB, USB_LPM_CTRL, ocp_data);

	ocp_data = ocp_read_word(tp, MCU_TYPE_USB, USB_AFE_CTRL2);
	ocp_data &= ~SEN_VAL_MASK;
	ocp_data |= SEN_VAL_NORMAL | SEL_RXIDLE;
	ocp_write_word(tp, MCU_TYPE_USB, USB_AFE_CTRL2, ocp_data);

	ocp_write_word(tp, MCU_TYPE_USB, USB_CONNECT_TIMER, 0x0001);

	r8153_power_cut_en(tp, false);
	rtl_runtime_suspend_enable(tp, false);
	r8153_mac_clk_speed_down(tp, false);
	r8153_u1u2en(tp, true);
	usb_enable_lpm(tp->udev);

	ocp_data = ocp_read_byte(tp, MCU_TYPE_PLA, PLA_CONFIG6);
	ocp_data |= LANWAKE_CLR_EN;
	ocp_write_byte(tp, MCU_TYPE_PLA, PLA_CONFIG6, ocp_data);

	ocp_data = ocp_read_byte(tp, MCU_TYPE_PLA, PLA_LWAKE_CTRL_REG);
	ocp_data &= ~LANWAKE_PIN;
	ocp_write_byte(tp, MCU_TYPE_PLA, PLA_LWAKE_CTRL_REG, ocp_data);

	/* rx aggregation */
	ocp_data = ocp_read_word(tp, MCU_TYPE_USB, USB_USB_CTRL);
	ocp_data &= ~(RX_AGG_DISABLE | RX_ZERO_EN);
	if (tp->dell_tb_rx_agg_bug)
		ocp_data |= RX_AGG_DISABLE;

	ocp_write_word(tp, MCU_TYPE_USB, USB_USB_CTRL, ocp_data);

	rtl_tally_reset(tp);

	switch (tp->udev->speed) {
	case USB_SPEED_SUPER:
	case USB_SPEED_SUPER_PLUS:
		tp->coalesce = COALESCE_SUPER;
		break;
	case USB_SPEED_HIGH:
		tp->coalesce = COALESCE_HIGH;
		break;
	default:
		tp->coalesce = COALESCE_SLOW;
		break;
	}
}

static void r8153b_init(struct r8152 *tp)
{
	u32 ocp_data;
	u16 data;
	int i;

	if (test_bit(RTL8152_UNPLUG, &tp->flags))
		return;

	r8153b_u1u2en(tp, false);

	for (i = 0; i < 500; i++) {
		if (ocp_read_word(tp, MCU_TYPE_PLA, PLA_BOOT_CTRL) &
		    AUTOLOAD_DONE)
			break;

		msleep(20);
		if (test_bit(RTL8152_UNPLUG, &tp->flags))
			break;
	}

	data = r8153_phy_status(tp, 0);

	data = r8152_mdio_read(tp, MII_BMCR);
	if (data & BMCR_PDOWN) {
		data &= ~BMCR_PDOWN;
		r8152_mdio_write(tp, MII_BMCR, data);
	}

	data = r8153_phy_status(tp, PHY_STAT_LAN_ON);

	r8153_u2p3en(tp, false);

	/* MSC timer = 0xfff * 8ms = 32760 ms */
	ocp_write_word(tp, MCU_TYPE_USB, USB_MSC_TIMER, 0x0fff);

	r8153b_power_cut_en(tp, false);
	r8153b_ups_en(tp, false);
	r8153_queue_wake(tp, false);
	rtl_runtime_suspend_enable(tp, false);

	ocp_data = ocp_read_word(tp, MCU_TYPE_PLA, PLA_EXTRA_STATUS);
	if (rtl8152_get_speed(tp) & LINK_STATUS)
		ocp_data |= CUR_LINK_OK;
	else
		ocp_data &= ~CUR_LINK_OK;
	ocp_data |= POLL_LINK_CHG;
	ocp_write_word(tp, MCU_TYPE_PLA, PLA_EXTRA_STATUS, ocp_data);

	if (tp->udev->speed >= USB_SPEED_SUPER)
		r8153b_u1u2en(tp, true);

	usb_enable_lpm(tp->udev);

	/* MAC clock speed down */
	r8153_mac_clk_speed_down(tp, true);

	ocp_data = ocp_read_word(tp, MCU_TYPE_PLA, PLA_MAC_PWR_CTRL3);
	ocp_data &= ~PLA_MCU_SPDWN_EN;
	ocp_write_word(tp, MCU_TYPE_PLA, PLA_MAC_PWR_CTRL3, ocp_data);

	if (tp->version == RTL_VER_09) {
		/* Disable Test IO for 32QFN */
		if (ocp_read_byte(tp, MCU_TYPE_PLA, 0xdc00) & BIT(5)) {
			ocp_data = ocp_read_word(tp, MCU_TYPE_PLA, PLA_PHY_PWR);
			ocp_data |= TEST_IO_OFF;
			ocp_write_word(tp, MCU_TYPE_PLA, PLA_PHY_PWR, ocp_data);
		}
	}

	set_bit(GREEN_ETHERNET, &tp->flags);

	/* rx aggregation */
	ocp_data = ocp_read_word(tp, MCU_TYPE_USB, USB_USB_CTRL);
	ocp_data &= ~(RX_AGG_DISABLE | RX_ZERO_EN);
	ocp_write_word(tp, MCU_TYPE_USB, USB_USB_CTRL, ocp_data);

	rtl_tally_reset(tp);

	tp->coalesce = 15000;	/* 15 us */
}

static void r8153c_init(struct r8152 *tp)
{
	u32 ocp_data;
	u16 data;
	int i;

	if (test_bit(RTL8152_UNPLUG, &tp->flags))
		return;

	r8153b_u1u2en(tp, false);

	/* Disable spi_en */
	ocp_write_byte(tp, MCU_TYPE_PLA, PLA_CRWECR, CRWECR_CONFIG);
	ocp_data = ocp_read_word(tp, MCU_TYPE_PLA, PLA_CONFIG5);
	ocp_data &= ~BIT(3);
	ocp_write_word(tp, MCU_TYPE_PLA, PLA_CONFIG5, ocp_data);
	ocp_data = ocp_read_word(tp, MCU_TYPE_USB, 0xcbf0);
	ocp_data |= BIT(1);
	ocp_write_word(tp, MCU_TYPE_USB, 0xcbf0, ocp_data);

	for (i = 0; i < 500; i++) {
		if (ocp_read_word(tp, MCU_TYPE_PLA, PLA_BOOT_CTRL) &
		    AUTOLOAD_DONE)
			break;

		msleep(20);
		if (test_bit(RTL8152_UNPLUG, &tp->flags))
			return;
	}

	data = r8153_phy_status(tp, 0);

	data = r8152_mdio_read(tp, MII_BMCR);
	if (data & BMCR_PDOWN) {
		data &= ~BMCR_PDOWN;
		r8152_mdio_write(tp, MII_BMCR, data);
	}

	data = r8153_phy_status(tp, PHY_STAT_LAN_ON);

	r8153_u2p3en(tp, false);

	/* MSC timer = 0xfff * 8ms = 32760 ms */
	ocp_write_word(tp, MCU_TYPE_USB, USB_MSC_TIMER, 0x0fff);

	r8153b_power_cut_en(tp, false);
	r8153c_ups_en(tp, false);
	r8153_queue_wake(tp, false);
	rtl_runtime_suspend_enable(tp, false);

	ocp_data = ocp_read_word(tp, MCU_TYPE_PLA, PLA_EXTRA_STATUS);
	if (rtl8152_get_speed(tp) & LINK_STATUS)
		ocp_data |= CUR_LINK_OK;
	else
		ocp_data &= ~CUR_LINK_OK;

	ocp_data |= POLL_LINK_CHG;
	ocp_write_word(tp, MCU_TYPE_PLA, PLA_EXTRA_STATUS, ocp_data);

	r8153b_u1u2en(tp, true);

	usb_enable_lpm(tp->udev);

	/* MAC clock speed down */
	r8153_mac_clk_speed_down(tp, true);

	ocp_data = ocp_read_byte(tp, MCU_TYPE_USB, USB_MISC_2);
	ocp_data &= ~BIT(7);
	ocp_write_byte(tp, MCU_TYPE_USB, USB_MISC_2, ocp_data);

	set_bit(GREEN_ETHERNET, &tp->flags);

	/* rx aggregation */
	ocp_data = ocp_read_word(tp, MCU_TYPE_USB, USB_USB_CTRL);
	ocp_data &= ~(RX_AGG_DISABLE | RX_ZERO_EN);
	ocp_write_word(tp, MCU_TYPE_USB, USB_USB_CTRL, ocp_data);

	rtl_tally_reset(tp);

	tp->coalesce = 15000;	/* 15 us */
}

static void r8156_hw_phy_cfg(struct r8152 *tp)
{
	u32 ocp_data;
	u16 data;

	ocp_data = ocp_read_word(tp, MCU_TYPE_USB, USB_MISC_0);
	if (ocp_data & PCUT_STATUS) {
		ocp_data &= ~PCUT_STATUS;
		ocp_write_word(tp, MCU_TYPE_USB, USB_MISC_0, ocp_data);
	}

	data = r8153_phy_status(tp, 0);
	switch (data) {
	case PHY_STAT_EXT_INIT:
		rtl8152_apply_firmware(tp, true);

		data = ocp_reg_read(tp, 0xa468);
		data &= ~(BIT(3) | BIT(1));
		ocp_reg_write(tp, 0xa468, data);
		break;
	case PHY_STAT_LAN_ON:
	case PHY_STAT_PWRDN:
	default:
		rtl8152_apply_firmware(tp, false);
		break;
	}

	/* disable ALDPS before updating the PHY parameters */
	r8153_aldps_en(tp, false);

	/* disable EEE before updating the PHY parameters */
	rtl_eee_enable(tp, false);

	data = r8153_phy_status(tp, PHY_STAT_LAN_ON);
	WARN_ON_ONCE(data != PHY_STAT_LAN_ON);

	ocp_data = ocp_read_word(tp, MCU_TYPE_PLA, PLA_PHY_PWR);
	ocp_data |= PFM_PWM_SWITCH;
	ocp_write_word(tp, MCU_TYPE_PLA, PLA_PHY_PWR, ocp_data);

	switch (tp->version) {
	case RTL_VER_10:
		data = ocp_reg_read(tp, 0xad40);
		data &= ~0x3ff;
		data |= BIT(7) | BIT(2);
		ocp_reg_write(tp, 0xad40, data);

		data = ocp_reg_read(tp, 0xad4e);
		data |= BIT(4);
		ocp_reg_write(tp, 0xad4e, data);
		data = ocp_reg_read(tp, 0xad16);
		data &= ~0x3ff;
		data |= 0x6;
		ocp_reg_write(tp, 0xad16, data);
		data = ocp_reg_read(tp, 0xad32);
		data &= ~0x3f;
		data |= 6;
		ocp_reg_write(tp, 0xad32, data);
		data = ocp_reg_read(tp, 0xac08);
		data &= ~(BIT(12) | BIT(8));
		ocp_reg_write(tp, 0xac08, data);
		data = ocp_reg_read(tp, 0xac8a);
		data |= BIT(12) | BIT(13) | BIT(14);
		data &= ~BIT(15);
		ocp_reg_write(tp, 0xac8a, data);
		data = ocp_reg_read(tp, 0xad18);
		data |= BIT(10);
		ocp_reg_write(tp, 0xad18, data);
		data = ocp_reg_read(tp, 0xad1a);
		data |= 0x3ff;
		ocp_reg_write(tp, 0xad1a, data);
		data = ocp_reg_read(tp, 0xad1c);
		data |= 0x3ff;
		ocp_reg_write(tp, 0xad1c, data);

		data = sram_read(tp, 0x80ea);
		data &= ~0xff00;
		data |= 0xc400;
		sram_write(tp, 0x80ea, data);
		data = sram_read(tp, 0x80eb);
		data &= ~0x0700;
		data |= 0x0300;
		sram_write(tp, 0x80eb, data);
		data = sram_read(tp, 0x80f8);
		data &= ~0xff00;
		data |= 0x1c00;
		sram_write(tp, 0x80f8, data);
		data = sram_read(tp, 0x80f1);
		data &= ~0xff00;
		data |= 0x3000;
		sram_write(tp, 0x80f1, data);

		data = sram_read(tp, 0x80fe);
		data &= ~0xff00;
		data |= 0xa500;
		sram_write(tp, 0x80fe, data);
		data = sram_read(tp, 0x8102);
		data &= ~0xff00;
		data |= 0x5000;
		sram_write(tp, 0x8102, data);
		data = sram_read(tp, 0x8015);
		data &= ~0xff00;
		data |= 0x3300;
		sram_write(tp, 0x8015, data);
		data = sram_read(tp, 0x8100);
		data &= ~0xff00;
		data |= 0x7000;
		sram_write(tp, 0x8100, data);
		data = sram_read(tp, 0x8014);
		data &= ~0xff00;
		data |= 0xf000;
		sram_write(tp, 0x8014, data);
		data = sram_read(tp, 0x8016);
		data &= ~0xff00;
		data |= 0x6500;
		sram_write(tp, 0x8016, data);
		data = sram_read(tp, 0x80dc);
		data &= ~0xff00;
		data |= 0xed00;
		sram_write(tp, 0x80dc, data);
		data = sram_read(tp, 0x80df);
		data |= BIT(8);
		sram_write(tp, 0x80df, data);
		data = sram_read(tp, 0x80e1);
		data &= ~BIT(8);
		sram_write(tp, 0x80e1, data);

		data = ocp_reg_read(tp, 0xbf06);
		data &= ~0x003f;
		data |= 0x0038;
		ocp_reg_write(tp, 0xbf06, data);

		sram_write(tp, 0x819f, 0xddb6);

		ocp_reg_write(tp, 0xbc34, 0x5555);
		data = ocp_reg_read(tp, 0xbf0a);
		data &= ~0x0e00;
		data |= 0x0a00;
		ocp_reg_write(tp, 0xbf0a, data);

		data = ocp_reg_read(tp, 0xbd2c);
		data &= ~BIT(13);
		ocp_reg_write(tp, 0xbd2c, data);
		break;
	case RTL_VER_11:
		data = ocp_reg_read(tp, 0xad16);
		data |= 0x3ff;
		ocp_reg_write(tp, 0xad16, data);
		data = ocp_reg_read(tp, 0xad32);
		data &= ~0x3f;
		data |= 6;
		ocp_reg_write(tp, 0xad32, data);
		data = ocp_reg_read(tp, 0xac08);
		data &= ~(BIT(12) | BIT(8));
		ocp_reg_write(tp, 0xac08, data);
		data = ocp_reg_read(tp, 0xacc0);
		data &= ~0x3;
		data |= BIT(1);
		ocp_reg_write(tp, 0xacc0, data);
		data = ocp_reg_read(tp, 0xad40);
		data &= ~0xe7;
		data |= BIT(6) | BIT(2);
		ocp_reg_write(tp, 0xad40, data);
		data = ocp_reg_read(tp, 0xac14);
		data &= ~BIT(7);
		ocp_reg_write(tp, 0xac14, data);
		data = ocp_reg_read(tp, 0xac80);
		data &= ~(BIT(8) | BIT(9));
		ocp_reg_write(tp, 0xac80, data);
		data = ocp_reg_read(tp, 0xac5e);
		data &= ~0x7;
		data |= BIT(1);
		ocp_reg_write(tp, 0xac5e, data);
		ocp_reg_write(tp, 0xad4c, 0x00a8);
		ocp_reg_write(tp, 0xac5c, 0x01ff);
		data = ocp_reg_read(tp, 0xac8a);
		data &= ~0xf0;
		data |= BIT(4) | BIT(5);
		ocp_reg_write(tp, 0xac8a, data);
		ocp_reg_write(tp, 0xb87c, 0x8157);
		data = ocp_reg_read(tp, 0xb87e);
		data &= ~0xff00;
		data |= 0x0500;
		ocp_reg_write(tp, 0xb87e, data);
		ocp_reg_write(tp, 0xb87c, 0x8159);
		data = ocp_reg_read(tp, 0xb87e);
		data &= ~0xff00;
		data |= 0x0700;
		ocp_reg_write(tp, 0xb87e, data);

		/* AAGC */
		ocp_reg_write(tp, 0xb87c, 0x80a2);
		ocp_reg_write(tp, 0xb87e, 0x0153);
		ocp_reg_write(tp, 0xb87c, 0x809c);
		ocp_reg_write(tp, 0xb87e, 0x0153);

		/* EEE parameter */
		ocp_write_word(tp, MCU_TYPE_PLA, PLA_EEE_TXTWSYS_2P5G, 0x0056);

		ocp_data = ocp_read_word(tp, MCU_TYPE_PLA, PLA_USB_CFG);
		ocp_data |= EN_XG_LIP | EN_G_LIP;
		ocp_write_word(tp, MCU_TYPE_PLA, PLA_USB_CFG, ocp_data);

		sram_write(tp, 0x8257, 0x020f); /*  XG PLL */
		sram_write(tp, 0x80ea, 0x7843); /* GIGA Master */

		if (rtl_phy_patch_request(tp, true, true))
			return;

		/* Advance EEE */
		ocp_data = ocp_read_word(tp, MCU_TYPE_PLA, PLA_MAC_PWR_CTRL4);
		ocp_data |= EEE_SPDWN_EN;
		ocp_write_word(tp, MCU_TYPE_PLA, PLA_MAC_PWR_CTRL4, ocp_data);

		data = ocp_reg_read(tp, OCP_DOWN_SPEED);
		data &= ~(EN_EEE_100 | EN_EEE_1000);
		data |= EN_10M_CLKDIV;
		ocp_reg_write(tp, OCP_DOWN_SPEED, data);
		tp->ups_info._10m_ckdiv = true;
		tp->ups_info.eee_plloff_100 = false;
		tp->ups_info.eee_plloff_giga = false;

		data = ocp_reg_read(tp, OCP_POWER_CFG);
		data &= ~EEE_CLKDIV_EN;
		ocp_reg_write(tp, OCP_POWER_CFG, data);
		tp->ups_info.eee_ckdiv = false;

		ocp_reg_write(tp, OCP_SYSCLK_CFG, 0);
		ocp_reg_write(tp, OCP_SYSCLK_CFG, sysclk_div_expo(5));
		tp->ups_info._250m_ckdiv = false;

		rtl_phy_patch_request(tp, false, true);

		/* enable ADC Ibias Cal */
		data = ocp_reg_read(tp, 0xd068);
		data |= BIT(13);
		ocp_reg_write(tp, 0xd068, data);

		/* enable Thermal Sensor */
		data = sram_read(tp, 0x81a2);
		data &= ~BIT(8);
		sram_write(tp, 0x81a2, data);
		data = ocp_reg_read(tp, 0xb54c);
		data &= ~0xff00;
		data |= 0xdb00;
		ocp_reg_write(tp, 0xb54c, data);

		/* Nway 2.5G Lite */
		data = ocp_reg_read(tp, 0xa454);
		data &= ~BIT(0);
		ocp_reg_write(tp, 0xa454, data);

		/* CS DSP solution */
		data = ocp_reg_read(tp, OCP_10GBT_CTRL);
		data |= RTL_ADV2_5G_F_R;
		ocp_reg_write(tp, OCP_10GBT_CTRL, data);
		data = ocp_reg_read(tp, 0xad4e);
		data &= ~BIT(4);
		ocp_reg_write(tp, 0xad4e, data);
		data = ocp_reg_read(tp, 0xa86a);
		data &= ~BIT(0);
		ocp_reg_write(tp, 0xa86a, data);

		/* MDI SWAP */
		if ((ocp_read_word(tp, MCU_TYPE_USB, USB_UPS_CFG) & MID_REVERSE) &&
		    (ocp_reg_read(tp, 0xd068) & BIT(1))) {
			u16 swap_a, swap_b;

			data = ocp_reg_read(tp, 0xd068);
			data &= ~0x1f;
			data |= 0x1; /* p0 */
			ocp_reg_write(tp, 0xd068, data);
			swap_a = ocp_reg_read(tp, 0xd06a);
			data &= ~0x18;
			data |= 0x18; /* p3 */
			ocp_reg_write(tp, 0xd068, data);
			swap_b = ocp_reg_read(tp, 0xd06a);
			data &= ~0x18; /* p0 */
			ocp_reg_write(tp, 0xd068, data);
			ocp_reg_write(tp, 0xd06a,
				      (swap_a & ~0x7ff) | (swap_b & 0x7ff));
			data |= 0x18; /* p3 */
			ocp_reg_write(tp, 0xd068, data);
			ocp_reg_write(tp, 0xd06a,
				      (swap_b & ~0x7ff) | (swap_a & 0x7ff));
			data &= ~0x18;
			data |= 0x08; /* p1 */
			ocp_reg_write(tp, 0xd068, data);
			swap_a = ocp_reg_read(tp, 0xd06a);
			data &= ~0x18;
			data |= 0x10; /* p2 */
			ocp_reg_write(tp, 0xd068, data);
			swap_b = ocp_reg_read(tp, 0xd06a);
			data &= ~0x18;
			data |= 0x08; /* p1 */
			ocp_reg_write(tp, 0xd068, data);
			ocp_reg_write(tp, 0xd06a,
				      (swap_a & ~0x7ff) | (swap_b & 0x7ff));
			data &= ~0x18;
			data |= 0x10; /* p2 */
			ocp_reg_write(tp, 0xd068, data);
			ocp_reg_write(tp, 0xd06a,
				      (swap_b & ~0x7ff) | (swap_a & 0x7ff));
			swap_a = ocp_reg_read(tp, 0xbd5a);
			swap_b = ocp_reg_read(tp, 0xbd5c);
			ocp_reg_write(tp, 0xbd5a, (swap_a & ~0x1f1f) |
				      ((swap_b & 0x1f) << 8) |
				      ((swap_b >> 8) & 0x1f));
			ocp_reg_write(tp, 0xbd5c, (swap_b & ~0x1f1f) |
				      ((swap_a & 0x1f) << 8) |
				      ((swap_a >> 8) & 0x1f));
			swap_a = ocp_reg_read(tp, 0xbc18);
			swap_b = ocp_reg_read(tp, 0xbc1a);
			ocp_reg_write(tp, 0xbc18, (swap_a & ~0x1f1f) |
				      ((swap_b & 0x1f) << 8) |
				      ((swap_b >> 8) & 0x1f));
			ocp_reg_write(tp, 0xbc1a, (swap_b & ~0x1f1f) |
				      ((swap_a & 0x1f) << 8) |
				      ((swap_a >> 8) & 0x1f));
		}
		break;
	default:
		break;
	}

	rtl_green_en(tp, test_bit(GREEN_ETHERNET, &tp->flags));

	data = ocp_reg_read(tp, 0xa428);
	data &= ~BIT(9);
	ocp_reg_write(tp, 0xa428, data);
	data = ocp_reg_read(tp, 0xa5ea);
	data &= ~BIT(0);
	ocp_reg_write(tp, 0xa5ea, data);
	tp->ups_info.lite_mode = 0;

	if (tp->eee_en)
		rtl_eee_enable(tp, true);

	r8153_aldps_en(tp, true);
	r8152b_enable_fc(tp);
	r8153_u2p3en(tp, true);

	set_bit(PHY_RESET, &tp->flags);
}

static void r8156b_hw_phy_cfg(struct r8152 *tp)
{
	u32 ocp_data;
	u16 data;

	switch (tp->version) {
	case RTL_VER_12:
		ocp_reg_write(tp, 0xbf86, 0x9000);
		data = ocp_reg_read(tp, 0xc402);
		data |= BIT(10);
		ocp_reg_write(tp, 0xc402, data);
		data &= ~BIT(10);
		ocp_reg_write(tp, 0xc402, data);
		ocp_reg_write(tp, 0xbd86, 0x1010);
		ocp_reg_write(tp, 0xbd88, 0x1010);
		data = ocp_reg_read(tp, 0xbd4e);
		data &= ~(BIT(10) | BIT(11));
		data |= BIT(11);
		ocp_reg_write(tp, 0xbd4e, data);
		data = ocp_reg_read(tp, 0xbf46);
		data &= ~0xf00;
		data |= 0x700;
		ocp_reg_write(tp, 0xbf46, data);
		break;
	case RTL_VER_13:
	case RTL_VER_15:
		r8156b_wait_loading_flash(tp);
		break;
	default:
		break;
	}

	ocp_data = ocp_read_word(tp, MCU_TYPE_USB, USB_MISC_0);
	if (ocp_data & PCUT_STATUS) {
		ocp_data &= ~PCUT_STATUS;
		ocp_write_word(tp, MCU_TYPE_USB, USB_MISC_0, ocp_data);
	}

	data = r8153_phy_status(tp, 0);
	switch (data) {
	case PHY_STAT_EXT_INIT:
		rtl8152_apply_firmware(tp, true);

		data = ocp_reg_read(tp, 0xa466);
		data &= ~BIT(0);
		ocp_reg_write(tp, 0xa466, data);

		data = ocp_reg_read(tp, 0xa468);
		data &= ~(BIT(3) | BIT(1));
		ocp_reg_write(tp, 0xa468, data);
		break;
	case PHY_STAT_LAN_ON:
	case PHY_STAT_PWRDN:
	default:
		rtl8152_apply_firmware(tp, false);
		break;
	}

	data = r8152_mdio_read(tp, MII_BMCR);
	if (data & BMCR_PDOWN) {
		data &= ~BMCR_PDOWN;
		r8152_mdio_write(tp, MII_BMCR, data);
	}

	/* disable ALDPS before updating the PHY parameters */
	r8153_aldps_en(tp, false);

	/* disable EEE before updating the PHY parameters */
	rtl_eee_enable(tp, false);

	data = r8153_phy_status(tp, PHY_STAT_LAN_ON);
	WARN_ON_ONCE(data != PHY_STAT_LAN_ON);

	ocp_data = ocp_read_word(tp, MCU_TYPE_PLA, PLA_PHY_PWR);
	ocp_data |= PFM_PWM_SWITCH;
	ocp_write_word(tp, MCU_TYPE_PLA, PLA_PHY_PWR, ocp_data);

	switch (tp->version) {
	case RTL_VER_12:
		data = ocp_reg_read(tp, 0xbc08);
		data |= BIT(3) | BIT(2);
		ocp_reg_write(tp, 0xbc08, data);

		data = sram_read(tp, 0x8fff);
		data &= ~0xff00;
		data |= 0x0400;
		sram_write(tp, 0x8fff, data);

		data = ocp_reg_read(tp, 0xacda);
		data |= 0xff00;
		ocp_reg_write(tp, 0xacda, data);
		data = ocp_reg_read(tp, 0xacde);
		data |= 0xf000;
		ocp_reg_write(tp, 0xacde, data);
		ocp_reg_write(tp, 0xac8c, 0x0ffc);
		ocp_reg_write(tp, 0xac46, 0xb7b4);
		ocp_reg_write(tp, 0xac50, 0x0fbc);
		ocp_reg_write(tp, 0xac3c, 0x9240);
		ocp_reg_write(tp, 0xac4e, 0x0db4);
		ocp_reg_write(tp, 0xacc6, 0x0707);
		ocp_reg_write(tp, 0xacc8, 0xa0d3);
		ocp_reg_write(tp, 0xad08, 0x0007);

		ocp_reg_write(tp, 0xb87c, 0x8560);
		ocp_reg_write(tp, 0xb87e, 0x19cc);
		ocp_reg_write(tp, 0xb87c, 0x8562);
		ocp_reg_write(tp, 0xb87e, 0x19cc);
		ocp_reg_write(tp, 0xb87c, 0x8564);
		ocp_reg_write(tp, 0xb87e, 0x19cc);
		ocp_reg_write(tp, 0xb87c, 0x8566);
		ocp_reg_write(tp, 0xb87e, 0x147d);
		ocp_reg_write(tp, 0xb87c, 0x8568);
		ocp_reg_write(tp, 0xb87e, 0x147d);
		ocp_reg_write(tp, 0xb87c, 0x856a);
		ocp_reg_write(tp, 0xb87e, 0x147d);
		ocp_reg_write(tp, 0xb87c, 0x8ffe);
		ocp_reg_write(tp, 0xb87e, 0x0907);
		ocp_reg_write(tp, 0xb87c, 0x80d6);
		ocp_reg_write(tp, 0xb87e, 0x2801);
		ocp_reg_write(tp, 0xb87c, 0x80f2);
		ocp_reg_write(tp, 0xb87e, 0x2801);
		ocp_reg_write(tp, 0xb87c, 0x80f4);
		ocp_reg_write(tp, 0xb87e, 0x6077);
		ocp_reg_write(tp, 0xb506, 0x01e7);

		ocp_reg_write(tp, 0xb87c, 0x8013);
		ocp_reg_write(tp, 0xb87e, 0x0700);
		ocp_reg_write(tp, 0xb87c, 0x8fb9);
		ocp_reg_write(tp, 0xb87e, 0x2801);
		ocp_reg_write(tp, 0xb87c, 0x8fba);
		ocp_reg_write(tp, 0xb87e, 0x0100);
		ocp_reg_write(tp, 0xb87c, 0x8fbc);
		ocp_reg_write(tp, 0xb87e, 0x1900);
		ocp_reg_write(tp, 0xb87c, 0x8fbe);
		ocp_reg_write(tp, 0xb87e, 0xe100);
		ocp_reg_write(tp, 0xb87c, 0x8fc0);
		ocp_reg_write(tp, 0xb87e, 0x0800);
		ocp_reg_write(tp, 0xb87c, 0x8fc2);
		ocp_reg_write(tp, 0xb87e, 0xe500);
		ocp_reg_write(tp, 0xb87c, 0x8fc4);
		ocp_reg_write(tp, 0xb87e, 0x0f00);
		ocp_reg_write(tp, 0xb87c, 0x8fc6);
		ocp_reg_write(tp, 0xb87e, 0xf100);
		ocp_reg_write(tp, 0xb87c, 0x8fc8);
		ocp_reg_write(tp, 0xb87e, 0x0400);
		ocp_reg_write(tp, 0xb87c, 0x8fca);
		ocp_reg_write(tp, 0xb87e, 0xf300);
		ocp_reg_write(tp, 0xb87c, 0x8fcc);
		ocp_reg_write(tp, 0xb87e, 0xfd00);
		ocp_reg_write(tp, 0xb87c, 0x8fce);
		ocp_reg_write(tp, 0xb87e, 0xff00);
		ocp_reg_write(tp, 0xb87c, 0x8fd0);
		ocp_reg_write(tp, 0xb87e, 0xfb00);
		ocp_reg_write(tp, 0xb87c, 0x8fd2);
		ocp_reg_write(tp, 0xb87e, 0x0100);
		ocp_reg_write(tp, 0xb87c, 0x8fd4);
		ocp_reg_write(tp, 0xb87e, 0xf400);
		ocp_reg_write(tp, 0xb87c, 0x8fd6);
		ocp_reg_write(tp, 0xb87e, 0xff00);
		ocp_reg_write(tp, 0xb87c, 0x8fd8);
		ocp_reg_write(tp, 0xb87e, 0xf600);

		ocp_data = ocp_read_byte(tp, MCU_TYPE_PLA, PLA_USB_CFG);
		ocp_data |= EN_XG_LIP | EN_G_LIP;
		ocp_write_byte(tp, MCU_TYPE_PLA, PLA_USB_CFG, ocp_data);
		ocp_reg_write(tp, 0xb87c, 0x813d);
		ocp_reg_write(tp, 0xb87e, 0x390e);
		ocp_reg_write(tp, 0xb87c, 0x814f);
		ocp_reg_write(tp, 0xb87e, 0x790e);
		ocp_reg_write(tp, 0xb87c, 0x80b0);
		ocp_reg_write(tp, 0xb87e, 0x0f31);
		data = ocp_reg_read(tp, 0xbf4c);
		data |= BIT(1);
		ocp_reg_write(tp, 0xbf4c, data);
		data = ocp_reg_read(tp, 0xbcca);
		data |= BIT(9) | BIT(8);
		ocp_reg_write(tp, 0xbcca, data);
		ocp_reg_write(tp, 0xb87c, 0x8141);
		ocp_reg_write(tp, 0xb87e, 0x320e);
		ocp_reg_write(tp, 0xb87c, 0x8153);
		ocp_reg_write(tp, 0xb87e, 0x720e);
		ocp_reg_write(tp, 0xb87c, 0x8529);
		ocp_reg_write(tp, 0xb87e, 0x050e);
		data = ocp_reg_read(tp, OCP_EEE_CFG);
		data &= ~CTAP_SHORT_EN;
		ocp_reg_write(tp, OCP_EEE_CFG, data);

		sram_write(tp, 0x816c, 0xc4a0);
		sram_write(tp, 0x8170, 0xc4a0);
		sram_write(tp, 0x8174, 0x04a0);
		sram_write(tp, 0x8178, 0x04a0);
		sram_write(tp, 0x817c, 0x0719);
		sram_write(tp, 0x8ff4, 0x0400);
		sram_write(tp, 0x8ff1, 0x0404);

		ocp_reg_write(tp, 0xbf4a, 0x001b);
		ocp_reg_write(tp, 0xb87c, 0x8033);
		ocp_reg_write(tp, 0xb87e, 0x7c13);
		ocp_reg_write(tp, 0xb87c, 0x8037);
		ocp_reg_write(tp, 0xb87e, 0x7c13);
		ocp_reg_write(tp, 0xb87c, 0x803b);
		ocp_reg_write(tp, 0xb87e, 0xfc32);
		ocp_reg_write(tp, 0xb87c, 0x803f);
		ocp_reg_write(tp, 0xb87e, 0x7c13);
		ocp_reg_write(tp, 0xb87c, 0x8043);
		ocp_reg_write(tp, 0xb87e, 0x7c13);
		ocp_reg_write(tp, 0xb87c, 0x8047);
		ocp_reg_write(tp, 0xb87e, 0x7c13);

		ocp_reg_write(tp, 0xb87c, 0x8145);
		ocp_reg_write(tp, 0xb87e, 0x370e);
		ocp_reg_write(tp, 0xb87c, 0x8157);
		ocp_reg_write(tp, 0xb87e, 0x770e);
		ocp_reg_write(tp, 0xb87c, 0x8169);
		ocp_reg_write(tp, 0xb87e, 0x0d0a);
		ocp_reg_write(tp, 0xb87c, 0x817b);
		ocp_reg_write(tp, 0xb87e, 0x1d0a);

		data = sram_read(tp, 0x8217);
		data &= ~0xff00;
		data |= 0x5000;
		sram_write(tp, 0x8217, data);
		data = sram_read(tp, 0x821a);
		data &= ~0xff00;
		data |= 0x5000;
		sram_write(tp, 0x821a, data);
		sram_write(tp, 0x80da, 0x0403);
		data = sram_read(tp, 0x80dc);
		data &= ~0xff00;
		data |= 0x1000;
		sram_write(tp, 0x80dc, data);
		sram_write(tp, 0x80b3, 0x0384);
		sram_write(tp, 0x80b7, 0x2007);
		data = sram_read(tp, 0x80ba);
		data &= ~0xff00;
		data |= 0x6c00;
		sram_write(tp, 0x80ba, data);
		sram_write(tp, 0x80b5, 0xf009);
		data = sram_read(tp, 0x80bd);
		data &= ~0xff00;
		data |= 0x9f00;
		sram_write(tp, 0x80bd, data);
		sram_write(tp, 0x80c7, 0xf083);
		sram_write(tp, 0x80dd, 0x03f0);
		data = sram_read(tp, 0x80df);
		data &= ~0xff00;
		data |= 0x1000;
		sram_write(tp, 0x80df, data);
		sram_write(tp, 0x80cb, 0x2007);
		data = sram_read(tp, 0x80ce);
		data &= ~0xff00;
		data |= 0x6c00;
		sram_write(tp, 0x80ce, data);
		sram_write(tp, 0x80c9, 0x8009);
		data = sram_read(tp, 0x80d1);
		data &= ~0xff00;
		data |= 0x8000;
		sram_write(tp, 0x80d1, data);
		sram_write(tp, 0x80a3, 0x200a);
		sram_write(tp, 0x80a5, 0xf0ad);
		sram_write(tp, 0x809f, 0x6073);
		sram_write(tp, 0x80a1, 0x000b);
		data = sram_read(tp, 0x80a9);
		data &= ~0xff00;
		data |= 0xc000;
		sram_write(tp, 0x80a9, data);

		if (rtl_phy_patch_request(tp, true, true))
			return;

		data = ocp_reg_read(tp, 0xb896);
		data &= ~BIT(0);
		ocp_reg_write(tp, 0xb896, data);
		data = ocp_reg_read(tp, 0xb892);
		data &= ~0xff00;
		ocp_reg_write(tp, 0xb892, data);
		ocp_reg_write(tp, 0xb88e, 0xc23e);
		ocp_reg_write(tp, 0xb890, 0x0000);
		ocp_reg_write(tp, 0xb88e, 0xc240);
		ocp_reg_write(tp, 0xb890, 0x0103);
		ocp_reg_write(tp, 0xb88e, 0xc242);
		ocp_reg_write(tp, 0xb890, 0x0507);
		ocp_reg_write(tp, 0xb88e, 0xc244);
		ocp_reg_write(tp, 0xb890, 0x090b);
		ocp_reg_write(tp, 0xb88e, 0xc246);
		ocp_reg_write(tp, 0xb890, 0x0c0e);
		ocp_reg_write(tp, 0xb88e, 0xc248);
		ocp_reg_write(tp, 0xb890, 0x1012);
		ocp_reg_write(tp, 0xb88e, 0xc24a);
		ocp_reg_write(tp, 0xb890, 0x1416);
		data = ocp_reg_read(tp, 0xb896);
		data |= BIT(0);
		ocp_reg_write(tp, 0xb896, data);

		rtl_phy_patch_request(tp, false, true);

		data = ocp_reg_read(tp, 0xa86a);
		data |= BIT(0);
		ocp_reg_write(tp, 0xa86a, data);
		data = ocp_reg_read(tp, 0xa6f0);
		data |= BIT(0);
		ocp_reg_write(tp, 0xa6f0, data);

		ocp_reg_write(tp, 0xbfa0, 0xd70d);
		ocp_reg_write(tp, 0xbfa2, 0x4100);
		ocp_reg_write(tp, 0xbfa4, 0xe868);
		ocp_reg_write(tp, 0xbfa6, 0xdc59);
		ocp_reg_write(tp, 0xb54c, 0x3c18);
		data = ocp_reg_read(tp, 0xbfa4);
		data &= ~BIT(5);
		ocp_reg_write(tp, 0xbfa4, data);
		data = sram_read(tp, 0x817d);
		data |= BIT(12);
		sram_write(tp, 0x817d, data);
		break;
	case RTL_VER_13:
		/* 2.5G INRX */
		data = ocp_reg_read(tp, 0xac46);
		data &= ~0x00f0;
		data |= 0x0090;
		ocp_reg_write(tp, 0xac46, data);
		data = ocp_reg_read(tp, 0xad30);
		data &= ~0x0003;
		data |= 0x0001;
		ocp_reg_write(tp, 0xad30, data);
		fallthrough;
	case RTL_VER_15:
		/* EEE parameter */
		ocp_reg_write(tp, 0xb87c, 0x80f5);
		ocp_reg_write(tp, 0xb87e, 0x760e);
		ocp_reg_write(tp, 0xb87c, 0x8107);
		ocp_reg_write(tp, 0xb87e, 0x360e);
		ocp_reg_write(tp, 0xb87c, 0x8551);
		data = ocp_reg_read(tp, 0xb87e);
		data &= ~0xff00;
		data |= 0x0800;
		ocp_reg_write(tp, 0xb87e, data);

		/* ADC_PGA parameter */
		data = ocp_reg_read(tp, 0xbf00);
		data &= ~0xe000;
		data |= 0xa000;
		ocp_reg_write(tp, 0xbf00, data);
		data = ocp_reg_read(tp, 0xbf46);
		data &= ~0x0f00;
		data |= 0x0300;
		ocp_reg_write(tp, 0xbf46, data);

		/* Green Table-PGA, 1G full viterbi */
		sram_write(tp, 0x8044, 0x2417);
		sram_write(tp, 0x804a, 0x2417);
		sram_write(tp, 0x8050, 0x2417);
		sram_write(tp, 0x8056, 0x2417);
		sram_write(tp, 0x805c, 0x2417);
		sram_write(tp, 0x8062, 0x2417);
		sram_write(tp, 0x8068, 0x2417);
		sram_write(tp, 0x806e, 0x2417);
		sram_write(tp, 0x8074, 0x2417);
		sram_write(tp, 0x807a, 0x2417);

		/* XG PLL */
		data = ocp_reg_read(tp, 0xbf84);
		data &= ~0xe000;
		data |= 0xa000;
		ocp_reg_write(tp, 0xbf84, data);
		break;
	default:
		break;
	}

	if (rtl_phy_patch_request(tp, true, true))
		return;

	ocp_data = ocp_read_word(tp, MCU_TYPE_PLA, PLA_MAC_PWR_CTRL4);
	ocp_data |= EEE_SPDWN_EN;
	ocp_write_word(tp, MCU_TYPE_PLA, PLA_MAC_PWR_CTRL4, ocp_data);

	data = ocp_reg_read(tp, OCP_DOWN_SPEED);
	data &= ~(EN_EEE_100 | EN_EEE_1000);
	data |= EN_10M_CLKDIV;
	ocp_reg_write(tp, OCP_DOWN_SPEED, data);
	tp->ups_info._10m_ckdiv = true;
	tp->ups_info.eee_plloff_100 = false;
	tp->ups_info.eee_plloff_giga = false;

	data = ocp_reg_read(tp, OCP_POWER_CFG);
	data &= ~EEE_CLKDIV_EN;
	ocp_reg_write(tp, OCP_POWER_CFG, data);
	tp->ups_info.eee_ckdiv = false;

	rtl_phy_patch_request(tp, false, true);

	rtl_green_en(tp, test_bit(GREEN_ETHERNET, &tp->flags));

	data = ocp_reg_read(tp, 0xa428);
	data &= ~BIT(9);
	ocp_reg_write(tp, 0xa428, data);
	data = ocp_reg_read(tp, 0xa5ea);
	data &= ~BIT(0);
	ocp_reg_write(tp, 0xa5ea, data);
	tp->ups_info.lite_mode = 0;

	if (tp->eee_en)
		rtl_eee_enable(tp, true);

	r8153_aldps_en(tp, true);
	r8152b_enable_fc(tp);
	r8153_u2p3en(tp, true);

	set_bit(PHY_RESET, &tp->flags);
}

static void r8156_init(struct r8152 *tp)
{
	u32 ocp_data;
	u16 data;
	int i;

	if (test_bit(RTL8152_UNPLUG, &tp->flags))
		return;

	ocp_data = ocp_read_byte(tp, MCU_TYPE_USB, USB_ECM_OP);
	ocp_data &= ~EN_ALL_SPEED;
	ocp_write_byte(tp, MCU_TYPE_USB, USB_ECM_OP, ocp_data);

	ocp_write_word(tp, MCU_TYPE_USB, USB_SPEED_OPTION, 0);

	ocp_data = ocp_read_word(tp, MCU_TYPE_USB, USB_ECM_OPTION);
	ocp_data |= BYPASS_MAC_RESET;
	ocp_write_word(tp, MCU_TYPE_USB, USB_ECM_OPTION, ocp_data);

	r8153b_u1u2en(tp, false);

	for (i = 0; i < 500; i++) {
		if (ocp_read_word(tp, MCU_TYPE_PLA, PLA_BOOT_CTRL) &
		    AUTOLOAD_DONE)
			break;

		msleep(20);
		if (test_bit(RTL8152_UNPLUG, &tp->flags))
			return;
	}

	data = r8153_phy_status(tp, 0);
	if (data == PHY_STAT_EXT_INIT) {
		data = ocp_reg_read(tp, 0xa468);
		data &= ~(BIT(3) | BIT(1));
		ocp_reg_write(tp, 0xa468, data);
	}

	data = r8152_mdio_read(tp, MII_BMCR);
	if (data & BMCR_PDOWN) {
		data &= ~BMCR_PDOWN;
		r8152_mdio_write(tp, MII_BMCR, data);
	}

	data = r8153_phy_status(tp, PHY_STAT_LAN_ON);
	WARN_ON_ONCE(data != PHY_STAT_LAN_ON);

	r8153_u2p3en(tp, false);

	/* MSC timer = 0xfff * 8ms = 32760 ms */
	ocp_write_word(tp, MCU_TYPE_USB, USB_MSC_TIMER, 0x0fff);

	/* U1/U2/L1 idle timer. 500 us */
	ocp_write_word(tp, MCU_TYPE_USB, USB_U1U2_TIMER, 500);

	r8153b_power_cut_en(tp, false);
	r8156_ups_en(tp, false);
	r8153_queue_wake(tp, false);
	rtl_runtime_suspend_enable(tp, false);

	if (tp->udev->speed >= USB_SPEED_SUPER)
		r8153b_u1u2en(tp, true);

	usb_enable_lpm(tp->udev);

	r8156_mac_clk_spd(tp, true);

	ocp_data = ocp_read_word(tp, MCU_TYPE_PLA, PLA_MAC_PWR_CTRL3);
	ocp_data &= ~PLA_MCU_SPDWN_EN;
	ocp_write_word(tp, MCU_TYPE_PLA, PLA_MAC_PWR_CTRL3, ocp_data);

	ocp_data = ocp_read_word(tp, MCU_TYPE_PLA, PLA_EXTRA_STATUS);
	if (rtl8152_get_speed(tp) & LINK_STATUS)
		ocp_data |= CUR_LINK_OK;
	else
		ocp_data &= ~CUR_LINK_OK;
	ocp_data |= POLL_LINK_CHG;
	ocp_write_word(tp, MCU_TYPE_PLA, PLA_EXTRA_STATUS, ocp_data);

	set_bit(GREEN_ETHERNET, &tp->flags);

	/* rx aggregation */
	ocp_data = ocp_read_word(tp, MCU_TYPE_USB, USB_USB_CTRL);
	ocp_data &= ~(RX_AGG_DISABLE | RX_ZERO_EN);
	ocp_write_word(tp, MCU_TYPE_USB, USB_USB_CTRL, ocp_data);

	ocp_data = ocp_read_byte(tp, MCU_TYPE_USB, USB_BMU_CONFIG);
	ocp_data |= ACT_ODMA;
	ocp_write_byte(tp, MCU_TYPE_USB, USB_BMU_CONFIG, ocp_data);

	r8156_mdio_force_mode(tp);
	rtl_tally_reset(tp);

	tp->coalesce = 15000;	/* 15 us */
}

static void r8156b_init(struct r8152 *tp)
{
	u32 ocp_data;
	u16 data;
	int i;

	if (test_bit(RTL8152_UNPLUG, &tp->flags))
		return;

	ocp_data = ocp_read_byte(tp, MCU_TYPE_USB, USB_ECM_OP);
	ocp_data &= ~EN_ALL_SPEED;
	ocp_write_byte(tp, MCU_TYPE_USB, USB_ECM_OP, ocp_data);

	ocp_write_word(tp, MCU_TYPE_USB, USB_SPEED_OPTION, 0);

	ocp_data = ocp_read_word(tp, MCU_TYPE_USB, USB_ECM_OPTION);
	ocp_data |= BYPASS_MAC_RESET;
	ocp_write_word(tp, MCU_TYPE_USB, USB_ECM_OPTION, ocp_data);

	ocp_data = ocp_read_word(tp, MCU_TYPE_USB, USB_U2P3_CTRL);
	ocp_data |= RX_DETECT8;
	ocp_write_word(tp, MCU_TYPE_USB, USB_U2P3_CTRL, ocp_data);

	r8153b_u1u2en(tp, false);

	switch (tp->version) {
	case RTL_VER_13:
	case RTL_VER_15:
		r8156b_wait_loading_flash(tp);
		break;
	default:
		break;
	}

	for (i = 0; i < 500; i++) {
		if (ocp_read_word(tp, MCU_TYPE_PLA, PLA_BOOT_CTRL) &
		    AUTOLOAD_DONE)
			break;

		msleep(20);
		if (test_bit(RTL8152_UNPLUG, &tp->flags))
			return;
	}

	data = r8153_phy_status(tp, 0);
	if (data == PHY_STAT_EXT_INIT) {
		data = ocp_reg_read(tp, 0xa468);
		data &= ~(BIT(3) | BIT(1));
		ocp_reg_write(tp, 0xa468, data);

		data = ocp_reg_read(tp, 0xa466);
		data &= ~BIT(0);
		ocp_reg_write(tp, 0xa466, data);
	}

	data = r8152_mdio_read(tp, MII_BMCR);
	if (data & BMCR_PDOWN) {
		data &= ~BMCR_PDOWN;
		r8152_mdio_write(tp, MII_BMCR, data);
	}

	data = r8153_phy_status(tp, PHY_STAT_LAN_ON);

	r8153_u2p3en(tp, false);

	/* MSC timer = 0xfff * 8ms = 32760 ms */
	ocp_write_word(tp, MCU_TYPE_USB, USB_MSC_TIMER, 0x0fff);

	/* U1/U2/L1 idle timer. 500 us */
	ocp_write_word(tp, MCU_TYPE_USB, USB_U1U2_TIMER, 500);

	r8153b_power_cut_en(tp, false);
	r8156_ups_en(tp, false);
	r8153_queue_wake(tp, false);
	rtl_runtime_suspend_enable(tp, false);

	if (tp->udev->speed >= USB_SPEED_SUPER)
		r8153b_u1u2en(tp, true);

	usb_enable_lpm(tp->udev);

	ocp_data = ocp_read_word(tp, MCU_TYPE_PLA, PLA_RCR);
	ocp_data &= ~SLOT_EN;
	ocp_write_word(tp, MCU_TYPE_PLA, PLA_RCR, ocp_data);

	ocp_data = ocp_read_word(tp, MCU_TYPE_PLA, PLA_CPCR);
	ocp_data |= FLOW_CTRL_EN;
	ocp_write_word(tp, MCU_TYPE_PLA, PLA_CPCR, ocp_data);

	/* enable fc timer and set timer to 600 ms. */
	ocp_write_word(tp, MCU_TYPE_USB, USB_FC_TIMER,
		       CTRL_TIMER_EN | (600 / 8));

	ocp_data = ocp_read_word(tp, MCU_TYPE_USB, USB_FW_CTRL);
	if (!(ocp_read_word(tp, MCU_TYPE_PLA, PLA_POL_GPIO_CTRL) & DACK_DET_EN))
		ocp_data |= FLOW_CTRL_PATCH_2;
	ocp_data &= ~AUTO_SPEEDUP;
	ocp_write_word(tp, MCU_TYPE_USB, USB_FW_CTRL, ocp_data);

	ocp_data = ocp_read_word(tp, MCU_TYPE_USB, USB_FW_TASK);
	ocp_data |= FC_PATCH_TASK;
	ocp_write_word(tp, MCU_TYPE_USB, USB_FW_TASK, ocp_data);

	r8156_mac_clk_spd(tp, true);

	ocp_data = ocp_read_word(tp, MCU_TYPE_PLA, PLA_MAC_PWR_CTRL3);
	ocp_data &= ~PLA_MCU_SPDWN_EN;
	ocp_write_word(tp, MCU_TYPE_PLA, PLA_MAC_PWR_CTRL3, ocp_data);

	ocp_data = ocp_read_word(tp, MCU_TYPE_PLA, PLA_EXTRA_STATUS);
	if (rtl8152_get_speed(tp) & LINK_STATUS)
		ocp_data |= CUR_LINK_OK;
	else
		ocp_data &= ~CUR_LINK_OK;
	ocp_data |= POLL_LINK_CHG;
	ocp_write_word(tp, MCU_TYPE_PLA, PLA_EXTRA_STATUS, ocp_data);

	set_bit(GREEN_ETHERNET, &tp->flags);

	/* rx aggregation */
	ocp_data = ocp_read_word(tp, MCU_TYPE_USB, USB_USB_CTRL);
	ocp_data &= ~(RX_AGG_DISABLE | RX_ZERO_EN);
	ocp_write_word(tp, MCU_TYPE_USB, USB_USB_CTRL, ocp_data);

	r8156_mdio_force_mode(tp);
	rtl_tally_reset(tp);

	tp->coalesce = 15000;	/* 15 us */
}

static bool rtl_check_vendor_ok(struct usb_interface *intf)
{
	struct usb_host_interface *alt = intf->cur_altsetting;
	struct usb_endpoint_descriptor *in, *out, *intr;

	if (usb_find_common_endpoints(alt, &in, &out, &intr, NULL) < 0) {
		dev_err(&intf->dev, "Expected endpoints are not found\n");
		return false;
	}

	/* Check Rx endpoint address */
	if (usb_endpoint_num(in) != 1) {
		dev_err(&intf->dev, "Invalid Rx endpoint address\n");
		return false;
	}

	/* Check Tx endpoint address */
	if (usb_endpoint_num(out) != 2) {
		dev_err(&intf->dev, "Invalid Tx endpoint address\n");
		return false;
	}

	/* Check interrupt endpoint address */
	if (usb_endpoint_num(intr) != 3) {
		dev_err(&intf->dev, "Invalid interrupt endpoint address\n");
		return false;
	}

	return true;
}

static bool rtl_vendor_mode(struct usb_interface *intf)
{
	struct usb_host_interface *alt = intf->cur_altsetting;
	struct usb_device *udev;
	struct usb_host_config *c;
	int i, num_configs;

	if (alt->desc.bInterfaceClass == USB_CLASS_VENDOR_SPEC)
		return rtl_check_vendor_ok(intf);

	/* The vendor mode is not always config #1, so to find it out. */
	udev = interface_to_usbdev(intf);
	c = udev->config;
	num_configs = udev->descriptor.bNumConfigurations;
	if (num_configs < 2)
		return false;

	for (i = 0; i < num_configs; (i++, c++)) {
		struct usb_interface_descriptor	*desc = NULL;

		if (c->desc.bNumInterfaces > 0)
			desc = &c->intf_cache[0]->altsetting->desc;
		else
			continue;

		if (desc->bInterfaceClass == USB_CLASS_VENDOR_SPEC) {
			usb_driver_set_configuration(udev, c->desc.bConfigurationValue);
			break;
		}
	}

	if (i == num_configs)
		dev_err(&intf->dev, "Unexpected Device\n");

	return false;
}

static int rtl8152_pre_reset(struct usb_interface *intf)
{
	struct r8152 *tp = usb_get_intfdata(intf);
	struct net_device *netdev;

	if (!tp)
		return 0;

	netdev = tp->netdev;
	if (!netif_running(netdev))
		return 0;

	netif_stop_queue(netdev);
	tasklet_disable(&tp->tx_tl);
	clear_bit(WORK_ENABLE, &tp->flags);
	usb_kill_urb(tp->intr_urb);
	cancel_delayed_work_sync(&tp->schedule);
	napi_disable(&tp->napi);
	if (netif_carrier_ok(netdev)) {
		mutex_lock(&tp->control);
		tp->rtl_ops.disable(tp);
		mutex_unlock(&tp->control);
	}

	return 0;
}

static int rtl8152_post_reset(struct usb_interface *intf)
{
	struct r8152 *tp = usb_get_intfdata(intf);
	struct net_device *netdev;
	struct sockaddr sa;

	if (!tp)
		return 0;

	/* reset the MAC address in case of policy change */
	if (determine_ethernet_addr(tp, &sa) >= 0) {
		rtnl_lock();
		dev_set_mac_address (tp->netdev, &sa, NULL);
		rtnl_unlock();
	}

	netdev = tp->netdev;
	if (!netif_running(netdev))
		return 0;

	set_bit(WORK_ENABLE, &tp->flags);
	if (netif_carrier_ok(netdev)) {
		mutex_lock(&tp->control);
		tp->rtl_ops.enable(tp);
		rtl_start_rx(tp);
		_rtl8152_set_rx_mode(netdev);
		mutex_unlock(&tp->control);
	}

	napi_enable(&tp->napi);
	tasklet_enable(&tp->tx_tl);
	netif_wake_queue(netdev);
	usb_submit_urb(tp->intr_urb, GFP_KERNEL);

	if (!list_empty(&tp->rx_done))
		napi_schedule(&tp->napi);

	return 0;
}

static bool delay_autosuspend(struct r8152 *tp)
{
	bool sw_linking = !!netif_carrier_ok(tp->netdev);
	bool hw_linking = !!(rtl8152_get_speed(tp) & LINK_STATUS);

	/* This means a linking change occurs and the driver doesn't detect it,
	 * yet. If the driver has disabled tx/rx and hw is linking on, the
	 * device wouldn't wake up by receiving any packet.
	 */
	if (work_busy(&tp->schedule.work) || sw_linking != hw_linking)
		return true;

	/* If the linking down is occurred by nway, the device may miss the
	 * linking change event. And it wouldn't wake when linking on.
	 */
	if (!sw_linking && tp->rtl_ops.in_nway(tp))
		return true;
	else if (!skb_queue_empty(&tp->tx_queue))
		return true;
	else
		return false;
}

static int rtl8152_runtime_resume(struct r8152 *tp)
{
	struct net_device *netdev = tp->netdev;

	if (netif_running(netdev) && netdev->flags & IFF_UP) {
		struct napi_struct *napi = &tp->napi;

		tp->rtl_ops.autosuspend_en(tp, false);
		napi_disable(napi);
		set_bit(WORK_ENABLE, &tp->flags);

		if (netif_carrier_ok(netdev)) {
			if (rtl8152_get_speed(tp) & LINK_STATUS) {
				rtl_start_rx(tp);
			} else {
				netif_carrier_off(netdev);
				tp->rtl_ops.disable(tp);
				netif_info(tp, link, netdev, "linking down\n");
			}
		}

		napi_enable(napi);
		clear_bit(SELECTIVE_SUSPEND, &tp->flags);
		smp_mb__after_atomic();

		if (!list_empty(&tp->rx_done))
			napi_schedule(&tp->napi);

		usb_submit_urb(tp->intr_urb, GFP_NOIO);
	} else {
		if (netdev->flags & IFF_UP)
			tp->rtl_ops.autosuspend_en(tp, false);

		clear_bit(SELECTIVE_SUSPEND, &tp->flags);
	}

	return 0;
}

static int rtl8152_system_resume(struct r8152 *tp)
{
	struct net_device *netdev = tp->netdev;

	netif_device_attach(netdev);

	if (netif_running(netdev) && (netdev->flags & IFF_UP)) {
		tp->rtl_ops.up(tp);
		netif_carrier_off(netdev);
		set_bit(WORK_ENABLE, &tp->flags);
		usb_submit_urb(tp->intr_urb, GFP_NOIO);
	}

	return 0;
}

static int rtl8152_runtime_suspend(struct r8152 *tp)
{
	struct net_device *netdev = tp->netdev;
	int ret = 0;

	if (!tp->rtl_ops.autosuspend_en)
		return -EBUSY;

	set_bit(SELECTIVE_SUSPEND, &tp->flags);
	smp_mb__after_atomic();

	if (netif_running(netdev) && test_bit(WORK_ENABLE, &tp->flags)) {
		u32 rcr = 0;

		if (netif_carrier_ok(netdev)) {
			u32 ocp_data;

			rcr = ocp_read_dword(tp, MCU_TYPE_PLA, PLA_RCR);
			ocp_data = rcr & ~RCR_ACPT_ALL;
			ocp_write_dword(tp, MCU_TYPE_PLA, PLA_RCR, ocp_data);
			rxdy_gated_en(tp, true);
			ocp_data = ocp_read_byte(tp, MCU_TYPE_PLA,
						 PLA_OOB_CTRL);
			if (!(ocp_data & RXFIFO_EMPTY)) {
				rxdy_gated_en(tp, false);
				ocp_write_dword(tp, MCU_TYPE_PLA, PLA_RCR, rcr);
				clear_bit(SELECTIVE_SUSPEND, &tp->flags);
				smp_mb__after_atomic();
				ret = -EBUSY;
				goto out1;
			}
		}

		clear_bit(WORK_ENABLE, &tp->flags);
		usb_kill_urb(tp->intr_urb);

		tp->rtl_ops.autosuspend_en(tp, true);

		if (netif_carrier_ok(netdev)) {
			struct napi_struct *napi = &tp->napi;

			napi_disable(napi);
			rtl_stop_rx(tp);
			rxdy_gated_en(tp, false);
			ocp_write_dword(tp, MCU_TYPE_PLA, PLA_RCR, rcr);
			napi_enable(napi);
		}

		if (delay_autosuspend(tp)) {
			rtl8152_runtime_resume(tp);
			ret = -EBUSY;
		}
	}

out1:
	return ret;
}

static int rtl8152_system_suspend(struct r8152 *tp)
{
	struct net_device *netdev = tp->netdev;

	netif_device_detach(netdev);

	if (netif_running(netdev) && test_bit(WORK_ENABLE, &tp->flags)) {
		struct napi_struct *napi = &tp->napi;

		clear_bit(WORK_ENABLE, &tp->flags);
		usb_kill_urb(tp->intr_urb);
		tasklet_disable(&tp->tx_tl);
		napi_disable(napi);
		cancel_delayed_work_sync(&tp->schedule);
		tp->rtl_ops.down(tp);
		napi_enable(napi);
		tasklet_enable(&tp->tx_tl);
	}

	return 0;
}

static int rtl8152_suspend(struct usb_interface *intf, pm_message_t message)
{
	struct r8152 *tp = usb_get_intfdata(intf);
	int ret;

	mutex_lock(&tp->control);

	if (PMSG_IS_AUTO(message))
		ret = rtl8152_runtime_suspend(tp);
	else
		ret = rtl8152_system_suspend(tp);

	mutex_unlock(&tp->control);

	return ret;
}

static int rtl8152_resume(struct usb_interface *intf)
{
	struct r8152 *tp = usb_get_intfdata(intf);
	int ret;

	mutex_lock(&tp->control);

	rtl_reset_ocp_base(tp);

	if (test_bit(SELECTIVE_SUSPEND, &tp->flags))
		ret = rtl8152_runtime_resume(tp);
	else
		ret = rtl8152_system_resume(tp);

	mutex_unlock(&tp->control);

	return ret;
}

static int rtl8152_reset_resume(struct usb_interface *intf)
{
	struct r8152 *tp = usb_get_intfdata(intf);

	clear_bit(SELECTIVE_SUSPEND, &tp->flags);
	rtl_reset_ocp_base(tp);
	tp->rtl_ops.init(tp);
	queue_delayed_work(system_long_wq, &tp->hw_phy_work, 0);
	set_ethernet_addr(tp, true);
	return rtl8152_resume(intf);
}

static void rtl8152_get_wol(struct net_device *dev, struct ethtool_wolinfo *wol)
{
	struct r8152 *tp = netdev_priv(dev);

	if (usb_autopm_get_interface(tp->intf) < 0)
		return;

	if (!rtl_can_wakeup(tp)) {
		wol->supported = 0;
		wol->wolopts = 0;
	} else {
		mutex_lock(&tp->control);
		wol->supported = WAKE_ANY;
		wol->wolopts = __rtl_get_wol(tp);
		mutex_unlock(&tp->control);
	}

	usb_autopm_put_interface(tp->intf);
}

static int rtl8152_set_wol(struct net_device *dev, struct ethtool_wolinfo *wol)
{
	struct r8152 *tp = netdev_priv(dev);
	int ret;

	if (!rtl_can_wakeup(tp))
		return -EOPNOTSUPP;

	if (wol->wolopts & ~WAKE_ANY)
		return -EINVAL;

	ret = usb_autopm_get_interface(tp->intf);
	if (ret < 0)
		goto out_set_wol;

	mutex_lock(&tp->control);

	__rtl_set_wol(tp, wol->wolopts);
	tp->saved_wolopts = wol->wolopts & WAKE_ANY;

	mutex_unlock(&tp->control);

	usb_autopm_put_interface(tp->intf);

out_set_wol:
	return ret;
}

static u32 rtl8152_get_msglevel(struct net_device *dev)
{
	struct r8152 *tp = netdev_priv(dev);

	return tp->msg_enable;
}

static void rtl8152_set_msglevel(struct net_device *dev, u32 value)
{
	struct r8152 *tp = netdev_priv(dev);

	tp->msg_enable = value;
}

static void rtl8152_get_drvinfo(struct net_device *netdev,
				struct ethtool_drvinfo *info)
{
	struct r8152 *tp = netdev_priv(netdev);

	strscpy(info->driver, MODULENAME, sizeof(info->driver));
	strscpy(info->version, DRIVER_VERSION, sizeof(info->version));
	usb_make_path(tp->udev, info->bus_info, sizeof(info->bus_info));
	if (!IS_ERR_OR_NULL(tp->rtl_fw.fw))
		strscpy(info->fw_version, tp->rtl_fw.version,
			sizeof(info->fw_version));
}

static
int rtl8152_get_link_ksettings(struct net_device *netdev,
			       struct ethtool_link_ksettings *cmd)
{
	struct r8152 *tp = netdev_priv(netdev);
	int ret;

	if (!tp->mii.mdio_read)
		return -EOPNOTSUPP;

	ret = usb_autopm_get_interface(tp->intf);
	if (ret < 0)
		goto out;

	mutex_lock(&tp->control);

	mii_ethtool_get_link_ksettings(&tp->mii, cmd);

	linkmode_mod_bit(ETHTOOL_LINK_MODE_2500baseT_Full_BIT,
			 cmd->link_modes.supported, tp->support_2500full);

	if (tp->support_2500full) {
		linkmode_mod_bit(ETHTOOL_LINK_MODE_2500baseT_Full_BIT,
				 cmd->link_modes.advertising,
				 ocp_reg_read(tp, OCP_10GBT_CTRL) & MDIO_AN_10GBT_CTRL_ADV2_5G);

		linkmode_mod_bit(ETHTOOL_LINK_MODE_2500baseT_Full_BIT,
				 cmd->link_modes.lp_advertising,
				 ocp_reg_read(tp, OCP_10GBT_STAT) & MDIO_AN_10GBT_STAT_LP2_5G);

		if (is_speed_2500(rtl8152_get_speed(tp)))
			cmd->base.speed = SPEED_2500;
	}

	mutex_unlock(&tp->control);

	usb_autopm_put_interface(tp->intf);

out:
	return ret;
}

static int rtl8152_set_link_ksettings(struct net_device *dev,
				      const struct ethtool_link_ksettings *cmd)
{
	struct r8152 *tp = netdev_priv(dev);
	u32 advertising = 0;
	int ret;

	ret = usb_autopm_get_interface(tp->intf);
	if (ret < 0)
		goto out;

	if (test_bit(ETHTOOL_LINK_MODE_10baseT_Half_BIT,
		     cmd->link_modes.advertising))
		advertising |= RTL_ADVERTISED_10_HALF;

	if (test_bit(ETHTOOL_LINK_MODE_10baseT_Full_BIT,
		     cmd->link_modes.advertising))
		advertising |= RTL_ADVERTISED_10_FULL;

	if (test_bit(ETHTOOL_LINK_MODE_100baseT_Half_BIT,
		     cmd->link_modes.advertising))
		advertising |= RTL_ADVERTISED_100_HALF;

	if (test_bit(ETHTOOL_LINK_MODE_100baseT_Full_BIT,
		     cmd->link_modes.advertising))
		advertising |= RTL_ADVERTISED_100_FULL;

	if (test_bit(ETHTOOL_LINK_MODE_1000baseT_Half_BIT,
		     cmd->link_modes.advertising))
		advertising |= RTL_ADVERTISED_1000_HALF;

	if (test_bit(ETHTOOL_LINK_MODE_1000baseT_Full_BIT,
		     cmd->link_modes.advertising))
		advertising |= RTL_ADVERTISED_1000_FULL;

	if (test_bit(ETHTOOL_LINK_MODE_2500baseT_Full_BIT,
		     cmd->link_modes.advertising))
		advertising |= RTL_ADVERTISED_2500_FULL;

	mutex_lock(&tp->control);

	ret = rtl8152_set_speed(tp, cmd->base.autoneg, cmd->base.speed,
				cmd->base.duplex, advertising);
	if (!ret) {
		tp->autoneg = cmd->base.autoneg;
		tp->speed = cmd->base.speed;
		tp->duplex = cmd->base.duplex;
		tp->advertising = advertising;
	}

	mutex_unlock(&tp->control);

	usb_autopm_put_interface(tp->intf);

out:
	return ret;
}

static const char rtl8152_gstrings[][ETH_GSTRING_LEN] = {
	"tx_packets",
	"rx_packets",
	"tx_errors",
	"rx_errors",
	"rx_missed",
	"align_errors",
	"tx_single_collisions",
	"tx_multi_collisions",
	"rx_unicast",
	"rx_broadcast",
	"rx_multicast",
	"tx_aborted",
	"tx_underrun",
};

static int rtl8152_get_sset_count(struct net_device *dev, int sset)
{
	switch (sset) {
	case ETH_SS_STATS:
		return ARRAY_SIZE(rtl8152_gstrings);
	default:
		return -EOPNOTSUPP;
	}
}

static void rtl8152_get_ethtool_stats(struct net_device *dev,
				      struct ethtool_stats *stats, u64 *data)
{
	struct r8152 *tp = netdev_priv(dev);
	struct tally_counter tally;

	if (usb_autopm_get_interface(tp->intf) < 0)
		return;

	generic_ocp_read(tp, PLA_TALLYCNT, sizeof(tally), &tally, MCU_TYPE_PLA);

	usb_autopm_put_interface(tp->intf);

	data[0] = le64_to_cpu(tally.tx_packets);
	data[1] = le64_to_cpu(tally.rx_packets);
	data[2] = le64_to_cpu(tally.tx_errors);
	data[3] = le32_to_cpu(tally.rx_errors);
	data[4] = le16_to_cpu(tally.rx_missed);
	data[5] = le16_to_cpu(tally.align_errors);
	data[6] = le32_to_cpu(tally.tx_one_collision);
	data[7] = le32_to_cpu(tally.tx_multi_collision);
	data[8] = le64_to_cpu(tally.rx_unicast);
	data[9] = le64_to_cpu(tally.rx_broadcast);
	data[10] = le32_to_cpu(tally.rx_multicast);
	data[11] = le16_to_cpu(tally.tx_aborted);
	data[12] = le16_to_cpu(tally.tx_underrun);
}

static void rtl8152_get_strings(struct net_device *dev, u32 stringset, u8 *data)
{
	switch (stringset) {
	case ETH_SS_STATS:
		memcpy(data, rtl8152_gstrings, sizeof(rtl8152_gstrings));
		break;
	}
}

static int r8152_get_eee(struct r8152 *tp, struct ethtool_eee *eee)
{
	u32 lp, adv, supported = 0;
	u16 val;

	val = r8152_mmd_read(tp, MDIO_MMD_PCS, MDIO_PCS_EEE_ABLE);
	supported = mmd_eee_cap_to_ethtool_sup_t(val);

	val = r8152_mmd_read(tp, MDIO_MMD_AN, MDIO_AN_EEE_ADV);
	adv = mmd_eee_adv_to_ethtool_adv_t(val);

	val = r8152_mmd_read(tp, MDIO_MMD_AN, MDIO_AN_EEE_LPABLE);
	lp = mmd_eee_adv_to_ethtool_adv_t(val);

	eee->eee_enabled = tp->eee_en;
	eee->eee_active = !!(supported & adv & lp);
	eee->supported = supported;
	eee->advertised = tp->eee_adv;
	eee->lp_advertised = lp;

	return 0;
}

static int r8152_set_eee(struct r8152 *tp, struct ethtool_eee *eee)
{
	u16 val = ethtool_adv_to_mmd_eee_adv_t(eee->advertised);

	tp->eee_en = eee->eee_enabled;
	tp->eee_adv = val;

	rtl_eee_enable(tp, tp->eee_en);

	return 0;
}

static int r8153_get_eee(struct r8152 *tp, struct ethtool_eee *eee)
{
	u32 lp, adv, supported = 0;
	u16 val;

	val = ocp_reg_read(tp, OCP_EEE_ABLE);
	supported = mmd_eee_cap_to_ethtool_sup_t(val);

	val = ocp_reg_read(tp, OCP_EEE_ADV);
	adv = mmd_eee_adv_to_ethtool_adv_t(val);

	val = ocp_reg_read(tp, OCP_EEE_LPABLE);
	lp = mmd_eee_adv_to_ethtool_adv_t(val);

	eee->eee_enabled = tp->eee_en;
	eee->eee_active = !!(supported & adv & lp);
	eee->supported = supported;
	eee->advertised = tp->eee_adv;
	eee->lp_advertised = lp;

	return 0;
}

static int
rtl_ethtool_get_eee(struct net_device *net, struct ethtool_eee *edata)
{
	struct r8152 *tp = netdev_priv(net);
	int ret;

	if (!tp->rtl_ops.eee_get) {
		ret = -EOPNOTSUPP;
		goto out;
	}

	ret = usb_autopm_get_interface(tp->intf);
	if (ret < 0)
		goto out;

	mutex_lock(&tp->control);

	ret = tp->rtl_ops.eee_get(tp, edata);

	mutex_unlock(&tp->control);

	usb_autopm_put_interface(tp->intf);

out:
	return ret;
}

static int
rtl_ethtool_set_eee(struct net_device *net, struct ethtool_eee *edata)
{
	struct r8152 *tp = netdev_priv(net);
	int ret;

	if (!tp->rtl_ops.eee_set) {
		ret = -EOPNOTSUPP;
		goto out;
	}

	ret = usb_autopm_get_interface(tp->intf);
	if (ret < 0)
		goto out;

	mutex_lock(&tp->control);

	ret = tp->rtl_ops.eee_set(tp, edata);
	if (!ret)
		ret = mii_nway_restart(&tp->mii);

	mutex_unlock(&tp->control);

	usb_autopm_put_interface(tp->intf);

out:
	return ret;
}

static int rtl8152_nway_reset(struct net_device *dev)
{
	struct r8152 *tp = netdev_priv(dev);
	int ret;

	ret = usb_autopm_get_interface(tp->intf);
	if (ret < 0)
		goto out;

	mutex_lock(&tp->control);

	ret = mii_nway_restart(&tp->mii);

	mutex_unlock(&tp->control);

	usb_autopm_put_interface(tp->intf);

out:
	return ret;
}

static int rtl8152_get_coalesce(struct net_device *netdev,
				struct ethtool_coalesce *coalesce,
				struct kernel_ethtool_coalesce *kernel_coal,
				struct netlink_ext_ack *extack)
{
	struct r8152 *tp = netdev_priv(netdev);

	switch (tp->version) {
	case RTL_VER_01:
	case RTL_VER_02:
	case RTL_VER_07:
		return -EOPNOTSUPP;
	default:
		break;
	}

	coalesce->rx_coalesce_usecs = tp->coalesce;

	return 0;
}

static int rtl8152_set_coalesce(struct net_device *netdev,
				struct ethtool_coalesce *coalesce,
				struct kernel_ethtool_coalesce *kernel_coal,
				struct netlink_ext_ack *extack)
{
	struct r8152 *tp = netdev_priv(netdev);
	int ret;

	switch (tp->version) {
	case RTL_VER_01:
	case RTL_VER_02:
	case RTL_VER_07:
		return -EOPNOTSUPP;
	default:
		break;
	}

	if (coalesce->rx_coalesce_usecs > COALESCE_SLOW)
		return -EINVAL;

	ret = usb_autopm_get_interface(tp->intf);
	if (ret < 0)
		return ret;

	mutex_lock(&tp->control);

	if (tp->coalesce != coalesce->rx_coalesce_usecs) {
		tp->coalesce = coalesce->rx_coalesce_usecs;

		if (netif_running(netdev) && netif_carrier_ok(netdev)) {
			netif_stop_queue(netdev);
			napi_disable(&tp->napi);
			tp->rtl_ops.disable(tp);
			tp->rtl_ops.enable(tp);
			rtl_start_rx(tp);
			clear_bit(RTL8152_SET_RX_MODE, &tp->flags);
			_rtl8152_set_rx_mode(netdev);
			napi_enable(&tp->napi);
			netif_wake_queue(netdev);
		}
	}

	mutex_unlock(&tp->control);

	usb_autopm_put_interface(tp->intf);

	return ret;
}

static int rtl8152_get_tunable(struct net_device *netdev,
			       const struct ethtool_tunable *tunable, void *d)
{
	struct r8152 *tp = netdev_priv(netdev);

	switch (tunable->id) {
	case ETHTOOL_RX_COPYBREAK:
		*(u32 *)d = tp->rx_copybreak;
		break;
	default:
		return -EOPNOTSUPP;
	}

	return 0;
}

static int rtl8152_set_tunable(struct net_device *netdev,
			       const struct ethtool_tunable *tunable,
			       const void *d)
{
	struct r8152 *tp = netdev_priv(netdev);
	u32 val;

	switch (tunable->id) {
	case ETHTOOL_RX_COPYBREAK:
		val = *(u32 *)d;
		if (val < ETH_ZLEN) {
			netif_err(tp, rx_err, netdev,
				  "Invalid rx copy break value\n");
			return -EINVAL;
		}

		if (tp->rx_copybreak != val) {
			if (netdev->flags & IFF_UP) {
				mutex_lock(&tp->control);
				napi_disable(&tp->napi);
				tp->rx_copybreak = val;
				napi_enable(&tp->napi);
				mutex_unlock(&tp->control);
			} else {
				tp->rx_copybreak = val;
			}
		}
		break;
	default:
		return -EOPNOTSUPP;
	}

	return 0;
}

static void rtl8152_get_ringparam(struct net_device *netdev,
				  struct ethtool_ringparam *ring,
				  struct kernel_ethtool_ringparam *kernel_ring,
				  struct netlink_ext_ack *extack)
{
	struct r8152 *tp = netdev_priv(netdev);

	ring->rx_max_pending = RTL8152_RX_MAX_PENDING;
	ring->rx_pending = tp->rx_pending;
}

static int rtl8152_set_ringparam(struct net_device *netdev,
				 struct ethtool_ringparam *ring,
				 struct kernel_ethtool_ringparam *kernel_ring,
				 struct netlink_ext_ack *extack)
{
	struct r8152 *tp = netdev_priv(netdev);

	if (ring->rx_pending < (RTL8152_MAX_RX * 2))
		return -EINVAL;

	if (tp->rx_pending != ring->rx_pending) {
		if (netdev->flags & IFF_UP) {
			mutex_lock(&tp->control);
			napi_disable(&tp->napi);
			tp->rx_pending = ring->rx_pending;
			napi_enable(&tp->napi);
			mutex_unlock(&tp->control);
		} else {
			tp->rx_pending = ring->rx_pending;
		}
	}

	return 0;
}

static void rtl8152_get_pauseparam(struct net_device *netdev, struct ethtool_pauseparam *pause)
{
	struct r8152 *tp = netdev_priv(netdev);
	u16 bmcr, lcladv, rmtadv;
	u8 cap;

	if (usb_autopm_get_interface(tp->intf) < 0)
		return;

	mutex_lock(&tp->control);

	bmcr = r8152_mdio_read(tp, MII_BMCR);
	lcladv = r8152_mdio_read(tp, MII_ADVERTISE);
	rmtadv = r8152_mdio_read(tp, MII_LPA);

	mutex_unlock(&tp->control);

	usb_autopm_put_interface(tp->intf);

	if (!(bmcr & BMCR_ANENABLE)) {
		pause->autoneg = 0;
		pause->rx_pause = 0;
		pause->tx_pause = 0;
		return;
	}

	pause->autoneg = 1;

	cap = mii_resolve_flowctrl_fdx(lcladv, rmtadv);

	if (cap & FLOW_CTRL_RX)
		pause->rx_pause = 1;

	if (cap & FLOW_CTRL_TX)
		pause->tx_pause = 1;
}

static int rtl8152_set_pauseparam(struct net_device *netdev, struct ethtool_pauseparam *pause)
{
	struct r8152 *tp = netdev_priv(netdev);
	u16 old, new1;
	u8 cap = 0;
	int ret;

	ret = usb_autopm_get_interface(tp->intf);
	if (ret < 0)
		return ret;

	mutex_lock(&tp->control);

	if (pause->autoneg && !(r8152_mdio_read(tp, MII_BMCR) & BMCR_ANENABLE)) {
		ret = -EINVAL;
		goto out;
	}

	if (pause->rx_pause)
		cap |= FLOW_CTRL_RX;

	if (pause->tx_pause)
		cap |= FLOW_CTRL_TX;

	old = r8152_mdio_read(tp, MII_ADVERTISE);
	new1 = (old & ~(ADVERTISE_PAUSE_CAP | ADVERTISE_PAUSE_ASYM)) | mii_advertise_flowctrl(cap);
	if (old != new1)
		r8152_mdio_write(tp, MII_ADVERTISE, new1);

out:
	mutex_unlock(&tp->control);
	usb_autopm_put_interface(tp->intf);

	return ret;
}

static const struct ethtool_ops ops = {
	.supported_coalesce_params = ETHTOOL_COALESCE_USECS,
	.get_drvinfo = rtl8152_get_drvinfo,
	.get_link = ethtool_op_get_link,
	.nway_reset = rtl8152_nway_reset,
	.get_msglevel = rtl8152_get_msglevel,
	.set_msglevel = rtl8152_set_msglevel,
	.get_wol = rtl8152_get_wol,
	.set_wol = rtl8152_set_wol,
	.get_strings = rtl8152_get_strings,
	.get_sset_count = rtl8152_get_sset_count,
	.get_ethtool_stats = rtl8152_get_ethtool_stats,
	.get_coalesce = rtl8152_get_coalesce,
	.set_coalesce = rtl8152_set_coalesce,
	.get_eee = rtl_ethtool_get_eee,
	.set_eee = rtl_ethtool_set_eee,
	.get_link_ksettings = rtl8152_get_link_ksettings,
	.set_link_ksettings = rtl8152_set_link_ksettings,
	.get_tunable = rtl8152_get_tunable,
	.set_tunable = rtl8152_set_tunable,
	.get_ringparam = rtl8152_get_ringparam,
	.set_ringparam = rtl8152_set_ringparam,
	.get_pauseparam = rtl8152_get_pauseparam,
	.set_pauseparam = rtl8152_set_pauseparam,
};

static int rtl8152_ioctl(struct net_device *netdev, struct ifreq *rq, int cmd)
{
	struct r8152 *tp = netdev_priv(netdev);
	struct mii_ioctl_data *data = if_mii(rq);
	int res;

	if (test_bit(RTL8152_UNPLUG, &tp->flags))
		return -ENODEV;

	res = usb_autopm_get_interface(tp->intf);
	if (res < 0)
		goto out;

	switch (cmd) {
	case SIOCGMIIPHY:
		data->phy_id = R8152_PHY_ID; /* Internal PHY */
		break;

	case SIOCGMIIREG:
		mutex_lock(&tp->control);
		data->val_out = r8152_mdio_read(tp, data->reg_num);
		mutex_unlock(&tp->control);
		break;

	case SIOCSMIIREG:
		if (!capable(CAP_NET_ADMIN)) {
			res = -EPERM;
			break;
		}
		mutex_lock(&tp->control);
		r8152_mdio_write(tp, data->reg_num, data->val_in);
		mutex_unlock(&tp->control);
		break;

	default:
		res = -EOPNOTSUPP;
	}

	usb_autopm_put_interface(tp->intf);

out:
	return res;
}

static int rtl8152_change_mtu(struct net_device *dev, int new_mtu)
{
	struct r8152 *tp = netdev_priv(dev);
	int ret;

	switch (tp->version) {
	case RTL_VER_01:
	case RTL_VER_02:
	case RTL_VER_07:
		dev->mtu = new_mtu;
		return 0;
	default:
		break;
	}

	ret = usb_autopm_get_interface(tp->intf);
	if (ret < 0)
		return ret;

	mutex_lock(&tp->control);

	dev->mtu = new_mtu;

	if (netif_running(dev)) {
		if (tp->rtl_ops.change_mtu)
			tp->rtl_ops.change_mtu(tp);

		if (netif_carrier_ok(dev)) {
			netif_stop_queue(dev);
			napi_disable(&tp->napi);
			tasklet_disable(&tp->tx_tl);
			tp->rtl_ops.disable(tp);
			tp->rtl_ops.enable(tp);
			rtl_start_rx(tp);
			tasklet_enable(&tp->tx_tl);
			napi_enable(&tp->napi);
			rtl8152_set_rx_mode(dev);
			netif_wake_queue(dev);
		}
	}

	mutex_unlock(&tp->control);

	usb_autopm_put_interface(tp->intf);

	return ret;
}

static const struct net_device_ops rtl8152_netdev_ops = {
	.ndo_open		= rtl8152_open,
	.ndo_stop		= rtl8152_close,
	.ndo_eth_ioctl		= rtl8152_ioctl,
	.ndo_start_xmit		= rtl8152_start_xmit,
	.ndo_tx_timeout		= rtl8152_tx_timeout,
	.ndo_set_features	= rtl8152_set_features,
	.ndo_set_rx_mode	= rtl8152_set_rx_mode,
	.ndo_set_mac_address	= rtl8152_set_mac_address,
	.ndo_change_mtu		= rtl8152_change_mtu,
	.ndo_validate_addr	= eth_validate_addr,
	.ndo_features_check	= rtl8152_features_check,
};

static void rtl8152_unload(struct r8152 *tp)
{
	if (test_bit(RTL8152_UNPLUG, &tp->flags))
		return;

	if (tp->version != RTL_VER_01)
		r8152_power_cut_en(tp, true);
}

static void rtl8153_unload(struct r8152 *tp)
{
	if (test_bit(RTL8152_UNPLUG, &tp->flags))
		return;

	r8153_power_cut_en(tp, false);
}

static void rtl8153b_unload(struct r8152 *tp)
{
	if (test_bit(RTL8152_UNPLUG, &tp->flags))
		return;

	r8153b_power_cut_en(tp, false);
}

static int rtl_ops_init(struct r8152 *tp)
{
	struct rtl_ops *ops = &tp->rtl_ops;
	int ret = 0;

	switch (tp->version) {
	case RTL_VER_01:
	case RTL_VER_02:
	case RTL_VER_07:
		ops->init		= r8152b_init;
		ops->enable		= rtl8152_enable;
		ops->disable		= rtl8152_disable;
		ops->up			= rtl8152_up;
		ops->down		= rtl8152_down;
		ops->unload		= rtl8152_unload;
		ops->eee_get		= r8152_get_eee;
		ops->eee_set		= r8152_set_eee;
		ops->in_nway		= rtl8152_in_nway;
		ops->hw_phy_cfg		= r8152b_hw_phy_cfg;
		ops->autosuspend_en	= rtl_runtime_suspend_enable;
		tp->rx_buf_sz		= 16 * 1024;
		tp->eee_en		= true;
		tp->eee_adv		= MDIO_EEE_100TX;
		break;

	case RTL_VER_03:
	case RTL_VER_04:
	case RTL_VER_05:
	case RTL_VER_06:
		ops->init		= r8153_init;
		ops->enable		= rtl8153_enable;
		ops->disable		= rtl8153_disable;
		ops->up			= rtl8153_up;
		ops->down		= rtl8153_down;
		ops->unload		= rtl8153_unload;
		ops->eee_get		= r8153_get_eee;
		ops->eee_set		= r8152_set_eee;
		ops->in_nway		= rtl8153_in_nway;
		ops->hw_phy_cfg		= r8153_hw_phy_cfg;
		ops->autosuspend_en	= rtl8153_runtime_enable;
		ops->change_mtu		= rtl8153_change_mtu;
		if (tp->udev->speed < USB_SPEED_SUPER)
			tp->rx_buf_sz	= 16 * 1024;
		else
			tp->rx_buf_sz	= 32 * 1024;
		tp->eee_en		= true;
		tp->eee_adv		= MDIO_EEE_1000T | MDIO_EEE_100TX;
		break;

	case RTL_VER_08:
	case RTL_VER_09:
		ops->init		= r8153b_init;
		ops->enable		= rtl8153_enable;
		ops->disable		= rtl8153_disable;
		ops->up			= rtl8153b_up;
		ops->down		= rtl8153b_down;
		ops->unload		= rtl8153b_unload;
		ops->eee_get		= r8153_get_eee;
		ops->eee_set		= r8152_set_eee;
		ops->in_nway		= rtl8153_in_nway;
		ops->hw_phy_cfg		= r8153b_hw_phy_cfg;
		ops->autosuspend_en	= rtl8153b_runtime_enable;
		ops->change_mtu		= rtl8153_change_mtu;
		tp->rx_buf_sz		= 32 * 1024;
		tp->eee_en		= true;
		tp->eee_adv		= MDIO_EEE_1000T | MDIO_EEE_100TX;
		break;

	case RTL_VER_11:
		tp->eee_en		= true;
		tp->eee_adv		= MDIO_EEE_1000T | MDIO_EEE_100TX;
		fallthrough;
	case RTL_VER_10:
		ops->init		= r8156_init;
		ops->enable		= rtl8156_enable;
		ops->disable		= rtl8153_disable;
		ops->up			= rtl8156_up;
		ops->down		= rtl8156_down;
		ops->unload		= rtl8153_unload;
		ops->eee_get		= r8153_get_eee;
		ops->eee_set		= r8152_set_eee;
		ops->in_nway		= rtl8153_in_nway;
		ops->hw_phy_cfg		= r8156_hw_phy_cfg;
		ops->autosuspend_en	= rtl8156_runtime_enable;
		ops->change_mtu		= rtl8156_change_mtu;
		tp->rx_buf_sz		= 48 * 1024;
		tp->support_2500full	= 1;
		break;

	case RTL_VER_12:
	case RTL_VER_13:
		tp->support_2500full	= 1;
		fallthrough;
	case RTL_VER_15:
		tp->eee_en		= true;
		tp->eee_adv		= MDIO_EEE_1000T | MDIO_EEE_100TX;
		ops->init		= r8156b_init;
		ops->enable		= rtl8156b_enable;
		ops->disable		= rtl8153_disable;
		ops->up			= rtl8156_up;
		ops->down		= rtl8156_down;
		ops->unload		= rtl8153_unload;
		ops->eee_get		= r8153_get_eee;
		ops->eee_set		= r8152_set_eee;
		ops->in_nway		= rtl8153_in_nway;
		ops->hw_phy_cfg		= r8156b_hw_phy_cfg;
		ops->autosuspend_en	= rtl8156_runtime_enable;
		ops->change_mtu		= rtl8156_change_mtu;
		tp->rx_buf_sz		= 48 * 1024;
		break;

	case RTL_VER_14:
		ops->init		= r8153c_init;
		ops->enable		= rtl8153_enable;
		ops->disable		= rtl8153_disable;
		ops->up			= rtl8153c_up;
		ops->down		= rtl8153b_down;
		ops->unload		= rtl8153_unload;
		ops->eee_get		= r8153_get_eee;
		ops->eee_set		= r8152_set_eee;
		ops->in_nway		= rtl8153_in_nway;
		ops->hw_phy_cfg		= r8153c_hw_phy_cfg;
		ops->autosuspend_en	= rtl8153c_runtime_enable;
		ops->change_mtu		= rtl8153c_change_mtu;
		tp->rx_buf_sz		= 32 * 1024;
		tp->eee_en		= true;
		tp->eee_adv		= MDIO_EEE_1000T | MDIO_EEE_100TX;
		break;

	default:
		ret = -ENODEV;
		dev_err(&tp->intf->dev, "Unknown Device\n");
		break;
	}

	return ret;
}

#define FIRMWARE_8153A_2	"rtl_nic/rtl8153a-2.fw"
#define FIRMWARE_8153A_3	"rtl_nic/rtl8153a-3.fw"
#define FIRMWARE_8153A_4	"rtl_nic/rtl8153a-4.fw"
#define FIRMWARE_8153B_2	"rtl_nic/rtl8153b-2.fw"
#define FIRMWARE_8153C_1	"rtl_nic/rtl8153c-1.fw"
#define FIRMWARE_8156A_2	"rtl_nic/rtl8156a-2.fw"
#define FIRMWARE_8156B_2	"rtl_nic/rtl8156b-2.fw"

MODULE_FIRMWARE(FIRMWARE_8153A_2);
MODULE_FIRMWARE(FIRMWARE_8153A_3);
MODULE_FIRMWARE(FIRMWARE_8153A_4);
MODULE_FIRMWARE(FIRMWARE_8153B_2);
MODULE_FIRMWARE(FIRMWARE_8153C_1);
MODULE_FIRMWARE(FIRMWARE_8156A_2);
MODULE_FIRMWARE(FIRMWARE_8156B_2);

static int rtl_fw_init(struct r8152 *tp)
{
	struct rtl_fw *rtl_fw = &tp->rtl_fw;

	switch (tp->version) {
	case RTL_VER_04:
		rtl_fw->fw_name		= FIRMWARE_8153A_2;
		rtl_fw->pre_fw		= r8153_pre_firmware_1;
		rtl_fw->post_fw		= r8153_post_firmware_1;
		break;
	case RTL_VER_05:
		rtl_fw->fw_name		= FIRMWARE_8153A_3;
		rtl_fw->pre_fw		= r8153_pre_firmware_2;
		rtl_fw->post_fw		= r8153_post_firmware_2;
		break;
	case RTL_VER_06:
		rtl_fw->fw_name		= FIRMWARE_8153A_4;
		rtl_fw->post_fw		= r8153_post_firmware_3;
		break;
	case RTL_VER_09:
		rtl_fw->fw_name		= FIRMWARE_8153B_2;
		rtl_fw->pre_fw		= r8153b_pre_firmware_1;
		rtl_fw->post_fw		= r8153b_post_firmware_1;
		break;
	case RTL_VER_11:
		rtl_fw->fw_name		= FIRMWARE_8156A_2;
		rtl_fw->post_fw		= r8156a_post_firmware_1;
		break;
	case RTL_VER_13:
	case RTL_VER_15:
		rtl_fw->fw_name		= FIRMWARE_8156B_2;
		break;
	case RTL_VER_14:
		rtl_fw->fw_name		= FIRMWARE_8153C_1;
		rtl_fw->pre_fw		= r8153b_pre_firmware_1;
		rtl_fw->post_fw		= r8153c_post_firmware_1;
		break;
	default:
		break;
	}

	return 0;
}

u8 rtl8152_get_version(struct usb_interface *intf)
{
	struct usb_device *udev = interface_to_usbdev(intf);
	u32 ocp_data = 0;
	__le32 *tmp;
	u8 version;
	int ret;

	tmp = kmalloc(sizeof(*tmp), GFP_KERNEL);
	if (!tmp)
		return 0;

	ret = usb_control_msg(udev, usb_rcvctrlpipe(udev, 0),
			      RTL8152_REQ_GET_REGS, RTL8152_REQT_READ,
			      PLA_TCR0, MCU_TYPE_PLA, tmp, sizeof(*tmp), 500);
	if (ret > 0)
		ocp_data = (__le32_to_cpu(*tmp) >> 16) & VERSION_MASK;

	kfree(tmp);

	switch (ocp_data) {
	case 0x4c00:
		version = RTL_VER_01;
		break;
	case 0x4c10:
		version = RTL_VER_02;
		break;
	case 0x5c00:
		version = RTL_VER_03;
		break;
	case 0x5c10:
		version = RTL_VER_04;
		break;
	case 0x5c20:
		version = RTL_VER_05;
		break;
	case 0x5c30:
		version = RTL_VER_06;
		break;
	case 0x4800:
		version = RTL_VER_07;
		break;
	case 0x6000:
		version = RTL_VER_08;
		break;
	case 0x6010:
		version = RTL_VER_09;
		break;
	case 0x7010:
		version = RTL_TEST_01;
		break;
	case 0x7020:
		version = RTL_VER_10;
		break;
	case 0x7030:
		version = RTL_VER_11;
		break;
	case 0x7400:
		version = RTL_VER_12;
		break;
	case 0x7410:
		version = RTL_VER_13;
		break;
	case 0x6400:
		version = RTL_VER_14;
		break;
	case 0x7420:
		version = RTL_VER_15;
		break;
	default:
		version = RTL_VER_UNKNOWN;
		dev_info(&intf->dev, "Unknown version 0x%04x\n", ocp_data);
		break;
	}

	dev_dbg(&intf->dev, "Detected version 0x%04x\n", version);

	return version;
}
EXPORT_SYMBOL_GPL(rtl8152_get_version);

static bool rtl8152_supports_lenovo_macpassthru(struct usb_device *udev)
{
	int parent_vendor_id = le16_to_cpu(udev->parent->descriptor.idVendor);
	int product_id = le16_to_cpu(udev->descriptor.idProduct);
	int vendor_id = le16_to_cpu(udev->descriptor.idVendor);

	if (vendor_id == VENDOR_ID_LENOVO) {
		switch (product_id) {
<<<<<<< HEAD
=======
		case DEVICE_ID_LENOVO_USB_C_TRAVEL_HUB:
>>>>>>> 9abf2313
		case DEVICE_ID_THINKPAD_ONELINK_PLUS_DOCK:
		case DEVICE_ID_THINKPAD_THUNDERBOLT3_DOCK_GEN2:
		case DEVICE_ID_THINKPAD_USB_C_DOCK_GEN2:
		case DEVICE_ID_THINKPAD_USB_C_DOCK_GEN3:
		case DEVICE_ID_THINKPAD_USB_C_DONGLE:
			return 1;
		}
	} else if (vendor_id == VENDOR_ID_REALTEK && parent_vendor_id == VENDOR_ID_LENOVO) {
		switch (product_id) {
		case 0x8153:
			return 1;
		}
	}
	return 0;
}

static int rtl8152_probe(struct usb_interface *intf,
			 const struct usb_device_id *id)
{
	struct usb_device *udev = interface_to_usbdev(intf);
	u8 version = rtl8152_get_version(intf);
	struct r8152 *tp;
	struct net_device *netdev;
	int ret;

	if (version == RTL_VER_UNKNOWN)
		return -ENODEV;

	if (!rtl_vendor_mode(intf))
		return -ENODEV;

	usb_reset_device(udev);
	netdev = alloc_etherdev(sizeof(struct r8152));
	if (!netdev) {
		dev_err(&intf->dev, "Out of memory\n");
		return -ENOMEM;
	}

	SET_NETDEV_DEV(netdev, &intf->dev);
	tp = netdev_priv(netdev);
	tp->msg_enable = 0x7FFF;

	tp->udev = udev;
	tp->netdev = netdev;
	tp->intf = intf;
	tp->version = version;

	tp->pipe_ctrl_in = usb_rcvctrlpipe(udev, 0);
	tp->pipe_ctrl_out = usb_sndctrlpipe(udev, 0);
	tp->pipe_in = usb_rcvbulkpipe(udev, 1);
	tp->pipe_out = usb_sndbulkpipe(udev, 2);
	tp->pipe_intr = usb_rcvintpipe(udev, 3);

	switch (version) {
	case RTL_VER_01:
	case RTL_VER_02:
	case RTL_VER_07:
		tp->mii.supports_gmii = 0;
		break;
	default:
		tp->mii.supports_gmii = 1;
		break;
	}

	ret = rtl_ops_init(tp);
	if (ret)
		goto out;

	rtl_fw_init(tp);

	mutex_init(&tp->control);
	INIT_DELAYED_WORK(&tp->schedule, rtl_work_func_t);
	INIT_DELAYED_WORK(&tp->hw_phy_work, rtl_hw_phy_work_func_t);
	tasklet_setup(&tp->tx_tl, bottom_half);
	tasklet_disable(&tp->tx_tl);

	netdev->netdev_ops = &rtl8152_netdev_ops;
	netdev->watchdog_timeo = RTL8152_TX_TIMEOUT;

	netdev->features |= NETIF_F_RXCSUM | NETIF_F_IP_CSUM | NETIF_F_SG |
			    NETIF_F_TSO | NETIF_F_FRAGLIST | NETIF_F_IPV6_CSUM |
			    NETIF_F_TSO6 | NETIF_F_HW_VLAN_CTAG_RX |
			    NETIF_F_HW_VLAN_CTAG_TX;
	netdev->hw_features = NETIF_F_RXCSUM | NETIF_F_IP_CSUM | NETIF_F_SG |
			      NETIF_F_TSO | NETIF_F_FRAGLIST |
			      NETIF_F_IPV6_CSUM | NETIF_F_TSO6 |
			      NETIF_F_HW_VLAN_CTAG_RX | NETIF_F_HW_VLAN_CTAG_TX;
	netdev->vlan_features = NETIF_F_SG | NETIF_F_IP_CSUM | NETIF_F_TSO |
				NETIF_F_HIGHDMA | NETIF_F_FRAGLIST |
				NETIF_F_IPV6_CSUM | NETIF_F_TSO6;

	if (tp->version == RTL_VER_01) {
		netdev->features &= ~NETIF_F_RXCSUM;
		netdev->hw_features &= ~NETIF_F_RXCSUM;
	}

	tp->lenovo_macpassthru = rtl8152_supports_lenovo_macpassthru(udev);

	if (le16_to_cpu(udev->descriptor.bcdDevice) == 0x3011 && udev->serial &&
	    (!strcmp(udev->serial, "000001000000") ||
	     !strcmp(udev->serial, "000002000000"))) {
		dev_info(&udev->dev, "Dell TB16 Dock, disable RX aggregation");
		tp->dell_tb_rx_agg_bug = 1;
	}

	netdev->ethtool_ops = &ops;
	netif_set_tso_max_size(netdev, RTL_LIMITED_TSO_SIZE);

	/* MTU range: 68 - 1500 or 9194 */
	netdev->min_mtu = ETH_MIN_MTU;
	switch (tp->version) {
	case RTL_VER_03:
	case RTL_VER_04:
	case RTL_VER_05:
	case RTL_VER_06:
	case RTL_VER_08:
	case RTL_VER_09:
	case RTL_VER_14:
		netdev->max_mtu = size_to_mtu(9 * 1024);
		break;
	case RTL_VER_10:
	case RTL_VER_11:
		netdev->max_mtu = size_to_mtu(15 * 1024);
		break;
	case RTL_VER_12:
	case RTL_VER_13:
	case RTL_VER_15:
		netdev->max_mtu = size_to_mtu(16 * 1024);
		break;
	case RTL_VER_01:
	case RTL_VER_02:
	case RTL_VER_07:
	default:
		netdev->max_mtu = ETH_DATA_LEN;
		break;
	}

	tp->mii.dev = netdev;
	tp->mii.mdio_read = read_mii_word;
	tp->mii.mdio_write = write_mii_word;
	tp->mii.phy_id_mask = 0x3f;
	tp->mii.reg_num_mask = 0x1f;
	tp->mii.phy_id = R8152_PHY_ID;

	tp->autoneg = AUTONEG_ENABLE;
	tp->speed = SPEED_100;
	tp->advertising = RTL_ADVERTISED_10_HALF | RTL_ADVERTISED_10_FULL |
			  RTL_ADVERTISED_100_HALF | RTL_ADVERTISED_100_FULL;
	if (tp->mii.supports_gmii) {
		if (tp->support_2500full &&
		    tp->udev->speed >= USB_SPEED_SUPER) {
			tp->speed = SPEED_2500;
			tp->advertising |= RTL_ADVERTISED_2500_FULL;
		} else {
			tp->speed = SPEED_1000;
		}
		tp->advertising |= RTL_ADVERTISED_1000_FULL;
	}
	tp->duplex = DUPLEX_FULL;

	tp->rx_copybreak = RTL8152_RXFG_HEADSZ;
	tp->rx_pending = 10 * RTL8152_MAX_RX;

	intf->needs_remote_wakeup = 1;

	if (!rtl_can_wakeup(tp))
		__rtl_set_wol(tp, 0);
	else
		tp->saved_wolopts = __rtl_get_wol(tp);

	tp->rtl_ops.init(tp);
#if IS_BUILTIN(CONFIG_USB_RTL8152)
	/* Retry in case request_firmware() is not ready yet. */
	tp->rtl_fw.retry = true;
#endif
	queue_delayed_work(system_long_wq, &tp->hw_phy_work, 0);
	set_ethernet_addr(tp, false);

	usb_set_intfdata(intf, tp);

	netif_napi_add_weight(netdev, &tp->napi, r8152_poll,
			      tp->support_2500full ? 256 : 64);

	ret = register_netdev(netdev);
	if (ret != 0) {
		dev_err(&intf->dev, "couldn't register the device\n");
		goto out1;
	}

	if (tp->saved_wolopts)
		device_set_wakeup_enable(&udev->dev, true);
	else
		device_set_wakeup_enable(&udev->dev, false);

	netif_info(tp, probe, netdev, "%s\n", DRIVER_VERSION);

	return 0;

out1:
	tasklet_kill(&tp->tx_tl);
	usb_set_intfdata(intf, NULL);
out:
	free_netdev(netdev);
	return ret;
}

static void rtl8152_disconnect(struct usb_interface *intf)
{
	struct r8152 *tp = usb_get_intfdata(intf);

	usb_set_intfdata(intf, NULL);
	if (tp) {
		rtl_set_unplug(tp);

		unregister_netdev(tp->netdev);
		tasklet_kill(&tp->tx_tl);
		cancel_delayed_work_sync(&tp->hw_phy_work);
		if (tp->rtl_ops.unload)
			tp->rtl_ops.unload(tp);
		rtl8152_release_firmware(tp);
		free_netdev(tp->netdev);
	}
}

#define REALTEK_USB_DEVICE(vend, prod)	{ \
	USB_DEVICE_INTERFACE_CLASS(vend, prod, USB_CLASS_VENDOR_SPEC), \
}, \
{ \
	USB_DEVICE_AND_INTERFACE_INFO(vend, prod, USB_CLASS_COMM, \
			USB_CDC_SUBCLASS_ETHERNET, USB_CDC_PROTO_NONE), \
}

/* table of devices that work with this driver */
static const struct usb_device_id rtl8152_table[] = {
	/* Realtek */
	REALTEK_USB_DEVICE(VENDOR_ID_REALTEK, 0x8050),
	REALTEK_USB_DEVICE(VENDOR_ID_REALTEK, 0x8053),
	REALTEK_USB_DEVICE(VENDOR_ID_REALTEK, 0x8152),
	REALTEK_USB_DEVICE(VENDOR_ID_REALTEK, 0x8153),
	REALTEK_USB_DEVICE(VENDOR_ID_REALTEK, 0x8155),
	REALTEK_USB_DEVICE(VENDOR_ID_REALTEK, 0x8156),

	/* Microsoft */
	REALTEK_USB_DEVICE(VENDOR_ID_MICROSOFT, 0x07ab),
	REALTEK_USB_DEVICE(VENDOR_ID_MICROSOFT, 0x07c6),
	REALTEK_USB_DEVICE(VENDOR_ID_MICROSOFT, 0x0927),
	REALTEK_USB_DEVICE(VENDOR_ID_SAMSUNG, 0xa101),
	REALTEK_USB_DEVICE(VENDOR_ID_LENOVO,  0x304f),
	REALTEK_USB_DEVICE(VENDOR_ID_LENOVO,  0x3054),
	REALTEK_USB_DEVICE(VENDOR_ID_LENOVO,  0x3062),
	REALTEK_USB_DEVICE(VENDOR_ID_LENOVO,  0x3069),
	REALTEK_USB_DEVICE(VENDOR_ID_LENOVO,  0x3082),
	REALTEK_USB_DEVICE(VENDOR_ID_LENOVO,  0x7205),
	REALTEK_USB_DEVICE(VENDOR_ID_LENOVO,  0x720c),
	REALTEK_USB_DEVICE(VENDOR_ID_LENOVO,  0x7214),
	REALTEK_USB_DEVICE(VENDOR_ID_LENOVO,  0x721e),
	REALTEK_USB_DEVICE(VENDOR_ID_LENOVO,  0xa387),
	REALTEK_USB_DEVICE(VENDOR_ID_LINKSYS, 0x0041),
	REALTEK_USB_DEVICE(VENDOR_ID_NVIDIA,  0x09ff),
	REALTEK_USB_DEVICE(VENDOR_ID_TPLINK,  0x0601),
	{}
};

MODULE_DEVICE_TABLE(usb, rtl8152_table);

static struct usb_driver rtl8152_driver = {
	.name =		MODULENAME,
	.id_table =	rtl8152_table,
	.probe =	rtl8152_probe,
	.disconnect =	rtl8152_disconnect,
	.suspend =	rtl8152_suspend,
	.resume =	rtl8152_resume,
	.reset_resume =	rtl8152_reset_resume,
	.pre_reset =	rtl8152_pre_reset,
	.post_reset =	rtl8152_post_reset,
	.supports_autosuspend = 1,
	.disable_hub_initiated_lpm = 1,
};

module_usb_driver(rtl8152_driver);

MODULE_AUTHOR(DRIVER_AUTHOR);
MODULE_DESCRIPTION(DRIVER_DESC);
MODULE_LICENSE("GPL");
MODULE_VERSION(DRIVER_VERSION);<|MERGE_RESOLUTION|>--- conflicted
+++ resolved
@@ -770,10 +770,7 @@
 	RX_EPROTO,
 };
 
-<<<<<<< HEAD
-=======
 #define DEVICE_ID_LENOVO_USB_C_TRAVEL_HUB		0x721e
->>>>>>> 9abf2313
 #define DEVICE_ID_THINKPAD_ONELINK_PLUS_DOCK		0x3054
 #define DEVICE_ID_THINKPAD_THUNDERBOLT3_DOCK_GEN2	0x3082
 #define DEVICE_ID_THINKPAD_USB_C_DONGLE			0x720c
@@ -9592,10 +9589,7 @@
 
 	if (vendor_id == VENDOR_ID_LENOVO) {
 		switch (product_id) {
-<<<<<<< HEAD
-=======
 		case DEVICE_ID_LENOVO_USB_C_TRAVEL_HUB:
->>>>>>> 9abf2313
 		case DEVICE_ID_THINKPAD_ONELINK_PLUS_DOCK:
 		case DEVICE_ID_THINKPAD_THUNDERBOLT3_DOCK_GEN2:
 		case DEVICE_ID_THINKPAD_USB_C_DOCK_GEN2:
