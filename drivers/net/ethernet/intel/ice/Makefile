--- conflicted
+++ resolved
@@ -27,12 +27,8 @@
 	 ice_fw_update.o \
 	 ice_lag.o	\
 	 ice_ethtool.o  \
-<<<<<<< HEAD
-	 ice_repr.o
-=======
 	 ice_repr.o	\
 	 ice_tc_lib.o
->>>>>>> 24f7cf9b
 ice-$(CONFIG_PCI_IOV) += ice_virtchnl_allowlist.o
 ice-$(CONFIG_PCI_IOV) += ice_virtchnl_pf.o ice_sriov.o ice_virtchnl_fdir.o
 ice-$(CONFIG_PTP_1588_CLOCK) += ice_ptp.o ice_ptp_hw.o
