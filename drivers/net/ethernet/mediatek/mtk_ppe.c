--- conflicted
+++ resolved
@@ -439,16 +439,10 @@
 
 	hlist_del_init(&entry->list);
 	if (entry->hash != 0xffff) {
-<<<<<<< HEAD
-		ppe->foe_table[entry->hash].ib1 &= ~MTK_FOE_IB1_STATE;
-		ppe->foe_table[entry->hash].ib1 |= FIELD_PREP(MTK_FOE_IB1_STATE,
-							      MTK_FOE_STATE_UNBIND);
-=======
 		struct mtk_foe_entry *hwe = mtk_foe_get_entry(ppe, entry->hash);
 
 		hwe->ib1 &= ~MTK_FOE_IB1_STATE;
 		hwe->ib1 |= FIELD_PREP(MTK_FOE_IB1_STATE, MTK_FOE_STATE_INVALID);
->>>>>>> 9abf2313
 		dma_wmb();
 	}
 	entry->hash = 0xffff;
