// SPDX-License-Identifier: GPL-2.0-only
/*
 * Huawei HiNIC PCI Express Linux driver
 * Copyright(c) 2017 Huawei Technologies Co., Ltd
 */

#include <linux/kernel.h>
#include <linux/types.h>
#include <linux/errno.h>
#include <linux/pci.h>
#include <linux/device.h>
#include <linux/semaphore.h>
#include <linux/completion.h>
#include <linux/slab.h>
#include <asm/barrier.h>

#include "hinic_hw_if.h"
#include "hinic_hw_eqs.h"
#include "hinic_hw_api_cmd.h"
#include "hinic_hw_mgmt.h"
#include "hinic_hw_dev.h"

#define SYNC_MSG_ID_MASK                0x1FF

#define SYNC_MSG_ID(pf_to_mgmt)         ((pf_to_mgmt)->sync_msg_id)

#define SYNC_MSG_ID_INC(pf_to_mgmt)     (SYNC_MSG_ID(pf_to_mgmt) = \
					((SYNC_MSG_ID(pf_to_mgmt) + 1) & \
					 SYNC_MSG_ID_MASK))

#define MSG_SZ_IS_VALID(in_size)        ((in_size) <= MAX_MSG_LEN)

#define MGMT_MSG_LEN_MIN                20
#define MGMT_MSG_LEN_STEP               16
#define MGMT_MSG_RSVD_FOR_DEV           8

#define SEGMENT_LEN                     48

#define MAX_PF_MGMT_BUF_SIZE            2048

/* Data should be SEG LEN size aligned */
#define MAX_MSG_LEN                     2016

#define MSG_NOT_RESP                    0xFFFF

#define MGMT_MSG_TIMEOUT                5000
<<<<<<< HEAD
=======

#define SET_FUNC_PORT_MGMT_TIMEOUT	25000
>>>>>>> 04d5ce62

#define mgmt_to_pfhwdev(pf_mgmt)        \
		container_of(pf_mgmt, struct hinic_pfhwdev, pf_to_mgmt)

enum msg_segment_type {
	NOT_LAST_SEGMENT = 0,
	LAST_SEGMENT     = 1,
};

enum mgmt_direction_type {
	MGMT_DIRECT_SEND = 0,
	MGMT_RESP        = 1,
};

enum msg_ack_type {
	MSG_ACK         = 0,
	MSG_NO_ACK      = 1,
};

/**
 * hinic_register_mgmt_msg_cb - register msg handler for a msg from a module
 * @pf_to_mgmt: PF to MGMT channel
 * @mod: module in the chip that this handler will handle its messages
 * @handle: private data for the callback
 * @callback: the handler that will handle messages
 **/
void hinic_register_mgmt_msg_cb(struct hinic_pf_to_mgmt *pf_to_mgmt,
				enum hinic_mod_type mod,
				void *handle,
				void (*callback)(void *handle,
						 u8 cmd, void *buf_in,
						 u16 in_size, void *buf_out,
						 u16 *out_size))
{
	struct hinic_mgmt_cb *mgmt_cb = &pf_to_mgmt->mgmt_cb[mod];

	mgmt_cb->cb = callback;
	mgmt_cb->handle = handle;
	mgmt_cb->state = HINIC_MGMT_CB_ENABLED;
}

/**
 * hinic_unregister_mgmt_msg_cb - unregister msg handler for a msg from a module
 * @pf_to_mgmt: PF to MGMT channel
 * @mod: module in the chip that this handler handles its messages
 **/
void hinic_unregister_mgmt_msg_cb(struct hinic_pf_to_mgmt *pf_to_mgmt,
				  enum hinic_mod_type mod)
{
	struct hinic_mgmt_cb *mgmt_cb = &pf_to_mgmt->mgmt_cb[mod];

	mgmt_cb->state &= ~HINIC_MGMT_CB_ENABLED;

	while (mgmt_cb->state & HINIC_MGMT_CB_RUNNING)
		schedule();

	mgmt_cb->cb = NULL;
}

/**
 * prepare_header - prepare the header of the message
 * @pf_to_mgmt: PF to MGMT channel
 * @msg_len: the length of the message
 * @mod: module in the chip that will get the message
 * @ack_type: ask for response
 * @direction: the direction of the message
 * @cmd: command of the message
 * @msg_id: message id
 *
 * Return the prepared header value
 **/
static u64 prepare_header(struct hinic_pf_to_mgmt *pf_to_mgmt,
			  u16 msg_len, enum hinic_mod_type mod,
			  enum msg_ack_type ack_type,
			  enum mgmt_direction_type direction,
			  u16 cmd, u16 msg_id)
{
	struct hinic_hwif *hwif = pf_to_mgmt->hwif;

	return HINIC_MSG_HEADER_SET(msg_len, MSG_LEN)           |
	       HINIC_MSG_HEADER_SET(mod, MODULE)                |
	       HINIC_MSG_HEADER_SET(SEGMENT_LEN, SEG_LEN)       |
	       HINIC_MSG_HEADER_SET(ack_type, NO_ACK)           |
	       HINIC_MSG_HEADER_SET(0, ASYNC_MGMT_TO_PF)        |
	       HINIC_MSG_HEADER_SET(0, SEQID)                   |
	       HINIC_MSG_HEADER_SET(LAST_SEGMENT, LAST)         |
	       HINIC_MSG_HEADER_SET(direction, DIRECTION)       |
	       HINIC_MSG_HEADER_SET(cmd, CMD)                   |
	       HINIC_MSG_HEADER_SET(HINIC_HWIF_PCI_INTF(hwif), PCI_INTF) |
	       HINIC_MSG_HEADER_SET(HINIC_HWIF_PF_IDX(hwif), PF_IDX)     |
	       HINIC_MSG_HEADER_SET(msg_id, MSG_ID);
}

/**
 * prepare_mgmt_cmd - prepare the mgmt command
 * @mgmt_cmd: pointer to the command to prepare
 * @header: pointer of the header for the message
 * @msg: the data of the message
 * @msg_len: the length of the message
 **/
static void prepare_mgmt_cmd(u8 *mgmt_cmd, u64 *header, u8 *msg, u16 msg_len)
{
	memset(mgmt_cmd, 0, MGMT_MSG_RSVD_FOR_DEV);

	mgmt_cmd += MGMT_MSG_RSVD_FOR_DEV;
	memcpy(mgmt_cmd, header, sizeof(*header));

	mgmt_cmd += sizeof(*header);
	memcpy(mgmt_cmd, msg, msg_len);
}

/**
 * mgmt_msg_len - calculate the total message length
 * @msg_data_len: the length of the message data
 *
 * Return the total message length
 **/
static u16 mgmt_msg_len(u16 msg_data_len)
{
	/* RSVD + HEADER_SIZE + DATA_LEN */
	u16 msg_len = MGMT_MSG_RSVD_FOR_DEV + sizeof(u64) + msg_data_len;

	if (msg_len > MGMT_MSG_LEN_MIN)
		msg_len = MGMT_MSG_LEN_MIN +
			   ALIGN((msg_len - MGMT_MSG_LEN_MIN),
				 MGMT_MSG_LEN_STEP);
	else
		msg_len = MGMT_MSG_LEN_MIN;

	return msg_len;
}

/**
 * send_msg_to_mgmt - send message to mgmt by API CMD
 * @pf_to_mgmt: PF to MGMT channel
 * @mod: module in the chip that will get the message
 * @cmd: command of the message
 * @data: the msg data
 * @data_len: the msg data length
 * @ack_type: ask for response
 * @direction: the direction of the original message
 * @resp_msg_id: msg id to response for
 *
 * Return 0 - Success, negative - Failure
 **/
static int send_msg_to_mgmt(struct hinic_pf_to_mgmt *pf_to_mgmt,
			    enum hinic_mod_type mod, u8 cmd,
			    u8 *data, u16 data_len,
			    enum msg_ack_type ack_type,
			    enum mgmt_direction_type direction,
			    u16 resp_msg_id)
{
	struct hinic_api_cmd_chain *chain;
	u64 header;
	u16 msg_id;

	msg_id = SYNC_MSG_ID(pf_to_mgmt);

	if (direction == MGMT_RESP) {
		header = prepare_header(pf_to_mgmt, data_len, mod, ack_type,
					direction, cmd, resp_msg_id);
	} else {
		SYNC_MSG_ID_INC(pf_to_mgmt);
		header = prepare_header(pf_to_mgmt, data_len, mod, ack_type,
					direction, cmd, msg_id);
	}

	prepare_mgmt_cmd(pf_to_mgmt->sync_msg_buf, &header, data, data_len);

	chain = pf_to_mgmt->cmd_chain[HINIC_API_CMD_WRITE_TO_MGMT_CPU];
	return hinic_api_cmd_write(chain, HINIC_NODE_ID_MGMT,
				   pf_to_mgmt->sync_msg_buf,
				   mgmt_msg_len(data_len));
}

/**
 * msg_to_mgmt_sync - send sync message to mgmt
 * @pf_to_mgmt: PF to MGMT channel
 * @mod: module in the chip that will get the message
 * @cmd: command of the message
 * @buf_in: the msg data
 * @in_size: the msg data length
 * @buf_out: response
 * @out_size: response length
 * @direction: the direction of the original message
 * @resp_msg_id: msg id to response for
 *
 * Return 0 - Success, negative - Failure
 **/
static int msg_to_mgmt_sync(struct hinic_pf_to_mgmt *pf_to_mgmt,
			    enum hinic_mod_type mod, u8 cmd,
			    u8 *buf_in, u16 in_size,
			    u8 *buf_out, u16 *out_size,
			    enum mgmt_direction_type direction,
			    u16 resp_msg_id, u32 timeout)
{
	struct hinic_hwif *hwif = pf_to_mgmt->hwif;
	struct pci_dev *pdev = hwif->pdev;
	struct hinic_recv_msg *recv_msg;
	struct completion *recv_done;
	unsigned long timeo;
	u16 msg_id;
	int err;

	/* Lock the sync_msg_buf */
	down(&pf_to_mgmt->sync_msg_lock);

	recv_msg = &pf_to_mgmt->recv_resp_msg_from_mgmt;
	recv_done = &recv_msg->recv_done;

	if (resp_msg_id == MSG_NOT_RESP)
		msg_id = SYNC_MSG_ID(pf_to_mgmt);
	else
		msg_id = resp_msg_id;

	init_completion(recv_done);

	err = send_msg_to_mgmt(pf_to_mgmt, mod, cmd, buf_in, in_size,
			       MSG_ACK, direction, resp_msg_id);
	if (err) {
		dev_err(&pdev->dev, "Failed to send sync msg to mgmt\n");
		goto unlock_sync_msg;
	}

<<<<<<< HEAD
	if (!wait_for_completion_timeout(recv_done,
					 msecs_to_jiffies(MGMT_MSG_TIMEOUT))) {
=======
	timeo = msecs_to_jiffies(timeout ? timeout : MGMT_MSG_TIMEOUT);

	if (!wait_for_completion_timeout(recv_done, timeo)) {
>>>>>>> 04d5ce62
		dev_err(&pdev->dev, "MGMT timeout, MSG id = %d\n", msg_id);
		err = -ETIMEDOUT;
		goto unlock_sync_msg;
	}

	smp_rmb();      /* verify reading after completion */

	if (recv_msg->msg_id != msg_id) {
		dev_err(&pdev->dev, "incorrect MSG for id = %d\n", msg_id);
		err = -EFAULT;
		goto unlock_sync_msg;
	}

	if ((buf_out) && (recv_msg->msg_len <= MAX_PF_MGMT_BUF_SIZE)) {
		memcpy(buf_out, recv_msg->msg, recv_msg->msg_len);
		*out_size = recv_msg->msg_len;
	}

unlock_sync_msg:
	up(&pf_to_mgmt->sync_msg_lock);
	return err;
}

/**
 * msg_to_mgmt_async - send message to mgmt without response
 * @pf_to_mgmt: PF to MGMT channel
 * @mod: module in the chip that will get the message
 * @cmd: command of the message
 * @buf_in: the msg data
 * @in_size: the msg data length
 * @direction: the direction of the original message
 * @resp_msg_id: msg id to response for
 *
 * Return 0 - Success, negative - Failure
 **/
static int msg_to_mgmt_async(struct hinic_pf_to_mgmt *pf_to_mgmt,
			     enum hinic_mod_type mod, u8 cmd,
			     u8 *buf_in, u16 in_size,
			     enum mgmt_direction_type direction,
			     u16 resp_msg_id)
{
	int err;

	/* Lock the sync_msg_buf */
	down(&pf_to_mgmt->sync_msg_lock);

	err = send_msg_to_mgmt(pf_to_mgmt, mod, cmd, buf_in, in_size,
			       MSG_NO_ACK, direction, resp_msg_id);

	up(&pf_to_mgmt->sync_msg_lock);
	return err;
}

/**
 * hinic_msg_to_mgmt - send message to mgmt
 * @pf_to_mgmt: PF to MGMT channel
 * @mod: module in the chip that will get the message
 * @cmd: command of the message
 * @buf_in: the msg data
 * @in_size: the msg data length
 * @buf_out: response
 * @out_size: returned response length
 * @sync: sync msg or async msg
 *
 * Return 0 - Success, negative - Failure
 **/
int hinic_msg_to_mgmt(struct hinic_pf_to_mgmt *pf_to_mgmt,
		      enum hinic_mod_type mod, u8 cmd,
		      void *buf_in, u16 in_size, void *buf_out, u16 *out_size,
		      enum hinic_mgmt_msg_type sync)
{
	struct hinic_hwif *hwif = pf_to_mgmt->hwif;
	struct pci_dev *pdev = hwif->pdev;
	u32 timeout = 0;

	if (sync != HINIC_MGMT_MSG_SYNC) {
		dev_err(&pdev->dev, "Invalid MGMT msg type\n");
		return -EINVAL;
	}

	if (!MSG_SZ_IS_VALID(in_size)) {
		dev_err(&pdev->dev, "Invalid MGMT msg buffer size\n");
		return -EINVAL;
	}

	if (cmd == HINIC_PORT_CMD_SET_FUNC_STATE)
		timeout = SET_FUNC_PORT_MGMT_TIMEOUT;

	return msg_to_mgmt_sync(pf_to_mgmt, mod, cmd, buf_in, in_size,
				buf_out, out_size, MGMT_DIRECT_SEND,
				MSG_NOT_RESP, timeout);
}

/**
 * mgmt_recv_msg_handler - handler for message from mgmt cpu
 * @pf_to_mgmt: PF to MGMT channel
 * @recv_msg: received message details
 **/
static void mgmt_recv_msg_handler(struct hinic_pf_to_mgmt *pf_to_mgmt,
				  struct hinic_recv_msg *recv_msg)
{
	struct hinic_hwif *hwif = pf_to_mgmt->hwif;
	struct pci_dev *pdev = hwif->pdev;
	u8 *buf_out = recv_msg->buf_out;
	struct hinic_mgmt_cb *mgmt_cb;
	unsigned long cb_state;
	u16 out_size = 0;

	if (recv_msg->mod >= HINIC_MOD_MAX) {
		dev_err(&pdev->dev, "Unknown MGMT MSG module = %d\n",
			recv_msg->mod);
		return;
	}

	mgmt_cb = &pf_to_mgmt->mgmt_cb[recv_msg->mod];

	cb_state = cmpxchg(&mgmt_cb->state,
			   HINIC_MGMT_CB_ENABLED,
			   HINIC_MGMT_CB_ENABLED | HINIC_MGMT_CB_RUNNING);

	if ((cb_state == HINIC_MGMT_CB_ENABLED) && (mgmt_cb->cb))
		mgmt_cb->cb(mgmt_cb->handle, recv_msg->cmd,
			    recv_msg->msg, recv_msg->msg_len,
			    buf_out, &out_size);
	else
		dev_err(&pdev->dev, "No MGMT msg handler, mod = %d\n",
			recv_msg->mod);

	mgmt_cb->state &= ~HINIC_MGMT_CB_RUNNING;

	if (!recv_msg->async_mgmt_to_pf)
		/* MGMT sent sync msg, send the response */
		msg_to_mgmt_async(pf_to_mgmt, recv_msg->mod, recv_msg->cmd,
				  buf_out, out_size, MGMT_RESP,
				  recv_msg->msg_id);
}

/**
 * mgmt_resp_msg_handler - handler for a response message from mgmt cpu
 * @pf_to_mgmt: PF to MGMT channel
 * @recv_msg: received message details
 **/
static void mgmt_resp_msg_handler(struct hinic_pf_to_mgmt *pf_to_mgmt,
				  struct hinic_recv_msg *recv_msg)
{
	wmb();  /* verify writing all, before reading */

	complete(&recv_msg->recv_done);
}

/**
 * recv_mgmt_msg_handler - handler for a message from mgmt cpu
 * @pf_to_mgmt: PF to MGMT channel
 * @header: the header of the message
 * @recv_msg: received message details
 **/
static void recv_mgmt_msg_handler(struct hinic_pf_to_mgmt *pf_to_mgmt,
				  u64 *header, struct hinic_recv_msg *recv_msg)
{
	struct hinic_hwif *hwif = pf_to_mgmt->hwif;
	struct pci_dev *pdev = hwif->pdev;
	int seq_id, seg_len;
	u8 *msg_body;

	seq_id = HINIC_MSG_HEADER_GET(*header, SEQID);
	seg_len = HINIC_MSG_HEADER_GET(*header, SEG_LEN);

	if (seq_id >= (MAX_MSG_LEN / SEGMENT_LEN)) {
		dev_err(&pdev->dev, "recv big mgmt msg\n");
		return;
	}

	msg_body = (u8 *)header + sizeof(*header);
	memcpy(recv_msg->msg + seq_id * SEGMENT_LEN, msg_body, seg_len);

	if (!HINIC_MSG_HEADER_GET(*header, LAST))
		return;

	recv_msg->cmd = HINIC_MSG_HEADER_GET(*header, CMD);
	recv_msg->mod = HINIC_MSG_HEADER_GET(*header, MODULE);
	recv_msg->async_mgmt_to_pf = HINIC_MSG_HEADER_GET(*header,
							  ASYNC_MGMT_TO_PF);
	recv_msg->msg_len = HINIC_MSG_HEADER_GET(*header, MSG_LEN);
	recv_msg->msg_id = HINIC_MSG_HEADER_GET(*header, MSG_ID);

	if (HINIC_MSG_HEADER_GET(*header, DIRECTION) == MGMT_RESP)
		mgmt_resp_msg_handler(pf_to_mgmt, recv_msg);
	else
		mgmt_recv_msg_handler(pf_to_mgmt, recv_msg);
}

/**
 * mgmt_msg_aeqe_handler - handler for a mgmt message event
 * @handle: PF to MGMT channel
 * @data: the header of the message
 * @size: unused
 **/
static void mgmt_msg_aeqe_handler(void *handle, void *data, u8 size)
{
	struct hinic_pf_to_mgmt *pf_to_mgmt = handle;
	struct hinic_recv_msg *recv_msg;
	u64 *header = (u64 *)data;

	recv_msg = HINIC_MSG_HEADER_GET(*header, DIRECTION) ==
		   MGMT_DIRECT_SEND ?
		   &pf_to_mgmt->recv_msg_from_mgmt :
		   &pf_to_mgmt->recv_resp_msg_from_mgmt;

	recv_mgmt_msg_handler(pf_to_mgmt, header, recv_msg);
}

/**
 * alloc_recv_msg - allocate receive message memory
 * @pf_to_mgmt: PF to MGMT channel
 * @recv_msg: pointer that will hold the allocated data
 *
 * Return 0 - Success, negative - Failure
 **/
static int alloc_recv_msg(struct hinic_pf_to_mgmt *pf_to_mgmt,
			  struct hinic_recv_msg *recv_msg)
{
	struct hinic_hwif *hwif = pf_to_mgmt->hwif;
	struct pci_dev *pdev = hwif->pdev;

	recv_msg->msg = devm_kzalloc(&pdev->dev, MAX_PF_MGMT_BUF_SIZE,
				     GFP_KERNEL);
	if (!recv_msg->msg)
		return -ENOMEM;

	recv_msg->buf_out = devm_kzalloc(&pdev->dev, MAX_PF_MGMT_BUF_SIZE,
					 GFP_KERNEL);
	if (!recv_msg->buf_out)
		return -ENOMEM;

	return 0;
}

/**
 * alloc_msg_buf - allocate all the message buffers of PF to MGMT channel
 * @pf_to_mgmt: PF to MGMT channel
 *
 * Return 0 - Success, negative - Failure
 **/
static int alloc_msg_buf(struct hinic_pf_to_mgmt *pf_to_mgmt)
{
	struct hinic_hwif *hwif = pf_to_mgmt->hwif;
	struct pci_dev *pdev = hwif->pdev;
	int err;

	err = alloc_recv_msg(pf_to_mgmt,
			     &pf_to_mgmt->recv_msg_from_mgmt);
	if (err) {
		dev_err(&pdev->dev, "Failed to allocate recv msg\n");
		return err;
	}

	err = alloc_recv_msg(pf_to_mgmt,
			     &pf_to_mgmt->recv_resp_msg_from_mgmt);
	if (err) {
		dev_err(&pdev->dev, "Failed to allocate resp recv msg\n");
		return err;
	}

	pf_to_mgmt->sync_msg_buf = devm_kzalloc(&pdev->dev,
						MAX_PF_MGMT_BUF_SIZE,
						GFP_KERNEL);
	if (!pf_to_mgmt->sync_msg_buf)
		return -ENOMEM;

	return 0;
}

/**
 * hinic_pf_to_mgmt_init - initialize PF to MGMT channel
 * @pf_to_mgmt: PF to MGMT channel
 * @hwif: HW interface the PF to MGMT will use for accessing HW
 *
 * Return 0 - Success, negative - Failure
 **/
int hinic_pf_to_mgmt_init(struct hinic_pf_to_mgmt *pf_to_mgmt,
			  struct hinic_hwif *hwif)
{
	struct hinic_pfhwdev *pfhwdev = mgmt_to_pfhwdev(pf_to_mgmt);
	struct hinic_hwdev *hwdev = &pfhwdev->hwdev;
	struct pci_dev *pdev = hwif->pdev;
	int err;

	pf_to_mgmt->hwif = hwif;

	sema_init(&pf_to_mgmt->sync_msg_lock, 1);
	pf_to_mgmt->sync_msg_id = 0;

	err = alloc_msg_buf(pf_to_mgmt);
	if (err) {
		dev_err(&pdev->dev, "Failed to allocate msg buffers\n");
		return err;
	}

	err = hinic_api_cmd_init(pf_to_mgmt->cmd_chain, hwif);
	if (err) {
		dev_err(&pdev->dev, "Failed to initialize cmd chains\n");
		return err;
	}

	hinic_aeq_register_hw_cb(&hwdev->aeqs, HINIC_MSG_FROM_MGMT_CPU,
				 pf_to_mgmt,
				 mgmt_msg_aeqe_handler);
	return 0;
}

/**
 * hinic_pf_to_mgmt_free - free PF to MGMT channel
 * @pf_to_mgmt: PF to MGMT channel
 **/
void hinic_pf_to_mgmt_free(struct hinic_pf_to_mgmt *pf_to_mgmt)
{
	struct hinic_pfhwdev *pfhwdev = mgmt_to_pfhwdev(pf_to_mgmt);
	struct hinic_hwdev *hwdev = &pfhwdev->hwdev;

	hinic_aeq_unregister_hw_cb(&hwdev->aeqs, HINIC_MSG_FROM_MGMT_CPU);
	hinic_api_cmd_free(pf_to_mgmt->cmd_chain);
}<|MERGE_RESOLUTION|>--- conflicted
+++ resolved
@@ -44,11 +44,8 @@
 #define MSG_NOT_RESP                    0xFFFF
 
 #define MGMT_MSG_TIMEOUT                5000
-<<<<<<< HEAD
-=======
 
 #define SET_FUNC_PORT_MGMT_TIMEOUT	25000
->>>>>>> 04d5ce62
 
 #define mgmt_to_pfhwdev(pf_mgmt)        \
 		container_of(pf_mgmt, struct hinic_pfhwdev, pf_to_mgmt)
@@ -273,14 +270,9 @@
 		goto unlock_sync_msg;
 	}
 
-<<<<<<< HEAD
-	if (!wait_for_completion_timeout(recv_done,
-					 msecs_to_jiffies(MGMT_MSG_TIMEOUT))) {
-=======
 	timeo = msecs_to_jiffies(timeout ? timeout : MGMT_MSG_TIMEOUT);
 
 	if (!wait_for_completion_timeout(recv_done, timeo)) {
->>>>>>> 04d5ce62
 		dev_err(&pdev->dev, "MGMT timeout, MSG id = %d\n", msg_id);
 		err = -ETIMEDOUT;
 		goto unlock_sync_msg;
