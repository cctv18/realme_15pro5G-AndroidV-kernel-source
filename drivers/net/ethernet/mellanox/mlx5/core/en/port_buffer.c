/*
 * Copyright (c) 2018, Mellanox Technologies. All rights reserved.
 *
 * This software is available to you under a choice of one of two
 * licenses.  You may choose to be licensed under the terms of the GNU
 * General Public License (GPL) Version 2, available from the file
 * COPYING in the main directory of this source tree, or the
 * OpenIB.org BSD license below:
 *
 *     Redistribution and use in source and binary forms, with or
 *     without modification, are permitted provided that the following
 *     conditions are met:
 *
 *      - Redistributions of source code must retain the above
 *        copyright notice, this list of conditions and the following
 *        disclaimer.
 *
 *      - Redistributions in binary form must reproduce the above
 *        copyright notice, this list of conditions and the following
 *        disclaimer in the documentation and/or other materials
 *        provided with the distribution.
 *
 * THE SOFTWARE IS PROVIDED "AS IS", WITHOUT WARRANTY OF ANY KIND,
 * EXPRESS OR IMPLIED, INCLUDING BUT NOT LIMITED TO THE WARRANTIES OF
 * MERCHANTABILITY, FITNESS FOR A PARTICULAR PURPOSE AND
 * NONINFRINGEMENT. IN NO EVENT SHALL THE AUTHORS OR COPYRIGHT HOLDERS
 * BE LIABLE FOR ANY CLAIM, DAMAGES OR OTHER LIABILITY, WHETHER IN AN
 * ACTION OF CONTRACT, TORT OR OTHERWISE, ARISING FROM, OUT OF OR IN
 * CONNECTION WITH THE SOFTWARE OR THE USE OR OTHER DEALINGS IN THE
 * SOFTWARE.
 */
#include "port_buffer.h"

int mlx5e_port_query_buffer(struct mlx5e_priv *priv,
			    struct mlx5e_port_buffer *port_buffer)
{
	struct mlx5_core_dev *mdev = priv->mdev;
	int sz = MLX5_ST_SZ_BYTES(pbmc_reg);
	u32 total_used = 0;
	void *buffer;
	void *out;
	int err;
	int i;

	out = kzalloc(sz, GFP_KERNEL);
	if (!out)
		return -ENOMEM;

	err = mlx5e_port_query_pbmc(mdev, out);
	if (err)
		goto out;

	for (i = 0; i < MLX5E_MAX_BUFFER; i++) {
		buffer = MLX5_ADDR_OF(pbmc_reg, out, buffer[i]);
		port_buffer->buffer[i].lossy =
			MLX5_GET(bufferx_reg, buffer, lossy);
		port_buffer->buffer[i].epsb =
			MLX5_GET(bufferx_reg, buffer, epsb);
		port_buffer->buffer[i].size =
			MLX5_GET(bufferx_reg, buffer, size) << MLX5E_BUFFER_CELL_SHIFT;
		port_buffer->buffer[i].xon =
			MLX5_GET(bufferx_reg, buffer, xon_threshold) << MLX5E_BUFFER_CELL_SHIFT;
		port_buffer->buffer[i].xoff =
			MLX5_GET(bufferx_reg, buffer, xoff_threshold) << MLX5E_BUFFER_CELL_SHIFT;
		total_used += port_buffer->buffer[i].size;

		mlx5e_dbg(HW, priv, "buffer %d: size=%d, xon=%d, xoff=%d, epsb=%d, lossy=%d\n", i,
			  port_buffer->buffer[i].size,
			  port_buffer->buffer[i].xon,
			  port_buffer->buffer[i].xoff,
			  port_buffer->buffer[i].epsb,
			  port_buffer->buffer[i].lossy);
	}

	port_buffer->port_buffer_size =
		MLX5_GET(pbmc_reg, out, port_buffer_size) << MLX5E_BUFFER_CELL_SHIFT;
	port_buffer->spare_buffer_size =
		port_buffer->port_buffer_size - total_used;

	mlx5e_dbg(HW, priv, "total buffer size=%d, spare buffer size=%d\n",
		  port_buffer->port_buffer_size,
		  port_buffer->spare_buffer_size);
out:
	kfree(out);
	return err;
}

static int port_set_buffer(struct mlx5e_priv *priv,
			   struct mlx5e_port_buffer *port_buffer)
{
	struct mlx5_core_dev *mdev = priv->mdev;
	int sz = MLX5_ST_SZ_BYTES(pbmc_reg);
	void *buffer;
	void *in;
	int err;
	int i;

	in = kzalloc(sz, GFP_KERNEL);
	if (!in)
		return -ENOMEM;

	err = mlx5e_port_query_pbmc(mdev, in);
	if (err)
		goto out;

	for (i = 0; i < MLX5E_MAX_BUFFER; i++) {
		buffer = MLX5_ADDR_OF(pbmc_reg, in, buffer[i]);

		MLX5_SET(bufferx_reg, buffer, size,
			 port_buffer->buffer[i].size >> MLX5E_BUFFER_CELL_SHIFT);
		MLX5_SET(bufferx_reg, buffer, lossy,
			 port_buffer->buffer[i].lossy);
		MLX5_SET(bufferx_reg, buffer, xoff_threshold,
			 port_buffer->buffer[i].xoff >> MLX5E_BUFFER_CELL_SHIFT);
		MLX5_SET(bufferx_reg, buffer, xon_threshold,
			 port_buffer->buffer[i].xon >> MLX5E_BUFFER_CELL_SHIFT);
	}

	err = mlx5e_port_set_pbmc(mdev, in);
out:
	kfree(in);
	return err;
}

/* xoff = ((301+2.16 * len [m]) * speed [Gbps] + 2.72 MTU [B])
 * minimum speed value is 40Gbps
 */
static u32 calculate_xoff(struct mlx5e_priv *priv, unsigned int mtu)
{
	u32 speed;
	u32 xoff;
	int err;

	err = mlx5e_port_linkspeed(priv->mdev, &speed);
	if (err)
		speed = SPEED_40000;
	speed = max_t(u32, speed, SPEED_40000);

	xoff = (301 + 216 * priv->dcbx.cable_len / 100) * speed / 1000 + 272 * mtu / 100;

	mlx5e_dbg(HW, priv, "%s: xoff=%d\n", __func__, xoff);
	return xoff;
}

static int update_xoff_threshold(struct mlx5e_port_buffer *port_buffer,
				 u32 xoff, unsigned int max_mtu)
{
	int i;

	for (i = 0; i < MLX5E_MAX_BUFFER; i++) {
		if (port_buffer->buffer[i].lossy) {
			port_buffer->buffer[i].xoff = 0;
			port_buffer->buffer[i].xon  = 0;
			continue;
		}

		if (port_buffer->buffer[i].size <
		    (xoff + max_mtu + (1 << MLX5E_BUFFER_CELL_SHIFT)))
			return -ENOMEM;

		port_buffer->buffer[i].xoff = port_buffer->buffer[i].size - xoff;
		port_buffer->buffer[i].xon  =
			port_buffer->buffer[i].xoff - max_mtu;
	}

	return 0;
}

/**
<<<<<<< HEAD
 *	update_buffer_lossy	- Update buffer configuration based on pfc
 *	@mtu: device's MTU
 *	@pfc_en: <input> current pfc configuration
 *	@buffer: <input> current prio to buffer mapping
 *	@xoff:   <input> xoff value
 *	@port_buffer: <output> port receive buffer configuration
 *	@change: <output>
=======
 * update_buffer_lossy()
 *   max_mtu: netdev's max_mtu
 *   pfc_en: <input> current pfc configuration
 *   buffer: <input> current prio to buffer mapping
 *   xoff:   <input> xoff value
 *   port_buffer: <output> port receive buffer configuration
 *   change: <output>
>>>>>>> 7f46774c
 *
 *	Update buffer configuration based on pfc configuraiton and
 *	priority to buffer mapping.
 *	Buffer's lossy bit is changed to:
 *		lossless if there is at least one PFC enabled priority
 *		mapped to this buffer lossy if all priorities mapped to
 *		this buffer are PFC disabled
 *
 *	@return: 0 if no error,
 *	sets change to true if buffer configuration was modified.
 */
static int update_buffer_lossy(unsigned int max_mtu,
			       u8 pfc_en, u8 *buffer, u32 xoff,
			       struct mlx5e_port_buffer *port_buffer,
			       bool *change)
{
	bool changed = false;
	u8 lossy_count;
	u8 prio_count;
	u8 lossy;
	int prio;
	int err;
	int i;

	for (i = 0; i < MLX5E_MAX_BUFFER; i++) {
		prio_count = 0;
		lossy_count = 0;

		for (prio = 0; prio < MLX5E_MAX_PRIORITY; prio++) {
			if (buffer[prio] != i)
				continue;

			prio_count++;
			lossy_count += !(pfc_en & (1 << prio));
		}

		if (lossy_count == prio_count)
			lossy = 1;
		else /* lossy_count < prio_count */
			lossy = 0;

		if (lossy != port_buffer->buffer[i].lossy) {
			port_buffer->buffer[i].lossy = lossy;
			changed = true;
		}
	}

	if (changed) {
		err = update_xoff_threshold(port_buffer, xoff, max_mtu);
		if (err)
			return err;

		*change = true;
	}

	return 0;
}

#define MINIMUM_MAX_MTU 9216
int mlx5e_port_manual_buffer_config(struct mlx5e_priv *priv,
				    u32 change, unsigned int mtu,
				    struct ieee_pfc *pfc,
				    u32 *buffer_size,
				    u8 *prio2buffer)
{
	struct mlx5e_port_buffer port_buffer;
	u32 xoff = calculate_xoff(priv, mtu);
	bool update_prio2buffer = false;
	u8 buffer[MLX5E_MAX_PRIORITY];
	bool update_buffer = false;
	unsigned int max_mtu;
	u32 total_used = 0;
	u8 curr_pfc_en;
	int err;
	int i;

	mlx5e_dbg(HW, priv, "%s: change=%x\n", __func__, change);
	max_mtu = max_t(unsigned int, priv->netdev->max_mtu, MINIMUM_MAX_MTU);

	err = mlx5e_port_query_buffer(priv, &port_buffer);
	if (err)
		return err;

	if (change & MLX5E_PORT_BUFFER_CABLE_LEN) {
		update_buffer = true;
		err = update_xoff_threshold(&port_buffer, xoff, max_mtu);
		if (err)
			return err;
	}

	if (change & MLX5E_PORT_BUFFER_PFC) {
		err = mlx5e_port_query_priority2buffer(priv->mdev, buffer);
		if (err)
			return err;

		err = update_buffer_lossy(max_mtu, pfc->pfc_en, buffer, xoff,
					  &port_buffer, &update_buffer);
		if (err)
			return err;
	}

	if (change & MLX5E_PORT_BUFFER_PRIO2BUFFER) {
		update_prio2buffer = true;
		err = mlx5_query_port_pfc(priv->mdev, &curr_pfc_en, NULL);
		if (err)
			return err;

		err = update_buffer_lossy(max_mtu, curr_pfc_en, prio2buffer,
					  xoff, &port_buffer, &update_buffer);
		if (err)
			return err;
	}

	if (change & MLX5E_PORT_BUFFER_SIZE) {
		for (i = 0; i < MLX5E_MAX_BUFFER; i++) {
			mlx5e_dbg(HW, priv, "%s: buffer[%d]=%d\n", __func__, i, buffer_size[i]);
			if (!port_buffer.buffer[i].lossy && !buffer_size[i]) {
				mlx5e_dbg(HW, priv, "%s: lossless buffer[%d] size cannot be zero\n",
					  __func__, i);
				return -EINVAL;
			}

			port_buffer.buffer[i].size = buffer_size[i];
			total_used += buffer_size[i];
		}

		mlx5e_dbg(HW, priv, "%s: total buffer requested=%d\n", __func__, total_used);

		if (total_used > port_buffer.port_buffer_size)
			return -EINVAL;

		update_buffer = true;
		err = update_xoff_threshold(&port_buffer, xoff, max_mtu);
		if (err)
			return err;
	}

	/* Need to update buffer configuration if xoff value is changed */
	if (!update_buffer && xoff != priv->dcbx.xoff) {
		update_buffer = true;
		err = update_xoff_threshold(&port_buffer, xoff, max_mtu);
		if (err)
			return err;
	}
	priv->dcbx.xoff = xoff;

	/* Apply the settings */
	if (update_buffer) {
		err = port_set_buffer(priv, &port_buffer);
		if (err)
			return err;
	}

	if (update_prio2buffer)
		err = mlx5e_port_set_priority2buffer(priv->mdev, prio2buffer);

	return err;
}<|MERGE_RESOLUTION|>--- conflicted
+++ resolved
@@ -167,23 +167,13 @@
 }
 
 /**
-<<<<<<< HEAD
  *	update_buffer_lossy	- Update buffer configuration based on pfc
- *	@mtu: device's MTU
+ *	@max_mtu: netdev's max_mtu
  *	@pfc_en: <input> current pfc configuration
  *	@buffer: <input> current prio to buffer mapping
  *	@xoff:   <input> xoff value
  *	@port_buffer: <output> port receive buffer configuration
  *	@change: <output>
-=======
- * update_buffer_lossy()
- *   max_mtu: netdev's max_mtu
- *   pfc_en: <input> current pfc configuration
- *   buffer: <input> current prio to buffer mapping
- *   xoff:   <input> xoff value
- *   port_buffer: <output> port receive buffer configuration
- *   change: <output>
->>>>>>> 7f46774c
  *
  *	Update buffer configuration based on pfc configuraiton and
  *	priority to buffer mapping.
