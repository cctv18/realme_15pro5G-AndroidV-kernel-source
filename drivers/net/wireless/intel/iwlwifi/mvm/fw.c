// SPDX-License-Identifier: GPL-2.0 OR BSD-3-Clause
/*
 * Copyright (C) 2012-2014, 2018-2022 Intel Corporation
 * Copyright (C) 2013-2015 Intel Mobile Communications GmbH
 * Copyright (C) 2016-2017 Intel Deutschland GmbH
 */
#include <net/mac80211.h>
#include <linux/netdevice.h>
#include <linux/dmi.h>

#include "iwl-trans.h"
#include "iwl-op-mode.h"
#include "fw/img.h"
#include "iwl-debug.h"
#include "iwl-prph.h"
#include "fw/acpi.h"
#include "fw/pnvm.h"

#include "mvm.h"
#include "fw/dbg.h"
#include "iwl-phy-db.h"
#include "iwl-modparams.h"
#include "iwl-nvm-parse.h"

#define MVM_UCODE_ALIVE_TIMEOUT	(HZ)
#define MVM_UCODE_CALIB_TIMEOUT	(2 * HZ)

#define IWL_TAS_US_MCC 0x5553
#define IWL_TAS_CANADA_MCC 0x4341

struct iwl_mvm_alive_data {
	bool valid;
	u32 scd_base_addr;
};

static int iwl_send_tx_ant_cfg(struct iwl_mvm *mvm, u8 valid_tx_ant)
{
	struct iwl_tx_ant_cfg_cmd tx_ant_cmd = {
		.valid = cpu_to_le32(valid_tx_ant),
	};

	IWL_DEBUG_FW(mvm, "select valid tx ant: %u\n", valid_tx_ant);
	return iwl_mvm_send_cmd_pdu(mvm, TX_ANT_CONFIGURATION_CMD, 0,
				    sizeof(tx_ant_cmd), &tx_ant_cmd);
}

static int iwl_send_rss_cfg_cmd(struct iwl_mvm *mvm)
{
	int i;
	struct iwl_rss_config_cmd cmd = {
		.flags = cpu_to_le32(IWL_RSS_ENABLE),
		.hash_mask = BIT(IWL_RSS_HASH_TYPE_IPV4_TCP) |
			     BIT(IWL_RSS_HASH_TYPE_IPV4_UDP) |
			     BIT(IWL_RSS_HASH_TYPE_IPV4_PAYLOAD) |
			     BIT(IWL_RSS_HASH_TYPE_IPV6_TCP) |
			     BIT(IWL_RSS_HASH_TYPE_IPV6_UDP) |
			     BIT(IWL_RSS_HASH_TYPE_IPV6_PAYLOAD),
	};

	if (mvm->trans->num_rx_queues == 1)
		return 0;

	/* Do not direct RSS traffic to Q 0 which is our fallback queue */
	for (i = 0; i < ARRAY_SIZE(cmd.indirection_table); i++)
		cmd.indirection_table[i] =
			1 + (i % (mvm->trans->num_rx_queues - 1));
	netdev_rss_key_fill(cmd.secret_key, sizeof(cmd.secret_key));

	return iwl_mvm_send_cmd_pdu(mvm, RSS_CONFIG_CMD, 0, sizeof(cmd), &cmd);
}

static int iwl_mvm_send_dqa_cmd(struct iwl_mvm *mvm)
{
	struct iwl_dqa_enable_cmd dqa_cmd = {
		.cmd_queue = cpu_to_le32(IWL_MVM_DQA_CMD_QUEUE),
	};
	u32 cmd_id = WIDE_ID(DATA_PATH_GROUP, DQA_ENABLE_CMD);
	int ret;

	ret = iwl_mvm_send_cmd_pdu(mvm, cmd_id, 0, sizeof(dqa_cmd), &dqa_cmd);
	if (ret)
		IWL_ERR(mvm, "Failed to send DQA enabling command: %d\n", ret);
	else
		IWL_DEBUG_FW(mvm, "Working in DQA mode\n");

	return ret;
}

void iwl_mvm_mfu_assert_dump_notif(struct iwl_mvm *mvm,
				   struct iwl_rx_cmd_buffer *rxb)
{
	struct iwl_rx_packet *pkt = rxb_addr(rxb);
	struct iwl_mfu_assert_dump_notif *mfu_dump_notif = (void *)pkt->data;
	__le32 *dump_data = mfu_dump_notif->data;
	int n_words = le32_to_cpu(mfu_dump_notif->data_size) / sizeof(__le32);
	int i;

	if (mfu_dump_notif->index_num == 0)
		IWL_INFO(mvm, "MFUART assert id 0x%x occurred\n",
			 le32_to_cpu(mfu_dump_notif->assert_id));

	for (i = 0; i < n_words; i++)
		IWL_DEBUG_INFO(mvm,
			       "MFUART assert dump, dword %u: 0x%08x\n",
			       le16_to_cpu(mfu_dump_notif->index_num) *
			       n_words + i,
			       le32_to_cpu(dump_data[i]));
}

static bool iwl_alive_fn(struct iwl_notif_wait_data *notif_wait,
			 struct iwl_rx_packet *pkt, void *data)
{
	unsigned int pkt_len = iwl_rx_packet_payload_len(pkt);
	struct iwl_mvm *mvm =
		container_of(notif_wait, struct iwl_mvm, notif_wait);
	struct iwl_mvm_alive_data *alive_data = data;
	struct iwl_umac_alive *umac;
	struct iwl_lmac_alive *lmac1;
	struct iwl_lmac_alive *lmac2 = NULL;
	u16 status;
	u32 lmac_error_event_table, umac_error_table;
	u32 version = iwl_fw_lookup_notif_ver(mvm->fw, LEGACY_GROUP,
					      UCODE_ALIVE_NTFY, 0);
	u32 i;

	if (version == 6) {
		struct iwl_alive_ntf_v6 *palive;

		if (pkt_len < sizeof(*palive))
			return false;

		palive = (void *)pkt->data;
		mvm->trans->dbg.imr_data.imr_enable =
			le32_to_cpu(palive->imr.enabled);
		mvm->trans->dbg.imr_data.imr_size =
			le32_to_cpu(palive->imr.size);
		mvm->trans->dbg.imr_data.imr2sram_remainbyte =
			mvm->trans->dbg.imr_data.imr_size;
		mvm->trans->dbg.imr_data.imr_base_addr =
			palive->imr.base_addr;
		mvm->trans->dbg.imr_data.imr_curr_addr =
			le64_to_cpu(mvm->trans->dbg.imr_data.imr_base_addr);
		IWL_DEBUG_FW(mvm, "IMR Enabled: 0x0%x  size 0x0%x Address 0x%016llx\n",
			     mvm->trans->dbg.imr_data.imr_enable,
			     mvm->trans->dbg.imr_data.imr_size,
			     le64_to_cpu(mvm->trans->dbg.imr_data.imr_base_addr));

		if (!mvm->trans->dbg.imr_data.imr_enable) {
			for (i = 0; i < ARRAY_SIZE(mvm->trans->dbg.active_regions); i++) {
				struct iwl_ucode_tlv *reg_tlv;
				struct iwl_fw_ini_region_tlv *reg;

				reg_tlv = mvm->trans->dbg.active_regions[i];
				if (!reg_tlv)
					continue;

				reg = (void *)reg_tlv->data;
				/*
				 * We have only one DRAM IMR region, so we
				 * can break as soon as we find the first
				 * one.
				 */
				if (reg->type == IWL_FW_INI_REGION_DRAM_IMR) {
					mvm->trans->dbg.unsupported_region_msk |= BIT(i);
					break;
				}
			}
		}
	}

	if (version >= 5) {
		struct iwl_alive_ntf_v5 *palive;

		if (pkt_len < sizeof(*palive))
			return false;

		palive = (void *)pkt->data;
		umac = &palive->umac_data;
		lmac1 = &palive->lmac_data[0];
		lmac2 = &palive->lmac_data[1];
		status = le16_to_cpu(palive->status);

		mvm->trans->sku_id[0] = le32_to_cpu(palive->sku_id.data[0]);
		mvm->trans->sku_id[1] = le32_to_cpu(palive->sku_id.data[1]);
		mvm->trans->sku_id[2] = le32_to_cpu(palive->sku_id.data[2]);

		IWL_DEBUG_FW(mvm, "Got sku_id: 0x0%x 0x0%x 0x0%x\n",
			     mvm->trans->sku_id[0],
			     mvm->trans->sku_id[1],
			     mvm->trans->sku_id[2]);
	} else if (iwl_rx_packet_payload_len(pkt) == sizeof(struct iwl_alive_ntf_v4)) {
		struct iwl_alive_ntf_v4 *palive;

		if (pkt_len < sizeof(*palive))
			return false;

		palive = (void *)pkt->data;
		umac = &palive->umac_data;
		lmac1 = &palive->lmac_data[0];
		lmac2 = &palive->lmac_data[1];
		status = le16_to_cpu(palive->status);
	} else if (iwl_rx_packet_payload_len(pkt) ==
		   sizeof(struct iwl_alive_ntf_v3)) {
		struct iwl_alive_ntf_v3 *palive3;

		if (pkt_len < sizeof(*palive3))
			return false;

		palive3 = (void *)pkt->data;
		umac = &palive3->umac_data;
		lmac1 = &palive3->lmac_data;
		status = le16_to_cpu(palive3->status);
	} else {
		WARN(1, "unsupported alive notification (size %d)\n",
		     iwl_rx_packet_payload_len(pkt));
		/* get timeout later */
		return false;
	}

	lmac_error_event_table =
		le32_to_cpu(lmac1->dbg_ptrs.error_event_table_ptr);
	iwl_fw_lmac1_set_alive_err_table(mvm->trans, lmac_error_event_table);

	if (lmac2)
		mvm->trans->dbg.lmac_error_event_table[1] =
			le32_to_cpu(lmac2->dbg_ptrs.error_event_table_ptr);

	umac_error_table = le32_to_cpu(umac->dbg_ptrs.error_info_addr) &
							~FW_ADDR_CACHE_CONTROL;

	if (umac_error_table) {
		if (umac_error_table >=
		    mvm->trans->cfg->min_umac_error_event_table) {
			iwl_fw_umac_set_alive_err_table(mvm->trans,
							umac_error_table);
		} else {
			IWL_ERR(mvm,
				"Not valid error log pointer 0x%08X for %s uCode\n",
				umac_error_table,
				(mvm->fwrt.cur_fw_img == IWL_UCODE_INIT) ?
				"Init" : "RT");
		}
	}

	alive_data->scd_base_addr = le32_to_cpu(lmac1->dbg_ptrs.scd_base_ptr);
	alive_data->valid = status == IWL_ALIVE_STATUS_OK;

	IWL_DEBUG_FW(mvm,
		     "Alive ucode status 0x%04x revision 0x%01X 0x%01X\n",
		     status, lmac1->ver_type, lmac1->ver_subtype);

	if (lmac2)
		IWL_DEBUG_FW(mvm, "Alive ucode CDB\n");

	IWL_DEBUG_FW(mvm,
		     "UMAC version: Major - 0x%x, Minor - 0x%x\n",
		     le32_to_cpu(umac->umac_major),
		     le32_to_cpu(umac->umac_minor));

	iwl_fwrt_update_fw_versions(&mvm->fwrt, lmac1, umac);

	return true;
}

static bool iwl_wait_init_complete(struct iwl_notif_wait_data *notif_wait,
				   struct iwl_rx_packet *pkt, void *data)
{
	WARN_ON(pkt->hdr.cmd != INIT_COMPLETE_NOTIF);

	return true;
}

static bool iwl_wait_phy_db_entry(struct iwl_notif_wait_data *notif_wait,
				  struct iwl_rx_packet *pkt, void *data)
{
	struct iwl_phy_db *phy_db = data;

	if (pkt->hdr.cmd != CALIB_RES_NOTIF_PHY_DB) {
		WARN_ON(pkt->hdr.cmd != INIT_COMPLETE_NOTIF);
		return true;
	}

	WARN_ON(iwl_phy_db_set_section(phy_db, pkt));

	return false;
}

static void iwl_mvm_print_pd_notification(struct iwl_mvm *mvm)
{
<<<<<<< HEAD
=======
#define IWL_FW_PRINT_REG_INFO(reg_name) \
	IWL_ERR(mvm, #reg_name ": 0x%x\n", iwl_read_umac_prph(trans, reg_name))

>>>>>>> 88084a3d
	struct iwl_trans *trans = mvm->trans;
	enum iwl_device_family device_family = trans->trans_cfg->device_family;

	if (device_family < IWL_DEVICE_FAMILY_8000)
		return;

	if (device_family <= IWL_DEVICE_FAMILY_9000)
<<<<<<< HEAD
		IWL_ERR(mvm, "WFPM_ARC1_PD_NOTIFICATION: 0x%x\n",
			iwl_read_umac_prph(trans, WFPM_ARC1_PD_NOTIFICATION));
	else
		IWL_ERR(mvm, "WFPM_LMAC1_PD_NOTIFICATION: 0x%x\n",
			iwl_read_umac_prph(trans, WFPM_LMAC1_PD_NOTIFICATION));

	IWL_ERR(mvm, "HPM_SECONDARY_DEVICE_STATE: 0x%x\n",
		iwl_read_umac_prph(trans, HPM_SECONDARY_DEVICE_STATE));

=======
		IWL_FW_PRINT_REG_INFO(WFPM_ARC1_PD_NOTIFICATION);
	else
		IWL_FW_PRINT_REG_INFO(WFPM_LMAC1_PD_NOTIFICATION);

	IWL_FW_PRINT_REG_INFO(HPM_SECONDARY_DEVICE_STATE);

	/* print OPT info */
	IWL_FW_PRINT_REG_INFO(WFPM_MAC_OTP_CFG7_ADDR);
	IWL_FW_PRINT_REG_INFO(WFPM_MAC_OTP_CFG7_DATA);
>>>>>>> 88084a3d
}

static int iwl_mvm_load_ucode_wait_alive(struct iwl_mvm *mvm,
					 enum iwl_ucode_type ucode_type)
{
	struct iwl_notification_wait alive_wait;
	struct iwl_mvm_alive_data alive_data = {};
	const struct fw_img *fw;
	int ret;
	enum iwl_ucode_type old_type = mvm->fwrt.cur_fw_img;
	static const u16 alive_cmd[] = { UCODE_ALIVE_NTFY };
	bool run_in_rfkill =
		ucode_type == IWL_UCODE_INIT || iwl_mvm_has_unified_ucode(mvm);

	if (ucode_type == IWL_UCODE_REGULAR &&
	    iwl_fw_dbg_conf_usniffer(mvm->fw, FW_DBG_START_FROM_ALIVE) &&
	    !(fw_has_capa(&mvm->fw->ucode_capa,
			  IWL_UCODE_TLV_CAPA_USNIFFER_UNIFIED)))
		fw = iwl_get_ucode_image(mvm->fw, IWL_UCODE_REGULAR_USNIFFER);
	else
		fw = iwl_get_ucode_image(mvm->fw, ucode_type);
	if (WARN_ON(!fw))
		return -EINVAL;
	iwl_fw_set_current_image(&mvm->fwrt, ucode_type);
	clear_bit(IWL_MVM_STATUS_FIRMWARE_RUNNING, &mvm->status);

	iwl_init_notification_wait(&mvm->notif_wait, &alive_wait,
				   alive_cmd, ARRAY_SIZE(alive_cmd),
				   iwl_alive_fn, &alive_data);

	/*
	 * We want to load the INIT firmware even in RFKILL
	 * For the unified firmware case, the ucode_type is not
	 * INIT, but we still need to run it.
	 */
	ret = iwl_trans_start_fw(mvm->trans, fw, run_in_rfkill);
	if (ret) {
		iwl_fw_set_current_image(&mvm->fwrt, old_type);
		iwl_remove_notification(&mvm->notif_wait, &alive_wait);
		return ret;
	}

	/*
	 * Some things may run in the background now, but we
	 * just wait for the ALIVE notification here.
	 */
	ret = iwl_wait_notification(&mvm->notif_wait, &alive_wait,
				    MVM_UCODE_ALIVE_TIMEOUT);
	if (ret) {
		struct iwl_trans *trans = mvm->trans;

		/* SecBoot info */
		if (trans->trans_cfg->device_family >=
					IWL_DEVICE_FAMILY_22000) {
			IWL_ERR(mvm,
				"SecBoot CPU1 Status: 0x%x, CPU2 Status: 0x%x\n",
				iwl_read_umac_prph(trans, UMAG_SB_CPU_1_STATUS),
				iwl_read_umac_prph(trans,
						   UMAG_SB_CPU_2_STATUS));
		} else if (trans->trans_cfg->device_family >=
			   IWL_DEVICE_FAMILY_8000) {
			IWL_ERR(mvm,
				"SecBoot CPU1 Status: 0x%x, CPU2 Status: 0x%x\n",
				iwl_read_prph(trans, SB_CPU_1_STATUS),
				iwl_read_prph(trans, SB_CPU_2_STATUS));
		}

		iwl_mvm_print_pd_notification(mvm);

		/* LMAC/UMAC PC info */
		if (trans->trans_cfg->device_family >=
					IWL_DEVICE_FAMILY_9000) {
			IWL_ERR(mvm, "UMAC PC: 0x%x\n",
				iwl_read_umac_prph(trans,
						   UREG_UMAC_CURRENT_PC));
			IWL_ERR(mvm, "LMAC PC: 0x%x\n",
				iwl_read_umac_prph(trans,
						   UREG_LMAC1_CURRENT_PC));
			if (iwl_mvm_is_cdb_supported(mvm))
				IWL_ERR(mvm, "LMAC2 PC: 0x%x\n",
					iwl_read_umac_prph(trans,
						UREG_LMAC2_CURRENT_PC));
		}

		if (ret == -ETIMEDOUT)
			iwl_fw_dbg_error_collect(&mvm->fwrt,
						 FW_DBG_TRIGGER_ALIVE_TIMEOUT);

		iwl_fw_set_current_image(&mvm->fwrt, old_type);
		return ret;
	}

	if (!alive_data.valid) {
		IWL_ERR(mvm, "Loaded ucode is not valid!\n");
		iwl_fw_set_current_image(&mvm->fwrt, old_type);
		return -EIO;
	}

	ret = iwl_pnvm_load(mvm->trans, &mvm->notif_wait);
	if (ret) {
		IWL_ERR(mvm, "Timeout waiting for PNVM load!\n");
		iwl_fw_set_current_image(&mvm->fwrt, old_type);
		return ret;
	}

	iwl_trans_fw_alive(mvm->trans, alive_data.scd_base_addr);

	/*
	 * Note: all the queues are enabled as part of the interface
	 * initialization, but in firmware restart scenarios they
	 * could be stopped, so wake them up. In firmware restart,
	 * mac80211 will have the queues stopped as well until the
	 * reconfiguration completes. During normal startup, they
	 * will be empty.
	 */

	memset(&mvm->queue_info, 0, sizeof(mvm->queue_info));
	/*
	 * Set a 'fake' TID for the command queue, since we use the
	 * hweight() of the tid_bitmap as a refcount now. Not that
	 * we ever even consider the command queue as one we might
	 * want to reuse, but be safe nevertheless.
	 */
	mvm->queue_info[IWL_MVM_DQA_CMD_QUEUE].tid_bitmap =
		BIT(IWL_MAX_TID_COUNT + 2);

	set_bit(IWL_MVM_STATUS_FIRMWARE_RUNNING, &mvm->status);
#ifdef CONFIG_IWLWIFI_DEBUGFS
	iwl_fw_set_dbg_rec_on(&mvm->fwrt);
#endif

	/*
	 * All the BSSes in the BSS table include the GP2 in the system
	 * at the beacon Rx time, this is of course no longer relevant
	 * since we are resetting the firmware.
	 * Purge all the BSS table.
	 */
	cfg80211_bss_flush(mvm->hw->wiphy);

	return 0;
}

static int iwl_run_unified_mvm_ucode(struct iwl_mvm *mvm)
{
	struct iwl_notification_wait init_wait;
	struct iwl_nvm_access_complete_cmd nvm_complete = {};
	struct iwl_init_extended_cfg_cmd init_cfg = {
		.init_flags = cpu_to_le32(BIT(IWL_INIT_NVM)),
	};
	static const u16 init_complete[] = {
		INIT_COMPLETE_NOTIF,
	};
	int ret;

	if (mvm->trans->cfg->tx_with_siso_diversity)
		init_cfg.init_flags |= cpu_to_le32(BIT(IWL_INIT_PHY));

	lockdep_assert_held(&mvm->mutex);

	mvm->rfkill_safe_init_done = false;

	iwl_init_notification_wait(&mvm->notif_wait,
				   &init_wait,
				   init_complete,
				   ARRAY_SIZE(init_complete),
				   iwl_wait_init_complete,
				   NULL);

	iwl_dbg_tlv_time_point(&mvm->fwrt, IWL_FW_INI_TIME_POINT_EARLY, NULL);

	/* Will also start the device */
	ret = iwl_mvm_load_ucode_wait_alive(mvm, IWL_UCODE_REGULAR);
	if (ret) {
		IWL_ERR(mvm, "Failed to start RT ucode: %d\n", ret);
		goto error;
	}
	iwl_dbg_tlv_time_point(&mvm->fwrt, IWL_FW_INI_TIME_POINT_AFTER_ALIVE,
			       NULL);

	/* Send init config command to mark that we are sending NVM access
	 * commands
	 */
	ret = iwl_mvm_send_cmd_pdu(mvm, WIDE_ID(SYSTEM_GROUP,
						INIT_EXTENDED_CFG_CMD),
				   CMD_SEND_IN_RFKILL,
				   sizeof(init_cfg), &init_cfg);
	if (ret) {
		IWL_ERR(mvm, "Failed to run init config command: %d\n",
			ret);
		goto error;
	}

	/* Load NVM to NIC if needed */
	if (mvm->nvm_file_name) {
		ret = iwl_read_external_nvm(mvm->trans, mvm->nvm_file_name,
					    mvm->nvm_sections);
		if (ret)
			goto error;
		ret = iwl_mvm_load_nvm_to_nic(mvm);
		if (ret)
			goto error;
	}

	if (IWL_MVM_PARSE_NVM && !mvm->nvm_data) {
		ret = iwl_nvm_init(mvm);
		if (ret) {
			IWL_ERR(mvm, "Failed to read NVM: %d\n", ret);
			goto error;
		}
	}

	ret = iwl_mvm_send_cmd_pdu(mvm, WIDE_ID(REGULATORY_AND_NVM_GROUP,
						NVM_ACCESS_COMPLETE),
				   CMD_SEND_IN_RFKILL,
				   sizeof(nvm_complete), &nvm_complete);
	if (ret) {
		IWL_ERR(mvm, "Failed to run complete NVM access: %d\n",
			ret);
		goto error;
	}

	/* We wait for the INIT complete notification */
	ret = iwl_wait_notification(&mvm->notif_wait, &init_wait,
				    MVM_UCODE_ALIVE_TIMEOUT);
	if (ret)
		return ret;

	/* Read the NVM only at driver load time, no need to do this twice */
	if (!IWL_MVM_PARSE_NVM && !mvm->nvm_data) {
		mvm->nvm_data = iwl_get_nvm(mvm->trans, mvm->fw);
		if (IS_ERR(mvm->nvm_data)) {
			ret = PTR_ERR(mvm->nvm_data);
			mvm->nvm_data = NULL;
			IWL_ERR(mvm, "Failed to read NVM: %d\n", ret);
			return ret;
		}
	}

	mvm->rfkill_safe_init_done = true;

	return 0;

error:
	iwl_remove_notification(&mvm->notif_wait, &init_wait);
	return ret;
}

#ifdef CONFIG_ACPI
static void iwl_mvm_phy_filter_init(struct iwl_mvm *mvm,
				    struct iwl_phy_specific_cfg *phy_filters)
{
	/*
	 * TODO: read specific phy config from BIOS
	 * ACPI table for this feature has not been defined yet,
	 * so for now we use hardcoded values.
	 */

	if (IWL_MVM_PHY_FILTER_CHAIN_A) {
		phy_filters->filter_cfg_chain_a =
			cpu_to_le32(IWL_MVM_PHY_FILTER_CHAIN_A);
	}
	if (IWL_MVM_PHY_FILTER_CHAIN_B) {
		phy_filters->filter_cfg_chain_b =
			cpu_to_le32(IWL_MVM_PHY_FILTER_CHAIN_B);
	}
	if (IWL_MVM_PHY_FILTER_CHAIN_C) {
		phy_filters->filter_cfg_chain_c =
			cpu_to_le32(IWL_MVM_PHY_FILTER_CHAIN_C);
	}
	if (IWL_MVM_PHY_FILTER_CHAIN_D) {
		phy_filters->filter_cfg_chain_d =
			cpu_to_le32(IWL_MVM_PHY_FILTER_CHAIN_D);
	}
}
#else /* CONFIG_ACPI */

static void iwl_mvm_phy_filter_init(struct iwl_mvm *mvm,
				    struct iwl_phy_specific_cfg *phy_filters)
{
}
#endif /* CONFIG_ACPI */

#if defined(CONFIG_ACPI) && defined(CONFIG_EFI)
static int iwl_mvm_sgom_init(struct iwl_mvm *mvm)
{
	u8 cmd_ver;
	int ret;
	struct iwl_host_cmd cmd = {
		.id = WIDE_ID(REGULATORY_AND_NVM_GROUP,
			      SAR_OFFSET_MAPPING_TABLE_CMD),
		.flags = 0,
		.data[0] = &mvm->fwrt.sgom_table,
		.len[0] =  sizeof(mvm->fwrt.sgom_table),
		.dataflags[0] = IWL_HCMD_DFL_NOCOPY,
	};

	if (!mvm->fwrt.sgom_enabled) {
		IWL_DEBUG_RADIO(mvm, "SGOM table is disabled\n");
		return 0;
	}

	cmd_ver = iwl_fw_lookup_cmd_ver(mvm->fw, cmd.id,
					IWL_FW_CMD_VER_UNKNOWN);

	if (cmd_ver != 2) {
		IWL_DEBUG_RADIO(mvm, "command version is unsupported. version = %d\n",
				cmd_ver);
		return 0;
	}

	ret = iwl_mvm_send_cmd(mvm, &cmd);
	if (ret < 0)
		IWL_ERR(mvm, "failed to send SAR_OFFSET_MAPPING_CMD (%d)\n", ret);

	return ret;
}
#else

static int iwl_mvm_sgom_init(struct iwl_mvm *mvm)
{
	return 0;
}
#endif

static int iwl_send_phy_cfg_cmd(struct iwl_mvm *mvm)
{
	u32 cmd_id = PHY_CONFIGURATION_CMD;
	struct iwl_phy_cfg_cmd_v3 phy_cfg_cmd;
	enum iwl_ucode_type ucode_type = mvm->fwrt.cur_fw_img;
	struct iwl_phy_specific_cfg phy_filters = {};
	u8 cmd_ver;
	size_t cmd_size;

	if (iwl_mvm_has_unified_ucode(mvm) &&
	    !mvm->trans->cfg->tx_with_siso_diversity)
		return 0;

	if (mvm->trans->cfg->tx_with_siso_diversity) {
		/*
		 * TODO: currently we don't set the antenna but letting the NIC
		 * to decide which antenna to use. This should come from BIOS.
		 */
		phy_cfg_cmd.phy_cfg =
			cpu_to_le32(FW_PHY_CFG_CHAIN_SAD_ENABLED);
	}

	/* Set parameters */
	phy_cfg_cmd.phy_cfg = cpu_to_le32(iwl_mvm_get_phy_config(mvm));

	/* set flags extra PHY configuration flags from the device's cfg */
	phy_cfg_cmd.phy_cfg |=
		cpu_to_le32(mvm->trans->trans_cfg->extra_phy_cfg_flags);

	phy_cfg_cmd.calib_control.event_trigger =
		mvm->fw->default_calib[ucode_type].event_trigger;
	phy_cfg_cmd.calib_control.flow_trigger =
		mvm->fw->default_calib[ucode_type].flow_trigger;

	cmd_ver = iwl_fw_lookup_cmd_ver(mvm->fw, cmd_id,
					IWL_FW_CMD_VER_UNKNOWN);
	if (cmd_ver == 3) {
		iwl_mvm_phy_filter_init(mvm, &phy_filters);
		memcpy(&phy_cfg_cmd.phy_specific_cfg, &phy_filters,
		       sizeof(struct iwl_phy_specific_cfg));
	}

	IWL_DEBUG_INFO(mvm, "Sending Phy CFG command: 0x%x\n",
		       phy_cfg_cmd.phy_cfg);
	cmd_size = (cmd_ver == 3) ? sizeof(struct iwl_phy_cfg_cmd_v3) :
				    sizeof(struct iwl_phy_cfg_cmd_v1);
	return iwl_mvm_send_cmd_pdu(mvm, cmd_id, 0, cmd_size, &phy_cfg_cmd);
}

int iwl_run_init_mvm_ucode(struct iwl_mvm *mvm)
{
	struct iwl_notification_wait calib_wait;
	static const u16 init_complete[] = {
		INIT_COMPLETE_NOTIF,
		CALIB_RES_NOTIF_PHY_DB
	};
	int ret;

	if (iwl_mvm_has_unified_ucode(mvm))
		return iwl_run_unified_mvm_ucode(mvm);

	lockdep_assert_held(&mvm->mutex);

	mvm->rfkill_safe_init_done = false;

	iwl_init_notification_wait(&mvm->notif_wait,
				   &calib_wait,
				   init_complete,
				   ARRAY_SIZE(init_complete),
				   iwl_wait_phy_db_entry,
				   mvm->phy_db);

	iwl_dbg_tlv_time_point(&mvm->fwrt, IWL_FW_INI_TIME_POINT_EARLY, NULL);

	/* Will also start the device */
	ret = iwl_mvm_load_ucode_wait_alive(mvm, IWL_UCODE_INIT);
	if (ret) {
		IWL_ERR(mvm, "Failed to start INIT ucode: %d\n", ret);
		goto remove_notif;
	}

	if (mvm->trans->trans_cfg->device_family < IWL_DEVICE_FAMILY_8000) {
		ret = iwl_mvm_send_bt_init_conf(mvm);
		if (ret)
			goto remove_notif;
	}

	/* Read the NVM only at driver load time, no need to do this twice */
	if (!mvm->nvm_data) {
		ret = iwl_nvm_init(mvm);
		if (ret) {
			IWL_ERR(mvm, "Failed to read NVM: %d\n", ret);
			goto remove_notif;
		}
	}

	/* In case we read the NVM from external file, load it to the NIC */
	if (mvm->nvm_file_name) {
		ret = iwl_mvm_load_nvm_to_nic(mvm);
		if (ret)
			goto remove_notif;
	}

	WARN_ONCE(mvm->nvm_data->nvm_version < mvm->trans->cfg->nvm_ver,
		  "Too old NVM version (0x%0x, required = 0x%0x)",
		  mvm->nvm_data->nvm_version, mvm->trans->cfg->nvm_ver);

	/*
	 * abort after reading the nvm in case RF Kill is on, we will complete
	 * the init seq later when RF kill will switch to off
	 */
	if (iwl_mvm_is_radio_hw_killed(mvm)) {
		IWL_DEBUG_RF_KILL(mvm,
				  "jump over all phy activities due to RF kill\n");
		goto remove_notif;
	}

	mvm->rfkill_safe_init_done = true;

	/* Send TX valid antennas before triggering calibrations */
	ret = iwl_send_tx_ant_cfg(mvm, iwl_mvm_get_valid_tx_ant(mvm));
	if (ret)
		goto remove_notif;

	ret = iwl_send_phy_cfg_cmd(mvm);
	if (ret) {
		IWL_ERR(mvm, "Failed to run INIT calibrations: %d\n",
			ret);
		goto remove_notif;
	}

	/*
	 * Some things may run in the background now, but we
	 * just wait for the calibration complete notification.
	 */
	ret = iwl_wait_notification(&mvm->notif_wait, &calib_wait,
				    MVM_UCODE_CALIB_TIMEOUT);
	if (!ret)
		goto out;

	if (iwl_mvm_is_radio_hw_killed(mvm)) {
		IWL_DEBUG_RF_KILL(mvm, "RFKILL while calibrating.\n");
		ret = 0;
	} else {
		IWL_ERR(mvm, "Failed to run INIT calibrations: %d\n",
			ret);
	}

	goto out;

remove_notif:
	iwl_remove_notification(&mvm->notif_wait, &calib_wait);
out:
	mvm->rfkill_safe_init_done = false;
	if (iwlmvm_mod_params.init_dbg && !mvm->nvm_data) {
		/* we want to debug INIT and we have no NVM - fake */
		mvm->nvm_data = kzalloc(sizeof(struct iwl_nvm_data) +
					sizeof(struct ieee80211_channel) +
					sizeof(struct ieee80211_rate),
					GFP_KERNEL);
		if (!mvm->nvm_data)
			return -ENOMEM;
		mvm->nvm_data->bands[0].channels = mvm->nvm_data->channels;
		mvm->nvm_data->bands[0].n_channels = 1;
		mvm->nvm_data->bands[0].n_bitrates = 1;
		mvm->nvm_data->bands[0].bitrates =
			(void *)((u8 *)mvm->nvm_data->channels + 1);
		mvm->nvm_data->bands[0].bitrates->hw_value = 10;
	}

	return ret;
}

static int iwl_mvm_config_ltr(struct iwl_mvm *mvm)
{
	struct iwl_ltr_config_cmd cmd = {
		.flags = cpu_to_le32(LTR_CFG_FLAG_FEATURE_ENABLE),
	};

	if (!mvm->trans->ltr_enabled)
		return 0;

	return iwl_mvm_send_cmd_pdu(mvm, LTR_CONFIG, 0,
				    sizeof(cmd), &cmd);
}

#ifdef CONFIG_ACPI
int iwl_mvm_sar_select_profile(struct iwl_mvm *mvm, int prof_a, int prof_b)
{
	u32 cmd_id = REDUCE_TX_POWER_CMD;
	struct iwl_dev_tx_power_cmd cmd = {
		.common.set_mode = cpu_to_le32(IWL_TX_POWER_MODE_SET_CHAINS),
	};
	__le16 *per_chain;
	int ret;
	u16 len = 0;
	u32 n_subbands;
	u8 cmd_ver = iwl_fw_lookup_cmd_ver(mvm->fw, cmd_id,
					   IWL_FW_CMD_VER_UNKNOWN);
	if (cmd_ver == 7) {
		len = sizeof(cmd.v7);
		n_subbands = IWL_NUM_SUB_BANDS_V2;
		per_chain = cmd.v7.per_chain[0][0];
		cmd.v7.flags = cpu_to_le32(mvm->fwrt.reduced_power_flags);
	} else if (cmd_ver == 6) {
		len = sizeof(cmd.v6);
		n_subbands = IWL_NUM_SUB_BANDS_V2;
		per_chain = cmd.v6.per_chain[0][0];
	} else if (fw_has_api(&mvm->fw->ucode_capa,
			      IWL_UCODE_TLV_API_REDUCE_TX_POWER)) {
		len = sizeof(cmd.v5);
		n_subbands = IWL_NUM_SUB_BANDS_V1;
		per_chain = cmd.v5.per_chain[0][0];
	} else if (fw_has_capa(&mvm->fw->ucode_capa,
			       IWL_UCODE_TLV_CAPA_TX_POWER_ACK)) {
		len = sizeof(cmd.v4);
		n_subbands = IWL_NUM_SUB_BANDS_V1;
		per_chain = cmd.v4.per_chain[0][0];
	} else {
		len = sizeof(cmd.v3);
		n_subbands = IWL_NUM_SUB_BANDS_V1;
		per_chain = cmd.v3.per_chain[0][0];
	}

	/* all structs have the same common part, add it */
	len += sizeof(cmd.common);

	ret = iwl_sar_select_profile(&mvm->fwrt, per_chain,
				     IWL_NUM_CHAIN_TABLES,
				     n_subbands, prof_a, prof_b);

	/* return on error or if the profile is disabled (positive number) */
	if (ret)
		return ret;

	iwl_mei_set_power_limit(per_chain);

	IWL_DEBUG_RADIO(mvm, "Sending REDUCE_TX_POWER_CMD per chain\n");
	return iwl_mvm_send_cmd_pdu(mvm, cmd_id, 0, len, &cmd);
}

int iwl_mvm_get_sar_geo_profile(struct iwl_mvm *mvm)
{
	union iwl_geo_tx_power_profiles_cmd geo_tx_cmd;
	struct iwl_geo_tx_power_profiles_resp *resp;
	u16 len;
	int ret;
	struct iwl_host_cmd cmd = {
		.id = WIDE_ID(PHY_OPS_GROUP, PER_CHAIN_LIMIT_OFFSET_CMD),
		.flags = CMD_WANT_SKB,
		.data = { &geo_tx_cmd },
	};
	u8 cmd_ver = iwl_fw_lookup_cmd_ver(mvm->fw, cmd.id,
					   IWL_FW_CMD_VER_UNKNOWN);

	/* the ops field is at the same spot for all versions, so set in v1 */
	geo_tx_cmd.v1.ops =
		cpu_to_le32(IWL_PER_CHAIN_OFFSET_GET_CURRENT_TABLE);

	if (cmd_ver == 5)
		len = sizeof(geo_tx_cmd.v5);
	else if (cmd_ver == 4)
		len = sizeof(geo_tx_cmd.v4);
	else if (cmd_ver == 3)
		len = sizeof(geo_tx_cmd.v3);
	else if (fw_has_api(&mvm->fwrt.fw->ucode_capa,
			    IWL_UCODE_TLV_API_SAR_TABLE_VER))
		len = sizeof(geo_tx_cmd.v2);
	else
		len = sizeof(geo_tx_cmd.v1);

	if (!iwl_sar_geo_support(&mvm->fwrt))
		return -EOPNOTSUPP;

	cmd.len[0] = len;

	ret = iwl_mvm_send_cmd(mvm, &cmd);
	if (ret) {
		IWL_ERR(mvm, "Failed to get geographic profile info %d\n", ret);
		return ret;
	}

	resp = (void *)cmd.resp_pkt->data;
	ret = le32_to_cpu(resp->profile_idx);

	if (WARN_ON(ret > ACPI_NUM_GEO_PROFILES_REV3))
		ret = -EIO;

	iwl_free_resp(&cmd);
	return ret;
}

static int iwl_mvm_sar_geo_init(struct iwl_mvm *mvm)
{
	u32 cmd_id = WIDE_ID(PHY_OPS_GROUP, PER_CHAIN_LIMIT_OFFSET_CMD);
	union iwl_geo_tx_power_profiles_cmd cmd;
	u16 len;
	u32 n_bands;
	u32 n_profiles;
	u32 sk = 0;
	int ret;
	u8 cmd_ver = iwl_fw_lookup_cmd_ver(mvm->fw, cmd_id,
					   IWL_FW_CMD_VER_UNKNOWN);

	BUILD_BUG_ON(offsetof(struct iwl_geo_tx_power_profiles_cmd_v1, ops) !=
		     offsetof(struct iwl_geo_tx_power_profiles_cmd_v2, ops) ||
		     offsetof(struct iwl_geo_tx_power_profiles_cmd_v2, ops) !=
		     offsetof(struct iwl_geo_tx_power_profiles_cmd_v3, ops) ||
		     offsetof(struct iwl_geo_tx_power_profiles_cmd_v3, ops) !=
		     offsetof(struct iwl_geo_tx_power_profiles_cmd_v4, ops) ||
		     offsetof(struct iwl_geo_tx_power_profiles_cmd_v4, ops) !=
		     offsetof(struct iwl_geo_tx_power_profiles_cmd_v5, ops));

	/* the ops field is at the same spot for all versions, so set in v1 */
	cmd.v1.ops = cpu_to_le32(IWL_PER_CHAIN_OFFSET_SET_TABLES);

	if (cmd_ver == 5) {
		len = sizeof(cmd.v5);
		n_bands = ARRAY_SIZE(cmd.v5.table[0]);
		n_profiles = ACPI_NUM_GEO_PROFILES_REV3;
	} else if (cmd_ver == 4) {
		len = sizeof(cmd.v4);
		n_bands = ARRAY_SIZE(cmd.v4.table[0]);
		n_profiles = ACPI_NUM_GEO_PROFILES_REV3;
	} else if (cmd_ver == 3) {
		len = sizeof(cmd.v3);
		n_bands = ARRAY_SIZE(cmd.v3.table[0]);
		n_profiles = ACPI_NUM_GEO_PROFILES;
	} else if (fw_has_api(&mvm->fwrt.fw->ucode_capa,
			      IWL_UCODE_TLV_API_SAR_TABLE_VER)) {
		len = sizeof(cmd.v2);
		n_bands = ARRAY_SIZE(cmd.v2.table[0]);
		n_profiles = ACPI_NUM_GEO_PROFILES;
	} else {
		len = sizeof(cmd.v1);
		n_bands = ARRAY_SIZE(cmd.v1.table[0]);
		n_profiles = ACPI_NUM_GEO_PROFILES;
	}

	BUILD_BUG_ON(offsetof(struct iwl_geo_tx_power_profiles_cmd_v1, table) !=
		     offsetof(struct iwl_geo_tx_power_profiles_cmd_v2, table) ||
		     offsetof(struct iwl_geo_tx_power_profiles_cmd_v2, table) !=
		     offsetof(struct iwl_geo_tx_power_profiles_cmd_v3, table) ||
		     offsetof(struct iwl_geo_tx_power_profiles_cmd_v3, table) !=
		     offsetof(struct iwl_geo_tx_power_profiles_cmd_v4, table) ||
		     offsetof(struct iwl_geo_tx_power_profiles_cmd_v4, table) !=
		     offsetof(struct iwl_geo_tx_power_profiles_cmd_v5, table));
	/* the table is at the same position for all versions, so set use v1 */
	ret = iwl_sar_geo_init(&mvm->fwrt, &cmd.v1.table[0][0],
			       n_bands, n_profiles);

	/*
	 * It is a valid scenario to not support SAR, or miss wgds table,
	 * but in that case there is no need to send the command.
	 */
	if (ret)
		return 0;

	/* Only set to South Korea if the table revision is 1 */
	if (mvm->fwrt.geo_rev == 1)
		sk = 1;

	/*
	 * Set the table_revision to South Korea (1) or not (0).  The
	 * element name is misleading, as it doesn't contain the table
	 * revision number, but whether the South Korea variation
	 * should be used.
	 * This must be done after calling iwl_sar_geo_init().
	 */
	if (cmd_ver == 5)
		cmd.v5.table_revision = cpu_to_le32(sk);
	else if (cmd_ver == 4)
		cmd.v4.table_revision = cpu_to_le32(sk);
	else if (cmd_ver == 3)
		cmd.v3.table_revision = cpu_to_le32(sk);
	else if (fw_has_api(&mvm->fwrt.fw->ucode_capa,
			    IWL_UCODE_TLV_API_SAR_TABLE_VER))
		cmd.v2.table_revision = cpu_to_le32(sk);

	return iwl_mvm_send_cmd_pdu(mvm, cmd_id, 0, len, &cmd);
}

int iwl_mvm_ppag_send_cmd(struct iwl_mvm *mvm)
{
	union iwl_ppag_table_cmd cmd;
	int ret, cmd_size;
<<<<<<< HEAD

	ret = iwl_read_ppag_table(&mvm->fwrt, &cmd, &cmd_size);
	/* Not supporting PPAG table is a valid scenario */
	if(ret < 0)
		return 0;

=======

	ret = iwl_read_ppag_table(&mvm->fwrt, &cmd, &cmd_size);
	/* Not supporting PPAG table is a valid scenario */
	if(ret < 0)
		return 0;

>>>>>>> 88084a3d
	IWL_DEBUG_RADIO(mvm, "Sending PER_PLATFORM_ANT_GAIN_CMD\n");
	ret = iwl_mvm_send_cmd_pdu(mvm, WIDE_ID(PHY_OPS_GROUP,
						PER_PLATFORM_ANT_GAIN_CMD),
				   0, cmd_size, &cmd);
	if (ret < 0)
		IWL_ERR(mvm, "failed to send PER_PLATFORM_ANT_GAIN_CMD (%d)\n",
			ret);

	return ret;
}

static int iwl_mvm_ppag_init(struct iwl_mvm *mvm)
{
	/* no need to read the table, done in INIT stage */
	if (!(iwl_acpi_is_ppag_approved(&mvm->fwrt)))
		return 0;

	return iwl_mvm_ppag_send_cmd(mvm);
}

static const struct dmi_system_id dmi_tas_approved_list[] = {
	{ .ident = "HP",
	  .matches = {
			DMI_MATCH(DMI_SYS_VENDOR, "HP"),
		},
	},
	{ .ident = "SAMSUNG",
	  .matches = {
			DMI_MATCH(DMI_SYS_VENDOR, "SAMSUNG ELECTRONICS CO., LTD"),
		},
	},
		{ .ident = "LENOVO",
	  .matches = {
			DMI_MATCH(DMI_SYS_VENDOR, "Lenovo"),
		},
	},
	{ .ident = "DELL",
	  .matches = {
			DMI_MATCH(DMI_SYS_VENDOR, "Dell Inc."),
		},
	},

	/* keep last */
	{}
};

static bool iwl_mvm_add_to_tas_block_list(__le32 *list, __le32 *le_size, unsigned int mcc)
{
	int i;
	u32 size = le32_to_cpu(*le_size);

	/* Verify that there is room for another country */
	if (size >= IWL_TAS_BLOCK_LIST_MAX)
		return false;

	for (i = 0; i < size; i++) {
		if (list[i] == cpu_to_le32(mcc))
			return true;
	}

	list[size++] = cpu_to_le32(mcc);
	*le_size = cpu_to_le32(size);
	return true;
}

static void iwl_mvm_tas_init(struct iwl_mvm *mvm)
{
	u32 cmd_id = WIDE_ID(REGULATORY_AND_NVM_GROUP, TAS_CONFIG);
	int ret;
	union iwl_tas_config_cmd cmd = {};
	int cmd_size, fw_ver;

	BUILD_BUG_ON(ARRAY_SIZE(cmd.v3.block_list_array) <
		     APCI_WTAS_BLACK_LIST_MAX);

	if (!fw_has_capa(&mvm->fw->ucode_capa, IWL_UCODE_TLV_CAPA_TAS_CFG)) {
		IWL_DEBUG_RADIO(mvm, "TAS not enabled in FW\n");
		return;
	}

	fw_ver = iwl_fw_lookup_cmd_ver(mvm->fw, cmd_id,
				       IWL_FW_CMD_VER_UNKNOWN);

	ret = iwl_acpi_get_tas(&mvm->fwrt, &cmd, fw_ver);
	if (ret < 0) {
		IWL_DEBUG_RADIO(mvm,
				"TAS table invalid or unavailable. (%d)\n",
				ret);
		return;
	}

	if (ret == 0)
		return;

	if (!dmi_check_system(dmi_tas_approved_list)) {
		IWL_DEBUG_RADIO(mvm,
				"System vendor '%s' is not in the approved list, disabling TAS in US and Canada.\n",
				dmi_get_system_info(DMI_SYS_VENDOR));
		if ((!iwl_mvm_add_to_tas_block_list(cmd.v4.block_list_array,
						    &cmd.v4.block_list_size,
							IWL_TAS_US_MCC)) ||
		    (!iwl_mvm_add_to_tas_block_list(cmd.v4.block_list_array,
						    &cmd.v4.block_list_size,
							IWL_TAS_CANADA_MCC))) {
			IWL_DEBUG_RADIO(mvm,
					"Unable to add US/Canada to TAS block list, disabling TAS\n");
			return;
		}
	}

	/* v4 is the same size as v3, so no need to differentiate here */
	cmd_size = fw_ver < 3 ?
		sizeof(struct iwl_tas_config_cmd_v2) :
		sizeof(struct iwl_tas_config_cmd_v3);

	ret = iwl_mvm_send_cmd_pdu(mvm, cmd_id, 0, cmd_size, &cmd);
	if (ret < 0)
		IWL_DEBUG_RADIO(mvm, "failed to send TAS_CONFIG (%d)\n", ret);
}

static u8 iwl_mvm_eval_dsm_rfi(struct iwl_mvm *mvm)
{
	u8 value;
	int ret = iwl_acpi_get_dsm_u8(mvm->fwrt.dev, 0, DSM_RFI_FUNC_ENABLE,
				      &iwl_rfi_guid, &value);

	if (ret < 0) {
		IWL_DEBUG_RADIO(mvm, "Failed to get DSM RFI, ret=%d\n", ret);

	} else if (value >= DSM_VALUE_RFI_MAX) {
		IWL_DEBUG_RADIO(mvm, "DSM RFI got invalid value, ret=%d\n",
				value);

	} else if (value == DSM_VALUE_RFI_ENABLE) {
		IWL_DEBUG_RADIO(mvm, "DSM RFI is evaluated to enable\n");
		return DSM_VALUE_RFI_ENABLE;
	}

	IWL_DEBUG_RADIO(mvm, "DSM RFI is disabled\n");

	/* default behaviour is disabled */
	return DSM_VALUE_RFI_DISABLE;
}

static void iwl_mvm_lari_cfg(struct iwl_mvm *mvm)
{
	int ret;
	u32 value;
	struct iwl_lari_config_change_cmd_v6 cmd = {};

	cmd.config_bitmap = iwl_acpi_get_lari_config_bitmap(&mvm->fwrt);

	ret = iwl_acpi_get_dsm_u32(mvm->fwrt.dev, 0, DSM_FUNC_11AX_ENABLEMENT,
				   &iwl_guid, &value);
	if (!ret)
		cmd.oem_11ax_allow_bitmap = cpu_to_le32(value);

	ret = iwl_acpi_get_dsm_u32(mvm->fwrt.dev, 0,
				   DSM_FUNC_ENABLE_UNII4_CHAN,
				   &iwl_guid, &value);
	if (!ret)
		cmd.oem_unii4_allow_bitmap = cpu_to_le32(value);

	ret = iwl_acpi_get_dsm_u32(mvm->fwrt.dev, 0,
				   DSM_FUNC_ACTIVATE_CHANNEL,
				   &iwl_guid, &value);
	if (!ret)
		cmd.chan_state_active_bitmap = cpu_to_le32(value);

	ret = iwl_acpi_get_dsm_u32(mvm->fwrt.dev, 0,
				   DSM_FUNC_ENABLE_6E,
				   &iwl_guid, &value);
	if (!ret)
		cmd.oem_uhb_allow_bitmap = cpu_to_le32(value);

	ret = iwl_acpi_get_dsm_u32(mvm->fwrt.dev, 0,
				   DSM_FUNC_FORCE_DISABLE_CHANNELS,
				   &iwl_guid, &value);
	if (!ret)
		cmd.force_disable_channels_bitmap = cpu_to_le32(value);

	if (cmd.config_bitmap ||
	    cmd.oem_uhb_allow_bitmap ||
	    cmd.oem_11ax_allow_bitmap ||
	    cmd.oem_unii4_allow_bitmap ||
	    cmd.chan_state_active_bitmap ||
	    cmd.force_disable_channels_bitmap) {
		size_t cmd_size;
		u8 cmd_ver = iwl_fw_lookup_cmd_ver(mvm->fw,
						   WIDE_ID(REGULATORY_AND_NVM_GROUP,
							   LARI_CONFIG_CHANGE),
						   1);
		switch (cmd_ver) {
		case 6:
			cmd_size = sizeof(struct iwl_lari_config_change_cmd_v6);
			break;
		case 5:
			cmd_size = sizeof(struct iwl_lari_config_change_cmd_v5);
			break;
		case 4:
			cmd_size = sizeof(struct iwl_lari_config_change_cmd_v4);
			break;
		case 3:
			cmd_size = sizeof(struct iwl_lari_config_change_cmd_v3);
			break;
		case 2:
			cmd_size = sizeof(struct iwl_lari_config_change_cmd_v2);
			break;
		default:
			cmd_size = sizeof(struct iwl_lari_config_change_cmd_v1);
			break;
		}

		IWL_DEBUG_RADIO(mvm,
				"sending LARI_CONFIG_CHANGE, config_bitmap=0x%x, oem_11ax_allow_bitmap=0x%x\n",
				le32_to_cpu(cmd.config_bitmap),
				le32_to_cpu(cmd.oem_11ax_allow_bitmap));
		IWL_DEBUG_RADIO(mvm,
				"sending LARI_CONFIG_CHANGE, oem_unii4_allow_bitmap=0x%x, chan_state_active_bitmap=0x%x, cmd_ver=%d\n",
				le32_to_cpu(cmd.oem_unii4_allow_bitmap),
				le32_to_cpu(cmd.chan_state_active_bitmap),
				cmd_ver);
		IWL_DEBUG_RADIO(mvm,
				"sending LARI_CONFIG_CHANGE, oem_uhb_allow_bitmap=0x%x, force_disable_channels_bitmap=0x%x\n",
				le32_to_cpu(cmd.oem_uhb_allow_bitmap),
				le32_to_cpu(cmd.force_disable_channels_bitmap));
		ret = iwl_mvm_send_cmd_pdu(mvm,
					   WIDE_ID(REGULATORY_AND_NVM_GROUP,
						   LARI_CONFIG_CHANGE),
					   0, cmd_size, &cmd);
		if (ret < 0)
			IWL_DEBUG_RADIO(mvm,
					"Failed to send LARI_CONFIG_CHANGE (%d)\n",
					ret);
	}
}

void iwl_mvm_get_acpi_tables(struct iwl_mvm *mvm)
{
	int ret;

	/* read PPAG table */
	ret = iwl_acpi_get_ppag_table(&mvm->fwrt);
	if (ret < 0) {
		IWL_DEBUG_RADIO(mvm,
				"PPAG BIOS table invalid or unavailable. (%d)\n",
				ret);
	}

	/* read SAR tables */
	ret = iwl_sar_get_wrds_table(&mvm->fwrt);
	if (ret < 0) {
		IWL_DEBUG_RADIO(mvm,
				"WRDS SAR BIOS table invalid or unavailable. (%d)\n",
				ret);
		/*
		 * If not available, don't fail and don't bother with EWRD and
		 * WGDS */

		if (!iwl_sar_get_wgds_table(&mvm->fwrt)) {
			/*
			 * If basic SAR is not available, we check for WGDS,
			 * which should *not* be available either.  If it is
			 * available, issue an error, because we can't use SAR
			 * Geo without basic SAR.
			 */
			IWL_ERR(mvm, "BIOS contains WGDS but no WRDS\n");
		}

	} else {
		ret = iwl_sar_get_ewrd_table(&mvm->fwrt);
		/* if EWRD is not available, we can still use
		* WRDS, so don't fail */
		if (ret < 0)
			IWL_DEBUG_RADIO(mvm,
					"EWRD SAR BIOS table invalid or unavailable. (%d)\n",
					ret);

		/* read geo SAR table */
		if (iwl_sar_geo_support(&mvm->fwrt)) {
			ret = iwl_sar_get_wgds_table(&mvm->fwrt);
			if (ret < 0)
				IWL_DEBUG_RADIO(mvm,
						"Geo SAR BIOS table invalid or unavailable. (%d)\n",
						ret);
				/* we don't fail if the table is not available */
		}
	}
}
#else /* CONFIG_ACPI */

inline int iwl_mvm_sar_select_profile(struct iwl_mvm *mvm,
				      int prof_a, int prof_b)
{
	return 1;
}

inline int iwl_mvm_get_sar_geo_profile(struct iwl_mvm *mvm)
{
	return -ENOENT;
}

static int iwl_mvm_sar_geo_init(struct iwl_mvm *mvm)
{
	return 0;
}

int iwl_mvm_ppag_send_cmd(struct iwl_mvm *mvm)
{
	return -ENOENT;
}

static int iwl_mvm_ppag_init(struct iwl_mvm *mvm)
{
	return 0;
}

static void iwl_mvm_tas_init(struct iwl_mvm *mvm)
{
}

static void iwl_mvm_lari_cfg(struct iwl_mvm *mvm)
{
}

static u8 iwl_mvm_eval_dsm_rfi(struct iwl_mvm *mvm)
{
	return DSM_VALUE_RFI_DISABLE;
}

void iwl_mvm_get_acpi_tables(struct iwl_mvm *mvm)
{
}

#endif /* CONFIG_ACPI */

void iwl_mvm_send_recovery_cmd(struct iwl_mvm *mvm, u32 flags)
{
	u32 error_log_size = mvm->fw->ucode_capa.error_log_size;
	int ret;
	u32 resp;

	struct iwl_fw_error_recovery_cmd recovery_cmd = {
		.flags = cpu_to_le32(flags),
		.buf_size = 0,
	};
	struct iwl_host_cmd host_cmd = {
		.id = WIDE_ID(SYSTEM_GROUP, FW_ERROR_RECOVERY_CMD),
		.flags = CMD_WANT_SKB,
		.data = {&recovery_cmd, },
		.len = {sizeof(recovery_cmd), },
	};

	/* no error log was defined in TLV */
	if (!error_log_size)
		return;

	if (flags & ERROR_RECOVERY_UPDATE_DB) {
		/* no buf was allocated while HW reset */
		if (!mvm->error_recovery_buf)
			return;

		host_cmd.data[1] = mvm->error_recovery_buf;
		host_cmd.len[1] =  error_log_size;
		host_cmd.dataflags[1] = IWL_HCMD_DFL_NOCOPY;
		recovery_cmd.buf_size = cpu_to_le32(error_log_size);
	}

	ret = iwl_mvm_send_cmd(mvm, &host_cmd);
	kfree(mvm->error_recovery_buf);
	mvm->error_recovery_buf = NULL;

	if (ret) {
		IWL_ERR(mvm, "Failed to send recovery cmd %d\n", ret);
		return;
	}

	/* skb respond is only relevant in ERROR_RECOVERY_UPDATE_DB */
	if (flags & ERROR_RECOVERY_UPDATE_DB) {
		resp = le32_to_cpu(*(__le32 *)host_cmd.resp_pkt->data);
		if (resp)
			IWL_ERR(mvm,
				"Failed to send recovery cmd blob was invalid %d\n",
				resp);
	}
}

static int iwl_mvm_sar_init(struct iwl_mvm *mvm)
{
	return iwl_mvm_sar_select_profile(mvm, 1, 1);
}

static int iwl_mvm_load_rt_fw(struct iwl_mvm *mvm)
{
	int ret;

	if (iwl_mvm_has_unified_ucode(mvm))
		return iwl_run_unified_mvm_ucode(mvm);

	ret = iwl_run_init_mvm_ucode(mvm);

	if (ret) {
		IWL_ERR(mvm, "Failed to run INIT ucode: %d\n", ret);

		if (iwlmvm_mod_params.init_dbg)
			return 0;
		return ret;
	}

	iwl_fw_dbg_stop_sync(&mvm->fwrt);
	iwl_trans_stop_device(mvm->trans);
	ret = iwl_trans_start_hw(mvm->trans);
	if (ret)
		return ret;

	mvm->rfkill_safe_init_done = false;
	ret = iwl_mvm_load_ucode_wait_alive(mvm, IWL_UCODE_REGULAR);
	if (ret)
		return ret;

	mvm->rfkill_safe_init_done = true;

	iwl_dbg_tlv_time_point(&mvm->fwrt, IWL_FW_INI_TIME_POINT_AFTER_ALIVE,
			       NULL);

	return iwl_init_paging(&mvm->fwrt, mvm->fwrt.cur_fw_img);
}

int iwl_mvm_up(struct iwl_mvm *mvm)
{
	int ret, i;
	struct ieee80211_channel *chan;
	struct cfg80211_chan_def chandef;
	struct ieee80211_supported_band *sband = NULL;

	lockdep_assert_held(&mvm->mutex);

	ret = iwl_trans_start_hw(mvm->trans);
	if (ret)
		return ret;

	ret = iwl_mvm_load_rt_fw(mvm);
	if (ret) {
		IWL_ERR(mvm, "Failed to start RT ucode: %d\n", ret);
		if (ret != -ERFKILL)
			iwl_fw_dbg_error_collect(&mvm->fwrt,
						 FW_DBG_TRIGGER_DRIVER);
		goto error;
	}

	iwl_get_shared_mem_conf(&mvm->fwrt);

	ret = iwl_mvm_sf_update(mvm, NULL, false);
	if (ret)
		IWL_ERR(mvm, "Failed to initialize Smart Fifo\n");

	if (!iwl_trans_dbg_ini_valid(mvm->trans)) {
		mvm->fwrt.dump.conf = FW_DBG_INVALID;
		/* if we have a destination, assume EARLY START */
		if (mvm->fw->dbg.dest_tlv)
			mvm->fwrt.dump.conf = FW_DBG_START_FROM_ALIVE;
		iwl_fw_start_dbg_conf(&mvm->fwrt, FW_DBG_START_FROM_ALIVE);
	}

	ret = iwl_send_tx_ant_cfg(mvm, iwl_mvm_get_valid_tx_ant(mvm));
	if (ret)
		goto error;

	if (!iwl_mvm_has_unified_ucode(mvm)) {
		/* Send phy db control command and then phy db calibration */
		ret = iwl_send_phy_db_data(mvm->phy_db);
		if (ret)
			goto error;
	}

	ret = iwl_send_phy_cfg_cmd(mvm);
	if (ret)
		goto error;

	ret = iwl_mvm_send_bt_init_conf(mvm);
	if (ret)
		goto error;

	if (fw_has_capa(&mvm->fw->ucode_capa,
			IWL_UCODE_TLV_CAPA_SOC_LATENCY_SUPPORT)) {
		ret = iwl_set_soc_latency(&mvm->fwrt);
		if (ret)
			goto error;
	}

	/* Init RSS configuration */
	ret = iwl_configure_rxq(&mvm->fwrt);
	if (ret)
		goto error;

	if (iwl_mvm_has_new_rx_api(mvm)) {
		ret = iwl_send_rss_cfg_cmd(mvm);
		if (ret) {
			IWL_ERR(mvm, "Failed to configure RSS queues: %d\n",
				ret);
			goto error;
		}
	}

	/* init the fw <-> mac80211 STA mapping */
	for (i = 0; i < mvm->fw->ucode_capa.num_stations; i++)
		RCU_INIT_POINTER(mvm->fw_id_to_mac_id[i], NULL);

	mvm->tdls_cs.peer.sta_id = IWL_MVM_INVALID_STA;

	/* reset quota debouncing buffer - 0xff will yield invalid data */
	memset(&mvm->last_quota_cmd, 0xff, sizeof(mvm->last_quota_cmd));

	if (fw_has_capa(&mvm->fw->ucode_capa, IWL_UCODE_TLV_CAPA_DQA_SUPPORT)) {
		ret = iwl_mvm_send_dqa_cmd(mvm);
		if (ret)
			goto error;
	}

	/*
	 * Add auxiliary station for scanning.
	 * Newer versions of this command implies that the fw uses
	 * internal aux station for all aux activities that don't
	 * requires a dedicated data queue.
	 */
	if (iwl_fw_lookup_cmd_ver(mvm->fw, ADD_STA, 0) < 12) {
		 /*
		  * In old version the aux station uses mac id like other
		  * station and not lmac id
		  */
		ret = iwl_mvm_add_aux_sta(mvm, MAC_INDEX_AUX);
		if (ret)
			goto error;
	}

	/* Add all the PHY contexts */
	i = 0;
	while (!sband && i < NUM_NL80211_BANDS)
		sband = mvm->hw->wiphy->bands[i++];

	if (WARN_ON_ONCE(!sband)) {
		ret = -ENODEV;
		goto error;
	}

	chan = &sband->channels[0];

	cfg80211_chandef_create(&chandef, chan, NL80211_CHAN_NO_HT);
	for (i = 0; i < NUM_PHY_CTX; i++) {
		/*
		 * The channel used here isn't relevant as it's
		 * going to be overwritten in the other flows.
		 * For now use the first channel we have.
		 */
		ret = iwl_mvm_phy_ctxt_add(mvm, &mvm->phy_ctxts[i],
					   &chandef, 1, 1);
		if (ret)
			goto error;
	}

	if (iwl_mvm_is_tt_in_fw(mvm)) {
		/* in order to give the responsibility of ct-kill and
		 * TX backoff to FW we need to send empty temperature reporting
		 * cmd during init time
		 */
		iwl_mvm_send_temp_report_ths_cmd(mvm);
	} else {
		/* Initialize tx backoffs to the minimal possible */
		iwl_mvm_tt_tx_backoff(mvm, 0);
	}

#ifdef CONFIG_THERMAL
	/* TODO: read the budget from BIOS / Platform NVM */

	/*
	 * In case there is no budget from BIOS / Platform NVM the default
	 * budget should be 2000mW (cooling state 0).
	 */
	if (iwl_mvm_is_ctdp_supported(mvm)) {
		ret = iwl_mvm_ctdp_command(mvm, CTDP_CMD_OPERATION_START,
					   mvm->cooling_dev.cur_state);
		if (ret)
			goto error;
	}
#endif

	if (!fw_has_capa(&mvm->fw->ucode_capa, IWL_UCODE_TLV_CAPA_SET_LTR_GEN2))
		WARN_ON(iwl_mvm_config_ltr(mvm));

	ret = iwl_mvm_power_update_device(mvm);
	if (ret)
		goto error;

	iwl_mvm_lari_cfg(mvm);
	/*
	 * RTNL is not taken during Ct-kill, but we don't need to scan/Tx
	 * anyway, so don't init MCC.
	 */
	if (!test_bit(IWL_MVM_STATUS_HW_CTKILL, &mvm->status)) {
		ret = iwl_mvm_init_mcc(mvm);
		if (ret)
			goto error;
	}

	if (fw_has_capa(&mvm->fw->ucode_capa, IWL_UCODE_TLV_CAPA_UMAC_SCAN)) {
		mvm->scan_type = IWL_SCAN_TYPE_NOT_SET;
		mvm->hb_scan_type = IWL_SCAN_TYPE_NOT_SET;
		ret = iwl_mvm_config_scan(mvm);
		if (ret)
			goto error;
	}

	if (test_bit(IWL_MVM_STATUS_IN_HW_RESTART, &mvm->status))
		iwl_mvm_send_recovery_cmd(mvm, ERROR_RECOVERY_UPDATE_DB);

	if (iwl_acpi_get_eckv(mvm->dev, &mvm->ext_clock_valid))
		IWL_DEBUG_INFO(mvm, "ECKV table doesn't exist in BIOS\n");

	ret = iwl_mvm_ppag_init(mvm);
	if (ret)
		goto error;

	ret = iwl_mvm_sar_init(mvm);
	if (ret == 0)
		ret = iwl_mvm_sar_geo_init(mvm);
	if (ret < 0)
		goto error;

	ret = iwl_mvm_sgom_init(mvm);
	if (ret)
		goto error;

	iwl_mvm_tas_init(mvm);
	iwl_mvm_leds_sync(mvm);

	iwl_mvm_ftm_initiator_smooth_config(mvm);

	if (fw_has_capa(&mvm->fw->ucode_capa,
			IWL_UCODE_TLV_CAPA_RFIM_SUPPORT)) {
		if (iwl_mvm_eval_dsm_rfi(mvm) == DSM_VALUE_RFI_ENABLE)
			iwl_rfi_send_config_cmd(mvm, NULL);
	}

	IWL_DEBUG_INFO(mvm, "RT uCode started.\n");
	return 0;
 error:
	if (!iwlmvm_mod_params.init_dbg || !ret)
		iwl_mvm_stop_device(mvm);
	return ret;
}

int iwl_mvm_load_d3_fw(struct iwl_mvm *mvm)
{
	int ret, i;

	lockdep_assert_held(&mvm->mutex);

	ret = iwl_trans_start_hw(mvm->trans);
	if (ret)
		return ret;

	ret = iwl_mvm_load_ucode_wait_alive(mvm, IWL_UCODE_WOWLAN);
	if (ret) {
		IWL_ERR(mvm, "Failed to start WoWLAN firmware: %d\n", ret);
		goto error;
	}

	ret = iwl_send_tx_ant_cfg(mvm, iwl_mvm_get_valid_tx_ant(mvm));
	if (ret)
		goto error;

	/* Send phy db control command and then phy db calibration*/
	ret = iwl_send_phy_db_data(mvm->phy_db);
	if (ret)
		goto error;

	ret = iwl_send_phy_cfg_cmd(mvm);
	if (ret)
		goto error;

	/* init the fw <-> mac80211 STA mapping */
	for (i = 0; i < mvm->fw->ucode_capa.num_stations; i++)
		RCU_INIT_POINTER(mvm->fw_id_to_mac_id[i], NULL);

	if (iwl_fw_lookup_cmd_ver(mvm->fw, ADD_STA, 0) < 12) {
		/*
		 * Add auxiliary station for scanning.
		 * Newer versions of this command implies that the fw uses
		 * internal aux station for all aux activities that don't
		 * requires a dedicated data queue.
		 * In old version the aux station uses mac id like other
		 * station and not lmac id
		 */
		ret = iwl_mvm_add_aux_sta(mvm, MAC_INDEX_AUX);
		if (ret)
			goto error;
	}

	return 0;
 error:
	iwl_mvm_stop_device(mvm);
	return ret;
}

void iwl_mvm_rx_mfuart_notif(struct iwl_mvm *mvm,
			     struct iwl_rx_cmd_buffer *rxb)
{
	struct iwl_rx_packet *pkt = rxb_addr(rxb);
	struct iwl_mfuart_load_notif *mfuart_notif = (void *)pkt->data;

	IWL_DEBUG_INFO(mvm,
		       "MFUART: installed ver: 0x%08x, external ver: 0x%08x, status: 0x%08x, duration: 0x%08x\n",
		       le32_to_cpu(mfuart_notif->installed_ver),
		       le32_to_cpu(mfuart_notif->external_ver),
		       le32_to_cpu(mfuart_notif->status),
		       le32_to_cpu(mfuart_notif->duration));

	if (iwl_rx_packet_payload_len(pkt) == sizeof(*mfuart_notif))
		IWL_DEBUG_INFO(mvm,
			       "MFUART: image size: 0x%08x\n",
			       le32_to_cpu(mfuart_notif->image_size));
}<|MERGE_RESOLUTION|>--- conflicted
+++ resolved
@@ -287,12 +287,9 @@
 
 static void iwl_mvm_print_pd_notification(struct iwl_mvm *mvm)
 {
-<<<<<<< HEAD
-=======
 #define IWL_FW_PRINT_REG_INFO(reg_name) \
 	IWL_ERR(mvm, #reg_name ": 0x%x\n", iwl_read_umac_prph(trans, reg_name))
 
->>>>>>> 88084a3d
 	struct iwl_trans *trans = mvm->trans;
 	enum iwl_device_family device_family = trans->trans_cfg->device_family;
 
@@ -300,17 +297,6 @@
 		return;
 
 	if (device_family <= IWL_DEVICE_FAMILY_9000)
-<<<<<<< HEAD
-		IWL_ERR(mvm, "WFPM_ARC1_PD_NOTIFICATION: 0x%x\n",
-			iwl_read_umac_prph(trans, WFPM_ARC1_PD_NOTIFICATION));
-	else
-		IWL_ERR(mvm, "WFPM_LMAC1_PD_NOTIFICATION: 0x%x\n",
-			iwl_read_umac_prph(trans, WFPM_LMAC1_PD_NOTIFICATION));
-
-	IWL_ERR(mvm, "HPM_SECONDARY_DEVICE_STATE: 0x%x\n",
-		iwl_read_umac_prph(trans, HPM_SECONDARY_DEVICE_STATE));
-
-=======
 		IWL_FW_PRINT_REG_INFO(WFPM_ARC1_PD_NOTIFICATION);
 	else
 		IWL_FW_PRINT_REG_INFO(WFPM_LMAC1_PD_NOTIFICATION);
@@ -320,7 +306,6 @@
 	/* print OPT info */
 	IWL_FW_PRINT_REG_INFO(WFPM_MAC_OTP_CFG7_ADDR);
 	IWL_FW_PRINT_REG_INFO(WFPM_MAC_OTP_CFG7_DATA);
->>>>>>> 88084a3d
 }
 
 static int iwl_mvm_load_ucode_wait_alive(struct iwl_mvm *mvm,
@@ -1031,21 +1016,12 @@
 {
 	union iwl_ppag_table_cmd cmd;
 	int ret, cmd_size;
-<<<<<<< HEAD
 
 	ret = iwl_read_ppag_table(&mvm->fwrt, &cmd, &cmd_size);
 	/* Not supporting PPAG table is a valid scenario */
 	if(ret < 0)
 		return 0;
 
-=======
-
-	ret = iwl_read_ppag_table(&mvm->fwrt, &cmd, &cmd_size);
-	/* Not supporting PPAG table is a valid scenario */
-	if(ret < 0)
-		return 0;
-
->>>>>>> 88084a3d
 	IWL_DEBUG_RADIO(mvm, "Sending PER_PLATFORM_ANT_GAIN_CMD\n");
 	ret = iwl_mvm_send_cmd_pdu(mvm, WIDE_ID(PHY_OPS_GROUP,
 						PER_PLATFORM_ANT_GAIN_CMD),
