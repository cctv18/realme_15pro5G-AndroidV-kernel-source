--- conflicted
+++ resolved
@@ -554,7 +554,6 @@
 
 	  Say N here unless you know what you are doing.
 
-<<<<<<< HEAD
 config QSEECOM_PROXY
 	tristate "To enable qseecom proxy driver for kernel client"
 	help
@@ -562,7 +561,7 @@
 	 required ops via call back functions with a minimal framework.
 	 These callback functions can be used to start, shutdown and
 	 send commands to the trusted apps.
-=======
+
 config TPS6594_ESM
 	tristate "TI TPS6594 Error Signal Monitor support"
 	depends on MFD_TPS6594
@@ -585,7 +584,6 @@
 
 	  This driver can also be built as a module.  If so, the module
 	  will be called tps6594-pfsm.
->>>>>>> eb7e0192
 
 source "drivers/misc/c2port/Kconfig"
 source "drivers/misc/eeprom/Kconfig"
