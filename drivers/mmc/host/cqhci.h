/* SPDX-License-Identifier: GPL-2.0-only */
/* Copyright (c) 2015, The Linux Foundation. All rights reserved.
<<<<<<< HEAD
 * Copyright (c) 2023 Qualcomm Innovation Center, Inc. All rights reserved.
=======
 * Copyright (c) 2023-2024 Qualcomm Innovation Center, Inc. All rights reserved.
>>>>>>> 90b11dc2
 */
#ifndef LINUX_MMC_CQHCI_H
#define LINUX_MMC_CQHCI_H

#include <linux/compiler.h>
#include <linux/bitfield.h>
#include <linux/bitops.h>
#include <linux/spinlock_types.h>
#include <linux/types.h>
#include <linux/completion.h>
#include <linux/wait.h>
#include <linux/irqreturn.h>
#include <asm/io.h>

/* registers */
/* version */
#define CQHCI_VER			0x00
#define CQHCI_VER_MAJOR(x)		(((x) & GENMASK(11, 8)) >> 8)
#define CQHCI_VER_MINOR1(x)		(((x) & GENMASK(7, 4)) >> 4)
#define CQHCI_VER_MINOR2(x)		((x) & GENMASK(3, 0))

/* capabilities */
#define CQHCI_CAP			0x04
#define CQHCI_CAP_CS			0x10000000 /* Crypto Support */
#define CQHCI_CAP_ITCFMUL		GENMASK(15, 12)
#define CQHCI_ITCFMUL(x)		FIELD_GET(CQHCI_CAP_ITCFMUL, (x))

/* configuration */
#define CQHCI_CFG			0x08
#define CQHCI_DCMD			0x00001000
#define CQHCI_TASK_DESC_SZ		0x00000100
#define CQHCI_CRYPTO_GENERAL_ENABLE	0x00000002
#define CQHCI_ENABLE			0x00000001

/* control */
#define CQHCI_CTL			0x0C
#define CQHCI_CLEAR_ALL_TASKS		0x00000100
#define CQHCI_HALT			0x00000001

/* interrupt status */
#define CQHCI_IS			0x10
#define CQHCI_IS_HAC			BIT(0)
#define CQHCI_IS_TCC			BIT(1)
#define CQHCI_IS_RED			BIT(2)
#define CQHCI_IS_TCL			BIT(3)
#define CQHCI_IS_GCE			BIT(4) /* General Crypto Error */
#define CQHCI_IS_ICCE			BIT(5) /* Invalid Crypto Config Error */

#define CQHCI_IS_MASK (CQHCI_IS_TCC | CQHCI_IS_RED | \
		       CQHCI_IS_GCE | CQHCI_IS_ICCE)

/* interrupt status enable */
#define CQHCI_ISTE			0x14

/* interrupt signal enable */
#define CQHCI_ISGE			0x18

/* interrupt coalescing */
#define CQHCI_IC			0x1C
#define CQHCI_IC_ENABLE			BIT(31)
#define CQHCI_IC_RESET			BIT(16)
#define CQHCI_IC_ICCTHWEN		BIT(15)
#define CQHCI_IC_ICCTH(x)		(((x) & 0x1F) << 8)
#define CQHCI_IC_ICTOVALWEN		BIT(7)
#define CQHCI_IC_ICTOVAL(x)		((x) & 0x7F)

/* task list base address */
#define CQHCI_TDLBA			0x20

/* task list base address upper */
#define CQHCI_TDLBAU			0x24

/* door-bell */
#define CQHCI_TDBR			0x28

/* task completion notification */
#define CQHCI_TCN			0x2C

/* device queue status */
#define CQHCI_DQS			0x30

/* device pending tasks */
#define CQHCI_DPT			0x34

/* task clear */
#define CQHCI_TCLR			0x38

/* task descriptor processing error */
#define CQHCI_TDPE			0x3c

/* send status config 1 */
#define CQHCI_SSC1			0x40
#define CQHCI_SSC1_CBC_MASK		GENMASK(19, 16)

/* send status config 2 */
#define CQHCI_SSC2			0x44

/* response for dcmd */
#define CQHCI_CRDCT			0x48

/* response mode error mask */
#define CQHCI_RMEM			0x50

/* task error info */
#define CQHCI_TERRI			0x54

#define CQHCI_TERRI_C_INDEX(x)		((x) & GENMASK(5, 0))
#define CQHCI_TERRI_C_TASK(x)		(((x) & GENMASK(12, 8)) >> 8)
#define CQHCI_TERRI_C_VALID(x)		((x) & BIT(15))
#define CQHCI_TERRI_D_INDEX(x)		(((x) & GENMASK(21, 16)) >> 16)
#define CQHCI_TERRI_D_TASK(x)		(((x) & GENMASK(28, 24)) >> 24)
#define CQHCI_TERRI_D_VALID(x)		((x) & BIT(31))

/* command response index */
#define CQHCI_CRI			0x58

/* command response argument */
#define CQHCI_CRA			0x5C

/*
 * Add new macro for updated CQ vendor specific
 * register address for SDHC v5.0 onwards.
 */
#define CQE_V5_VENDOR_CFG		0x900
#define CQHCI_VENDOR_CFG		0x100
#define CMDQ_SEND_STATUS_TRIGGER (1 << 31)

/* crypto capabilities */
#define CQHCI_CCAP			0x100
#define CQHCI_CRYPTOCAP			0x104

#define CQHCI_INT_ALL			0xF
#define CQHCI_IC_DEFAULT_ICCTH		31
#define CQHCI_IC_DEFAULT_ICTOVAL	1

/* attribute fields */
#define CQHCI_VALID(x)			(((x) & 1) << 0)
#define CQHCI_END(x)			(((x) & 1) << 1)
#define CQHCI_INT(x)			(((x) & 1) << 2)
#define CQHCI_ACT(x)			(((x) & 0x7) << 3)

/* data command task descriptor fields */
#define CQHCI_FORCED_PROG(x)		(((x) & 1) << 6)
#define CQHCI_CONTEXT(x)		(((x) & 0xF) << 7)
#define CQHCI_DATA_TAG(x)		(((x) & 1) << 11)
#define CQHCI_DATA_DIR(x)		(((x) & 1) << 12)
#define CQHCI_PRIORITY(x)		(((x) & 1) << 13)
#define CQHCI_QBAR(x)			(((x) & 1) << 14)
#define CQHCI_REL_WRITE(x)		(((x) & 1) << 15)
#define CQHCI_BLK_COUNT(x)		(((x) & 0xFFFF) << 16)
#define CQHCI_BLK_ADDR(x)		(((x) & 0xFFFFFFFF) << 32)

/* direct command task descriptor fields */
#define CQHCI_CMD_INDEX(x)		(((x) & 0x3F) << 16)
#define CQHCI_CMD_TIMING(x)		(((x) & 1) << 22)
#define CQHCI_RESP_TYPE(x)		(((x) & 0x3) << 23)

/* crypto task descriptor fields (for bits 64-127 of task descriptor) */
#define CQHCI_CRYPTO_ENABLE_BIT		(1ULL << 47)
#define CQHCI_CRYPTO_KEYSLOT(x)		((u64)(x) << 32)

/* transfer descriptor fields */
#define CQHCI_DAT_LENGTH(x)		(((x) & 0xFFFF) << 16)
#define CQHCI_DAT_ADDR_LO(x)		(((x) & 0xFFFFFFFF) << 32)
#define CQHCI_DAT_ADDR_HI(x)		(((x) & 0xFFFFFFFF) << 0)

/* CCAP - Crypto Capability 100h */
union cqhci_crypto_capabilities {
	__le32 reg_val;
	struct {
		u8 num_crypto_cap;
		u8 config_count;
		u8 reserved;
		u8 config_array_ptr;
	};
};

enum cqhci_crypto_key_size {
	CQHCI_CRYPTO_KEY_SIZE_INVALID	= 0,
	CQHCI_CRYPTO_KEY_SIZE_128	= 1,
	CQHCI_CRYPTO_KEY_SIZE_192	= 2,
	CQHCI_CRYPTO_KEY_SIZE_256	= 3,
	CQHCI_CRYPTO_KEY_SIZE_512	= 4,
};

enum cqhci_crypto_alg {
	CQHCI_CRYPTO_ALG_AES_XTS		= 0,
	CQHCI_CRYPTO_ALG_BITLOCKER_AES_CBC	= 1,
	CQHCI_CRYPTO_ALG_AES_ECB		= 2,
	CQHCI_CRYPTO_ALG_ESSIV_AES_CBC		= 3,
};

/* x-CRYPTOCAP - Crypto Capability X */
union cqhci_crypto_cap_entry {
	__le32 reg_val;
	struct {
		u8 algorithm_id;
		u8 sdus_mask; /* Supported data unit size mask */
		u8 key_size;
		u8 reserved;
	};
};

#define CQHCI_CRYPTO_CONFIGURATION_ENABLE (1 << 7)
#define CQHCI_CRYPTO_KEY_MAX_SIZE 64
/* x-CRYPTOCFG - Crypto Configuration X */
union cqhci_crypto_cfg_entry {
	__le32 reg_val[32];
	struct {
		u8 crypto_key[CQHCI_CRYPTO_KEY_MAX_SIZE];
		u8 data_unit_size;
		u8 crypto_cap_idx;
		u8 reserved_1;
		u8 config_enable;
		u8 reserved_multi_host;
		u8 reserved_2;
		u8 vsb[2];
		u8 reserved_3[56];
	};
};

struct cqhci_host_ops;
struct mmc_host;
struct mmc_request;
struct cqhci_slot;

struct cqhci_host {
	const struct cqhci_host_ops *ops;
	void __iomem *mmio;
	struct mmc_host *mmc;

	spinlock_t lock;

	/* relative card address of device */
	unsigned int rca;

	/* 64 bit DMA */
	bool dma64;
	int num_slots;
	int qcnt;

	u32 dcmd_slot;
	u32 caps;
#define CQHCI_TASK_DESC_SZ_128		0x1

	u32 quirks;
#define CQHCI_QUIRK_SHORT_TXFR_DESC_SZ	0x1

	bool enabled;
	bool halted;
	bool init_done;
	bool activated;
	bool waiting_for_idle;
	bool recovery_halt;
	bool offset_changed;

	size_t desc_size;
	size_t data_size;

	u8 *desc_base;

	/* total descriptor size */
	u8 slot_sz;

	/* 64/128 bit depends on CQHCI_CFG */
	u8 task_desc_len;

	/* 64 bit on 32-bit arch, 128 bit on 64-bit */
	u8 link_desc_len;

	u8 *trans_desc_base;
	/* same length as transfer descriptor */
	u8 trans_desc_len;

	dma_addr_t desc_dma_base;
	dma_addr_t trans_desc_dma_base;

	struct completion halt_comp;
	wait_queue_head_t wait_queue;
	struct cqhci_slot *slot;

#ifdef CONFIG_MMC_CRYPTO
	union cqhci_crypto_capabilities crypto_capabilities;
	union cqhci_crypto_cap_entry *crypto_cap_array;
	u32 crypto_cfg_register;
	struct qcom_ice *ice;
#endif
};

struct cqhci_host_ops {
	void (*dumpregs)(struct mmc_host *mmc);
	void (*write_l)(struct cqhci_host *host, u32 val, int reg);
	u32 (*read_l)(struct cqhci_host *host, int reg);
	void (*enable)(struct mmc_host *mmc);
	void (*disable)(struct mmc_host *mmc, bool recovery);
	void (*update_dcmd_desc)(struct mmc_host *mmc, struct mmc_request *mrq,
				 u64 *data);
	void (*pre_enable)(struct mmc_host *mmc);
	void (*post_disable)(struct mmc_host *mmc);
#ifdef CONFIG_MMC_CRYPTO
	int (*program_key)(struct cqhci_host *cq_host,
			   const union cqhci_crypto_cfg_entry *cfg, int slot);
#endif
	void (*enhanced_strobe_mask)(struct mmc_host *mmc, bool set);
};

static inline void cqhci_writel(struct cqhci_host *host, u32 val, int reg)
{
	if (unlikely(host->ops->write_l))
		host->ops->write_l(host, val, reg);
	else
		writel_relaxed(val, host->mmio + reg);
}

static inline u32 cqhci_readl(struct cqhci_host *host, int reg)
{
	if (unlikely(host->ops->read_l))
		return host->ops->read_l(host, reg);
	else
		return readl_relaxed(host->mmio + reg);
}

struct platform_device;

irqreturn_t cqhci_irq(struct mmc_host *mmc, u32 intmask, int cmd_error,
		      int data_error);
int cqhci_init(struct cqhci_host *cq_host, struct mmc_host *mmc, bool dma64);
struct cqhci_host *cqhci_pltfm_init(struct platform_device *pdev);
int cqhci_deactivate(struct mmc_host *mmc);
static inline int cqhci_suspend(struct mmc_host *mmc)
{
	return cqhci_deactivate(mmc);
}
int cqhci_resume(struct mmc_host *mmc);

#endif<|MERGE_RESOLUTION|>--- conflicted
+++ resolved
@@ -1,10 +1,6 @@
 /* SPDX-License-Identifier: GPL-2.0-only */
 /* Copyright (c) 2015, The Linux Foundation. All rights reserved.
-<<<<<<< HEAD
- * Copyright (c) 2023 Qualcomm Innovation Center, Inc. All rights reserved.
-=======
  * Copyright (c) 2023-2024 Qualcomm Innovation Center, Inc. All rights reserved.
->>>>>>> 90b11dc2
  */
 #ifndef LINUX_MMC_CQHCI_H
 #define LINUX_MMC_CQHCI_H
