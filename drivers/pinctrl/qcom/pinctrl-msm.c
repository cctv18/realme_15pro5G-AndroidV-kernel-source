--- conflicted
+++ resolved
@@ -1827,15 +1827,7 @@
 				return PTR_ERR(pctrl->regs[i]);
 		}
 	} else {
-<<<<<<< HEAD
-		res = platform_get_resource(pdev, IORESOURCE_MEM, 0);
-		if (!res)
-			return -ENOENT;
-
-		pctrl->regs[0] = devm_ioremap_resource(&pdev->dev, res);
-=======
 		pctrl->regs[0] = devm_platform_get_and_ioremap_resource(pdev, 0, &res);
->>>>>>> 6ecb2fc0
 		if (IS_ERR(pctrl->regs[0]))
 			return PTR_ERR(pctrl->regs[0]);
 
