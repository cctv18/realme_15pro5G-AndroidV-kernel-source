--- conflicted
+++ resolved
@@ -1074,25 +1074,19 @@
 	struct scatterlist *psg;
 	void *paddr, *addr;
 	unsigned int i, len, left;
-<<<<<<< HEAD
-=======
 	unsigned int offset = 0;
->>>>>>> 56041bf9
 
 	left = sectors * dev->prot_length;
 
 	for_each_sg(cmd->t_prot_sg, psg, cmd->t_prot_nents, i) {
 
 		len = min(psg->length, left);
-<<<<<<< HEAD
-=======
 		if (offset >= sg->length) {
 			sg = sg_next(sg);
 			offset = 0;
 			sg_off = sg->offset;
 		}
 
->>>>>>> 56041bf9
 		paddr = kmap_atomic(sg_page(psg)) + psg->offset;
 		addr = kmap_atomic(sg_page(sg)) + sg_off;
 
@@ -1102,10 +1096,7 @@
 			memcpy(addr, paddr, len);
 
 		left -= len;
-<<<<<<< HEAD
-=======
 		offset += len;
->>>>>>> 56041bf9
 		kunmap_atomic(paddr);
 		kunmap_atomic(addr);
 	}
