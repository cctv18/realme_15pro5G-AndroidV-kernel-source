--- conflicted
+++ resolved
@@ -2222,7 +2222,6 @@
 }
 EXPORT_SYMBOL(qcom_scm_is_available);
 
-<<<<<<< HEAD
 static int qcom_scm_do_restart(struct notifier_block *this, unsigned long event,
 			      void *ptr)
 {
@@ -2296,7 +2295,8 @@
 	}
 
 	return resp;
-=======
+}
+
 static int qcom_scm_assert_valid_wq_ctx(u32 wq_ctx)
 {
 	/* FW currently only supports a single wq_ctx (zero).
@@ -2363,7 +2363,6 @@
 
 out:
 	return IRQ_HANDLED;
->>>>>>> 3e3fa082
 }
 
 static int qcom_scm_probe(struct platform_device *pdev)
@@ -2480,12 +2479,7 @@
 	qcom_scm_disable_sdi();
 	qcom_scm_halt_spmi_pmic_arbiter();
 	/* Clean shutdown, disable download mode to allow normal restart */
-<<<<<<< HEAD
-	if (download_mode)
-		qcom_scm_set_download_mode(QCOM_DOWNLOAD_NODUMP, 0);
-=======
-	qcom_scm_set_download_mode(false);
->>>>>>> 3e3fa082
+	qcom_scm_set_download_mode(QCOM_DOWNLOAD_NODUMP, 0);
 }
 
 static const struct of_device_id qcom_scm_dt_match[] = {
