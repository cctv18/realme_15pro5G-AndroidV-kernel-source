--- conflicted
+++ resolved
@@ -60,16 +60,14 @@
 	u64 result[MAX_QCOM_SCM_RETS];
 };
 
-<<<<<<< HEAD
 enum qcom_scm_call_type {
 	QCOM_SCM_CALL_NORMAL,
 	QCOM_SCM_CALL_ATOMIC,
 	QCOM_SCM_CALL_NORETRY,
 };
-=======
+
 int qcom_scm_wait_for_wq_completion(u32 wq_ctx);
 int scm_get_wq_ctx(u32 *wq_ctx, u32 *flags, u32 *more_pending);
->>>>>>> 3e3fa082
 
 #define SCM_SMC_FNID(s, c)	((((s) & 0xFF) << 8) | ((c) & 0xFF))
 extern int __scm_smc_call(struct device *dev, const struct qcom_scm_desc *desc,
@@ -176,7 +174,6 @@
 #define QCOM_SCM_SMMU_CONFIG_ERRATA1		0x03
 #define QCOM_SCM_SMMU_CONFIG_ERRATA1_CLIENT_ALL	0x02
 
-<<<<<<< HEAD
 #define QCOM_SCM_SVC_CAMERA			0x18
 #define QCOM_SCM_CAMERA_PROTECT_ALL		0x06
 #define QCOM_SCM_CAMERA_PROTECT_PHY_LANES	0x07
@@ -203,11 +200,10 @@
 
 /* Feature IDs for QCOM_SCM_INFO_GET_FEAT_VERSION */
 #define QCOM_SCM_FEAT_LOG_ID			0x0a
-=======
+
 #define QCOM_SCM_SVC_WAITQ			0x24
 #define QCOM_SCM_WAITQ_RESUME			0x02
 #define QCOM_SCM_WAITQ_GET_WQ_CTX		0x03
->>>>>>> 3e3fa082
 
 /* common error codes */
 #define QCOM_SCM_V2_EBUSY	-12
