--- conflicted
+++ resolved
@@ -220,7 +220,6 @@
 config USB_F_TCM
 	tristate
 
-<<<<<<< HEAD
 config USB_F_CDEV
 	tristate
 
@@ -244,11 +243,10 @@
 	 failures and determine if the issue is in the kernel gadget or the
 	 userspace client. Separate IPC log contexts are created for each
 	 function instance at mount time.
-=======
+
 # due to coupling with composite driver, can not be built as a module.
 config ANDROID_USB_F_ACC
 	bool
->>>>>>> d49b4c6b
 
 # this first set of drivers all depend on bulk-capable hardware.
 
@@ -555,7 +553,6 @@
 	  Both protocols can work on USB2.0 and USB3.0.
 	  UAS utilizes the USB 3.0 feature called streams support.
 
-<<<<<<< HEAD
 config USB_CONFIGFS_F_CDEV
 	tristate "USB Serial Character function"
 	select USB_F_CDEV
@@ -599,7 +596,7 @@
 	  over GSI. This driver provides USB RMNET/RNDIS/ECM/MBIM/DPL
 	  related functionalities using GSI hardware accelerated data
 	  path and control path.
-=======
+
 config ANDROID_USB_CONFIGFS_F_ACC
 	bool "Accessory Gadget"
 	depends on USB_CONFIGFS
@@ -611,7 +608,6 @@
 	  specific control_requests to describe what they are and what
 	  userspace application should handle their traffic. This function
 	  enables the data exchange with usersapce.
->>>>>>> d49b4c6b
 
 source "drivers/usb/gadget/legacy/Kconfig"
 
