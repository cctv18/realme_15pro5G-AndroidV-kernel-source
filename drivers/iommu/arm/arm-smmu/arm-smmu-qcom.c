// SPDX-License-Identifier: GPL-2.0-only
/*
 * Copyright (c) 2019-2021, The Linux Foundation. All rights reserved.
 * Copyright (c) 2022-2023 Qualcomm Innovation Center, Inc. All rights reserved.
 */

#include <linux/acpi.h>
#include <linux/adreno-smmu-priv.h>
#include <linux/delay.h>
#include <linux/io.h>
#include <linux/iopoll.h>
#include <linux/of.h>
#include <linux/of_platform.h>
#include <linux/platform_device.h>

#include <linux/of_device.h>
#include <linux/firmware/qcom/qcom_scm.h>
#include <linux/slab.h>
#include <linux/workqueue.h>

#include "arm-smmu.h"
#include "arm-smmu-qcom.h"

#define QCOM_DUMMY_VAL	-1

#define IMPL_DEF4_MICRO_MMU_CTRL	0
#define IMPL_DEF4_CLK_ON_STATUS		0x50
#define IMPL_DEF4_CLK_ON_CLIENT_STATUS	0x54
#define MICRO_MMU_CTRL_LOCAL_HALT_REQ	BIT(2)
#define MICRO_MMU_CTRL_IDLE		BIT(3)

/* Definitions for implementation-defined registers */
#define ACTLR_QCOM_OSH			BIT(28)
#define ACTLR_QCOM_ISH			BIT(29)
#define ACTLR_QCOM_NSH			BIT(30)

struct arm_smmu_impl_def_reg {
	u32 offset;
	u32 value;
};

struct qsmmuv2_archdata {
	spinlock_t			atos_lock;
	struct arm_smmu_impl_def_reg	*impl_def_attach_registers;
	unsigned int			num_impl_def_attach_registers;
	struct arm_smmu_device		smmu;
};

#define to_qsmmuv2_archdata(smmu)				\
	container_of(smmu, struct qsmmuv2_archdata, smmu)

static int qsmmuv2_wait_for_halt(struct arm_smmu_device *smmu)
{
	void __iomem *reg = arm_smmu_page(smmu, ARM_SMMU_IMPL_DEF4);
	struct device *dev = smmu->dev;
	u32 tmp;

	if (readl_poll_timeout_atomic(reg + IMPL_DEF4_MICRO_MMU_CTRL, tmp,
				(tmp & MICRO_MMU_CTRL_IDLE), 0, 30000)) {
		dev_err(dev, "Couldn't halt SMMU!\n");
		return -EBUSY;
	}

	return 0;
}

static int __qsmmuv2_halt(struct arm_smmu_device *smmu, bool wait)
{
	u32 val;

	val = arm_smmu_readl(smmu, ARM_SMMU_IMPL_DEF4,
				     IMPL_DEF4_MICRO_MMU_CTRL);
	val |= MICRO_MMU_CTRL_LOCAL_HALT_REQ;

	arm_smmu_writel(smmu, ARM_SMMU_IMPL_DEF4, IMPL_DEF4_MICRO_MMU_CTRL,
				val);

	return wait ? qsmmuv2_wait_for_halt(smmu) : 0;
}

static int qsmmuv2_halt(struct arm_smmu_device *smmu)
{
	return __qsmmuv2_halt(smmu, true);
}

static int qsmmuv2_halt_nowait(struct arm_smmu_device *smmu)
{
	return __qsmmuv2_halt(smmu, false);
}

static void qsmmuv2_resume(struct arm_smmu_device *smmu)
{
	u32 val;

	val = arm_smmu_readl(smmu, ARM_SMMU_IMPL_DEF4,
			     IMPL_DEF4_MICRO_MMU_CTRL);
	val &= ~MICRO_MMU_CTRL_LOCAL_HALT_REQ;

	arm_smmu_writel(smmu, ARM_SMMU_IMPL_DEF4, IMPL_DEF4_MICRO_MMU_CTRL,
				val);
}


static phys_addr_t __qsmmuv2_iova_to_phys_hard(
					struct arm_smmu_domain *smmu_domain,
					dma_addr_t iova)
{
	struct arm_smmu_device *smmu = smmu_domain->smmu;
	struct arm_smmu_cfg *cfg = &smmu_domain->cfg;
	struct device *dev = smmu->dev;
	int idx = cfg->cbndx;
	void __iomem *reg;
	u32 tmp;
	u64 phys;
	unsigned long va;

	/* ATS1 registers can only be written atomically */
	va = iova & ~0xfffUL;
	if (cfg->fmt == ARM_SMMU_CTX_FMT_AARCH64)
		arm_smmu_cb_writeq(smmu, idx, ARM_SMMU_CB_ATS1PR, va);
	else
		arm_smmu_cb_write(smmu, idx, ARM_SMMU_CB_ATS1PR, va);

	reg = arm_smmu_page(smmu, ARM_SMMU_CB(smmu, idx));
	if (readl_poll_timeout_atomic(reg + ARM_SMMU_CB_ATSR, tmp,
				      !(tmp & ARM_SMMU_ATSR_ACTIVE), 5, 50)) {
		dev_err(dev, "iova to phys timed out on %pad.\n", &iova);
		phys = 0;
		return phys;
	}

	phys = arm_smmu_cb_readq(smmu, idx, ARM_SMMU_CB_PAR);
	if (phys & ARM_SMMU_CB_PAR_F) {
		dev_err(dev, "translation fault!\n");
		dev_err(dev, "PAR = 0x%llx\n", phys);
		phys = 0;
	} else {
		phys = (phys & (PHYS_MASK & ~0xfffULL)) | (iova & 0xfff);
	}

	return phys;
}

static phys_addr_t qsmmuv2_iova_to_phys_hard(
					struct arm_smmu_domain *smmu_domain,
					struct qcom_iommu_atos_txn *txn)
{
	struct arm_smmu_device *smmu = smmu_domain->smmu;
	struct qsmmuv2_archdata *data = to_qsmmuv2_archdata(smmu);
	int idx = smmu_domain->cfg.cbndx;
	dma_addr_t iova = txn->addr;
	phys_addr_t phys = 0;
	unsigned long flags;
	u32 sctlr, sctlr_orig, fsr;

	spin_lock_irqsave(&data->atos_lock, flags);

	qsmmuv2_halt_nowait(smmu);

	/* disable stall mode momentarily */
	sctlr_orig = arm_smmu_cb_read(smmu, idx, ARM_SMMU_CB_SCTLR);
	sctlr = sctlr_orig & ~(ARM_SMMU_SCTLR_CFCFG);
	arm_smmu_cb_write(smmu, idx, ARM_SMMU_CB_SCTLR, sctlr);

	/* clear FSR to allow ATOS to log any faults */
	fsr = arm_smmu_cb_read(smmu, idx, ARM_SMMU_CB_FSR);
	if (fsr & ARM_SMMU_FSR_FAULT) {
		/* Clear pending interrupts */
		arm_smmu_cb_write(smmu, idx, ARM_SMMU_CB_FSR, fsr);
		/*
		 * Barrier required to ensure that the FSR is cleared
		 * before resuming SMMU operation
		 */
		wmb();

		/*
		 *  TBU halt takes care of resuming any stalled transcation.
		 *  Kept it here for completeness sake.
		 */
		if (fsr & ARM_SMMU_FSR_SS)
			arm_smmu_cb_write(smmu, idx, ARM_SMMU_CB_RESUME,
				ARM_SMMU_RESUME_TERMINATE);
	}

	qsmmuv2_wait_for_halt(smmu);

	phys = __qsmmuv2_iova_to_phys_hard(smmu_domain, iova);

	/* restore SCTLR */
	arm_smmu_cb_write(smmu, idx, ARM_SMMU_CB_SCTLR, sctlr_orig);

	qsmmuv2_resume(smmu);
	spin_unlock_irqrestore(&data->atos_lock, flags);

	return phys;
}

static void qsmmuv2_tlb_sync_timeout(struct arm_smmu_device *smmu)
{
	u32 clk_on, clk_on_client;

	dev_err_ratelimited(smmu->dev,
			"TLB sync timed out -- SMMU may be deadlocked\n");

	clk_on = arm_smmu_readl(smmu, ARM_SMMU_IMPL_DEF4,
				IMPL_DEF4_CLK_ON_STATUS);
	clk_on_client = arm_smmu_readl(smmu, ARM_SMMU_IMPL_DEF4,
				IMPL_DEF4_CLK_ON_CLIENT_STATUS);
	dev_err_ratelimited(smmu->dev,
				    "clk on 0x%x, clk on client 0x%x status\n",
						    clk_on, clk_on_client);

	BUG_ON(IS_ENABLED(CONFIG_IOMMU_TLBSYNC_DEBUG));
}

static int qsmmuv2_device_reset(struct arm_smmu_device *smmu)
{
	struct qsmmuv2_archdata *data = to_qsmmuv2_archdata(smmu);
	struct arm_smmu_impl_def_reg *regs = data->impl_def_attach_registers;
	u32 i;

	/* Program implementation defined registers */
	qsmmuv2_halt(smmu);
	for (i = 0; i < data->num_impl_def_attach_registers; ++i)
		arm_smmu_gr0_write(smmu, regs[i].offset, regs[i].value);
	qsmmuv2_resume(smmu);

	return 0;
}

static void qsmmuv2_init_cb(struct arm_smmu_domain *smmu_domain,
					struct device *dev)
{
	struct arm_smmu_device *smmu = smmu_domain->smmu;
	int idx = smmu_domain->cfg.cbndx;
	const struct iommu_flush_ops *tlb;
	u32 val;

	tlb = smmu_domain->flush_ops;

	val = ACTLR_QCOM_ISH | ACTLR_QCOM_OSH | ACTLR_QCOM_NSH;

	arm_smmu_cb_write(smmu, idx, ARM_SMMU_CB_ACTLR, val);

	/*
	 * Flush the context bank after modifying ACTLR to ensure there
	 * are no cache entries with stale state
	 */
	tlb->tlb_flush_all(smmu_domain);
}

static int arm_smmu_parse_impl_def_registers(struct arm_smmu_device *smmu)
{
	struct device *dev = smmu->dev;
	struct qsmmuv2_archdata *data = to_qsmmuv2_archdata(smmu);
	int i, ntuples, ret;
	u32 *tuples;
	struct arm_smmu_impl_def_reg *regs, *regit;

	if (!of_find_property(dev->of_node, "attach-impl-defs", &ntuples))
		return 0;

	ntuples /= sizeof(u32);
	if (ntuples % 2) {
		dev_err(dev,
			"Invalid number of attach-impl-defs registers: %d\n",
			ntuples);
		return -EINVAL;
	}

	regs = devm_kzalloc(dev, sizeof(*data->impl_def_attach_registers) *
		ntuples, GFP_KERNEL);

	if (!regs)
		return -ENOMEM;

	tuples = kzalloc(sizeof(u32) * ntuples * 2, GFP_KERNEL);
	if (!tuples)
		return -ENOMEM;

	ret = of_property_read_u32_array(dev->of_node, "attach-impl-defs",
					tuples, ntuples);
	if (ret) {
		kfree(tuples);
		return ret;
	}

	for (i = 0, regit = regs; i < ntuples; i += 2, ++regit) {
		regit->offset = tuples[i];
		regit->value = tuples[i + 1];
	}

	kfree(tuples);

	data->impl_def_attach_registers = regs;
	data->num_impl_def_attach_registers = ntuples / 2;

	return 0;
}

static const struct arm_smmu_impl qsmmuv2_impl = {
	.init_context_bank = qsmmuv2_init_cb,
	.iova_to_phys_hard = qsmmuv2_iova_to_phys_hard,
	.tlb_sync_timeout = qsmmuv2_tlb_sync_timeout,
	.reset = qsmmuv2_device_reset,
};


static struct qcom_smmu *to_qcom_smmu(struct arm_smmu_device *smmu)
{
	return container_of(smmu, struct qcom_smmu, smmu);
}

static void qcom_smmu_tlb_sync(struct arm_smmu_device *smmu, int page,
				int sync, int status)
{
	unsigned int spin_cnt, delay;
	u32 reg;

	arm_smmu_writel(smmu, page, sync, QCOM_DUMMY_VAL);
	for (delay = 1; delay < TLB_LOOP_TIMEOUT; delay *= 2) {
		for (spin_cnt = TLB_SPIN_COUNT; spin_cnt > 0; spin_cnt--) {
			reg = arm_smmu_readl(smmu, page, status);
			if (!(reg & ARM_SMMU_sTLBGSTATUS_GSACTIVE))
				return;
			cpu_relax();
		}
		udelay(delay);
	}

	qcom_smmu_tlb_sync_debug(smmu);
}

static void qcom_adreno_smmu_write_sctlr(struct arm_smmu_device *smmu, int idx,
		u32 reg)
{
	struct qcom_smmu *qsmmu = to_qcom_smmu(smmu);

	/*
	 * On the GPU device we want to process subsequent transactions after a
	 * fault to keep the GPU from hanging
	 */
	reg |= ARM_SMMU_SCTLR_HUPCF;

	if (qsmmu->stall_enabled & BIT(idx))
		reg |= ARM_SMMU_SCTLR_CFCFG;

	arm_smmu_cb_write(smmu, idx, ARM_SMMU_CB_SCTLR, reg);
}

static void qcom_adreno_smmu_get_fault_info(const void *cookie,
		struct adreno_smmu_fault_info *info)
{
	struct arm_smmu_domain *smmu_domain = (void *)cookie;
	struct arm_smmu_cfg *cfg = &smmu_domain->cfg;
	struct arm_smmu_device *smmu = smmu_domain->smmu;

	info->fsr = arm_smmu_cb_read(smmu, cfg->cbndx, ARM_SMMU_CB_FSR);
	info->fsynr0 = arm_smmu_cb_read(smmu, cfg->cbndx, ARM_SMMU_CB_FSYNR0);
	info->fsynr1 = arm_smmu_cb_read(smmu, cfg->cbndx, ARM_SMMU_CB_FSYNR1);
	info->far = arm_smmu_cb_readq(smmu, cfg->cbndx, ARM_SMMU_CB_FAR);
	info->cbfrsynra = arm_smmu_gr1_read(smmu, ARM_SMMU_GR1_CBFRSYNRA(cfg->cbndx));
	info->ttbr0 = arm_smmu_cb_readq(smmu, cfg->cbndx, ARM_SMMU_CB_TTBR0);
	info->contextidr = arm_smmu_cb_read(smmu, cfg->cbndx, ARM_SMMU_CB_CONTEXTIDR);
}

static void qcom_adreno_smmu_set_stall(const void *cookie, bool enabled)
{
	struct arm_smmu_domain *smmu_domain = (void *)cookie;
	struct arm_smmu_cfg *cfg = &smmu_domain->cfg;
	struct qcom_smmu *qsmmu = to_qcom_smmu(smmu_domain->smmu);

	if (enabled)
		qsmmu->stall_enabled |= BIT(cfg->cbndx);
	else
		qsmmu->stall_enabled &= ~BIT(cfg->cbndx);
}

static void qcom_adreno_smmu_resume_translation(const void *cookie, bool terminate)
{
	struct arm_smmu_domain *smmu_domain = (void *)cookie;
	struct arm_smmu_cfg *cfg = &smmu_domain->cfg;
	struct arm_smmu_device *smmu = smmu_domain->smmu;
	u32 reg = 0;

	if (terminate)
		reg |= ARM_SMMU_RESUME_TERMINATE;

	arm_smmu_cb_write(smmu, cfg->cbndx, ARM_SMMU_CB_RESUME, reg);
}

#define QCOM_ADRENO_SMMU_GPU_SID 0
#define QCOM_ADRENO_SMMU_GPU_LPAC_SID 1

static bool qcom_adreno_smmu_is_gpu_device(struct device *dev)
{
	struct iommu_fwspec *fwspec = dev_iommu_fwspec_get(dev);
	int i;

	/*
	 * The GPU will always use SID 0 so that is a handy way to uniquely
	 * identify it and configure it for per-instance pagetables
	 */
	for (i = 0; i < fwspec->num_ids; i++) {
		u16 sid = FIELD_GET(ARM_SMMU_SMR_ID, fwspec->ids[i]);

		if (sid == QCOM_ADRENO_SMMU_GPU_SID ||
				sid == QCOM_ADRENO_SMMU_GPU_LPAC_SID)
			return true;
	}

	return false;
}

static const struct io_pgtable_cfg *qcom_adreno_smmu_get_ttbr1_cfg(
		const void *cookie)
{
	struct arm_smmu_domain *smmu_domain = (void *)cookie;
	struct io_pgtable *pgtable =
		io_pgtable_ops_to_pgtable(smmu_domain->pgtbl_ops);
	return &pgtable->cfg;
}

/*
 * Local implementation to configure TTBR0 with the specified pagetable config.
 * The GPU driver will call this to enable TTBR0 when per-instance pagetables
 * are active
 */

static int qcom_adreno_smmu_set_ttbr0_cfg(const void *cookie,
		const struct io_pgtable_cfg *pgtbl_cfg)
{
	struct arm_smmu_domain *smmu_domain = (void *)cookie;
	struct io_pgtable *pgtable = io_pgtable_ops_to_pgtable(smmu_domain->pgtbl_ops);
	struct arm_smmu_cfg *cfg = &smmu_domain->cfg;
	struct arm_smmu_cb *cb = &smmu_domain->smmu->cbs[cfg->cbndx];

	/* The domain must have split pagetables already enabled */
	if (cb->tcr[0] & ARM_SMMU_TCR_EPD1)
		return -EINVAL;

	/* If the pagetable config is NULL, disable TTBR0 */
	if (!pgtbl_cfg) {
		/* Do nothing if it is already disabled */
		if ((cb->tcr[0] & ARM_SMMU_TCR_EPD0))
			return -EINVAL;

		/* Set TCR to the original configuration */
		cb->tcr[0] = arm_smmu_lpae_tcr(&pgtable->cfg);
		cb->ttbr[0] = FIELD_PREP(ARM_SMMU_TTBRn_ASID, cb->cfg->asid);
	} else {
		u32 tcr = cb->tcr[0];

		/* Don't call this again if TTBR0 is already enabled */
		if (!(cb->tcr[0] & ARM_SMMU_TCR_EPD0))
			return -EINVAL;

		tcr |= arm_smmu_lpae_tcr(pgtbl_cfg);
		tcr &= ~(ARM_SMMU_TCR_EPD0 | ARM_SMMU_TCR_EPD1);

		cb->tcr[0] = tcr;
		cb->ttbr[0] = pgtbl_cfg->arm_lpae_s1_cfg.ttbr;
		cb->ttbr[0] |= FIELD_PREP(ARM_SMMU_TTBRn_ASID, cb->cfg->asid);
	}

	arm_smmu_write_context_bank(smmu_domain->smmu, cb->cfg->cbndx);

	return 0;
}

static int qcom_adreno_smmu_alloc_context_bank(struct arm_smmu_domain *smmu_domain,
					       struct arm_smmu_device *smmu,
					       struct device *dev, int start)
{
	int count;

	/*
	 * Assign context bank 0 and 1 to the GPU device so the GPU hardware can
	 * switch pagetables
	 */
	if (qcom_adreno_smmu_is_gpu_device(dev)) {
		start = 0;
		count = 2;
	} else {
		start = 2;
		count = smmu->num_context_banks;
	}

	return __arm_smmu_alloc_bitmap(smmu->context_map, start, count);
}

static bool qcom_adreno_can_do_ttbr1(struct arm_smmu_device *smmu)
{
	const struct device_node *np = smmu->dev->of_node;

	if (of_device_is_compatible(np, "qcom,msm8996-smmu-v2"))
		return false;

	return true;
}

static const struct of_device_id __maybe_unused qcom_smmu_impl_of_match[];
static int qcom_adreno_smmu_init_context(struct arm_smmu_domain *smmu_domain,
		struct io_pgtable_cfg *pgtbl_cfg, struct device *dev)
{
	struct adreno_smmu_priv *priv;
	const struct device_node *np = smmu_domain->smmu->dev->of_node;
	struct qcom_io_pgtable_info *input_info =
		container_of(pgtbl_cfg, struct qcom_io_pgtable_info, cfg);

	smmu_domain->cfg.flush_walk_prefer_tlbiasid = true;

	/* Only enable split pagetables for the GPU device (SID 0) */
	if (!qcom_adreno_smmu_is_gpu_device(dev))
		return 0;

	/*
	 * All targets that use the qcom,adreno-smmu compatible string *should*
	 * be AARCH64 stage 1 but double check because the arm-smmu code assumes
	 * that is the case when the TTBR1 quirk is enabled
	 */
	if (qcom_adreno_can_do_ttbr1(smmu_domain->smmu) &&
	    (smmu_domain->stage == ARM_SMMU_DOMAIN_S1) &&
	    (smmu_domain->cfg.fmt == ARM_SMMU_CTX_FMT_AARCH64))
		pgtbl_cfg->quirks |= IO_PGTABLE_QUIRK_ARM_TTBR1;

	/*
	 * Initialize private interface with GPU:
	 */

	priv = dev_get_drvdata(dev);
	priv->cookie = smmu_domain;
	priv->get_ttbr1_cfg = qcom_adreno_smmu_get_ttbr1_cfg;
	priv->set_ttbr0_cfg = qcom_adreno_smmu_set_ttbr0_cfg;
	priv->get_fault_info = qcom_adreno_smmu_get_fault_info;
	priv->pgtbl_info = *input_info;

	/*
	 * These functions are only compatible with the data structures used by the
	 * QCOM SMMU implementation hooks, and are thus not appropriate to set for other
	 * implementations (e.g. QSMMUV500).
	 *
	 * Providing these functions as part of the GPU interface also makes little sense
	 * as context banks are set to stall by default anyway.
	 */
	if (of_match_node(qcom_smmu_impl_of_match, np)) {
		priv->set_stall = qcom_adreno_smmu_set_stall;
		priv->resume_translation = qcom_adreno_smmu_resume_translation;
	}

	return 0;
}

static const struct of_device_id qcom_smmu_client_of_match[] __maybe_unused = {
	{ .compatible = "qcom,adreno" },
	{ .compatible = "qcom,mdp4" },
	{ .compatible = "qcom,mdss" },
	{ .compatible = "qcom,sc7180-mdss" },
	{ .compatible = "qcom,sc7180-mss-pil" },
	{ .compatible = "qcom,sc7280-mdss" },
	{ .compatible = "qcom,sc7280-mss-pil" },
	{ .compatible = "qcom,sc8180x-mdss" },
	{ .compatible = "qcom,sc8280xp-mdss" },
	{ .compatible = "qcom,sdm845-mdss" },
	{ .compatible = "qcom,sdm845-mss-pil" },
	{ .compatible = "qcom,sm6350-mdss" },
	{ .compatible = "qcom,sm6375-mdss" },
	{ .compatible = "qcom,sm8150-mdss" },
	{ .compatible = "qcom,sm8250-mdss" },
	{ }
};

static int qcom_smmu_init_context(struct arm_smmu_domain *smmu_domain,
		struct io_pgtable_cfg *pgtbl_cfg, struct device *dev)
{
	smmu_domain->cfg.flush_walk_prefer_tlbiasid = true;

	return 0;
}

static int qcom_smmu_cfg_probe(struct arm_smmu_device *smmu)
{
	struct qcom_smmu *qsmmu = to_qcom_smmu(smmu);
	unsigned int last_s2cr;
	u32 reg;
	u32 smr;
	int i;

	/*
	 * Some platforms support more than the Arm SMMU architected maximum of
	 * 128 stream matching groups. For unknown reasons, the additional
	 * groups don't exhibit the same behavior as the architected registers,
	 * so limit the groups to 128 until the behavior is fixed for the other
	 * groups.
	 */
	if (smmu->num_mapping_groups > 128) {
		dev_notice(smmu->dev, "\tLimiting the stream matching groups to 128\n");
		smmu->num_mapping_groups = 128;
	}

	last_s2cr = ARM_SMMU_GR0_S2CR(smmu->num_mapping_groups - 1);

	/*
	 * With some firmware versions writes to S2CR of type FAULT are
	 * ignored, and writing BYPASS will end up written as FAULT in the
	 * register. Perform a write to S2CR to detect if this is the case and
	 * if so reserve a context bank to emulate bypass streams.
	 */
	reg = FIELD_PREP(ARM_SMMU_S2CR_TYPE, S2CR_TYPE_BYPASS) |
	      FIELD_PREP(ARM_SMMU_S2CR_CBNDX, 0xff) |
	      FIELD_PREP(ARM_SMMU_S2CR_PRIVCFG, S2CR_PRIVCFG_DEFAULT);
	arm_smmu_gr0_write(smmu, last_s2cr, reg);
	reg = arm_smmu_gr0_read(smmu, last_s2cr);
	if (FIELD_GET(ARM_SMMU_S2CR_TYPE, reg) != S2CR_TYPE_BYPASS) {
		qsmmu->bypass_quirk = true;
		qsmmu->bypass_cbndx = smmu->num_context_banks - 1;

		set_bit(qsmmu->bypass_cbndx, smmu->context_map);

		arm_smmu_cb_write(smmu, qsmmu->bypass_cbndx, ARM_SMMU_CB_SCTLR, 0);

		reg = FIELD_PREP(ARM_SMMU_CBAR_TYPE, CBAR_TYPE_S1_TRANS_S2_BYPASS);
		arm_smmu_gr1_write(smmu, ARM_SMMU_GR1_CBAR(qsmmu->bypass_cbndx), reg);
	}

	for (i = 0; i < smmu->num_mapping_groups; i++) {
		smr = arm_smmu_gr0_read(smmu, ARM_SMMU_GR0_SMR(i));

		if (FIELD_GET(ARM_SMMU_SMR_VALID, smr)) {
			/* Ignore valid bit for SMR mask extraction. */
			smr &= ~ARM_SMMU_SMR_VALID;
			smmu->smrs[i].id = FIELD_GET(ARM_SMMU_SMR_ID, smr);
			smmu->smrs[i].mask = FIELD_GET(ARM_SMMU_SMR_MASK, smr);
			smmu->smrs[i].valid = true;
			smmu->smrs[i].used = true;

			smmu->s2crs[i].type = S2CR_TYPE_BYPASS;
			smmu->s2crs[i].privcfg = S2CR_PRIVCFG_DEFAULT;
			smmu->s2crs[i].cbndx = 0xff;
		}
	}

	return 0;
}

static void qcom_smmu_write_s2cr(struct arm_smmu_device *smmu, int idx)
{
	struct arm_smmu_s2cr *s2cr = smmu->s2crs + idx;
	struct qcom_smmu *qsmmu = to_qcom_smmu(smmu);
	u32 cbndx = s2cr->cbndx;
	u32 type = s2cr->type;
	u32 reg;

	if (qsmmu->bypass_quirk) {
		if (type == S2CR_TYPE_BYPASS) {
			/*
			 * Firmware with quirky S2CR handling will substitute
			 * BYPASS writes with FAULT, so point the stream to the
			 * reserved context bank and ask for translation on the
			 * stream
			 */
			type = S2CR_TYPE_TRANS;
			cbndx = qsmmu->bypass_cbndx;
		} else if (type == S2CR_TYPE_FAULT) {
			/*
			 * Firmware with quirky S2CR handling will ignore FAULT
			 * writes, so trick it to write FAULT by asking for a
			 * BYPASS.
			 */
			type = S2CR_TYPE_BYPASS;
			cbndx = 0xff;
		}
	}

	reg = FIELD_PREP(ARM_SMMU_S2CR_TYPE, type) |
	      FIELD_PREP(ARM_SMMU_S2CR_CBNDX, cbndx) |
	      FIELD_PREP(ARM_SMMU_S2CR_PRIVCFG, s2cr->privcfg);
	arm_smmu_gr0_write(smmu, ARM_SMMU_GR0_S2CR(idx), reg);
}

static int qcom_smmu_def_domain_type(struct device *dev)
{
	const struct of_device_id *match =
		of_match_device(qcom_smmu_client_of_match, dev);

	return match ? IOMMU_DOMAIN_IDENTITY : 0;
}

static int qcom_sdm845_smmu500_reset(struct arm_smmu_device *smmu)
{
	int ret;

	arm_mmu500_reset(smmu);

	/*
	 * To address performance degradation in non-real time clients,
	 * such as USB and UFS, turn off wait-for-safe on sdm845 based boards,
	 * such as MTP and db845, whose firmwares implement secure monitor
	 * call handlers to turn on/off the wait-for-safe logic.
	 */
	ret = qcom_scm_qsmmu500_wait_safe_toggle(0);
	if (ret)
		dev_warn(smmu->dev, "Failed to turn off SAFE logic\n");

	return ret;
}

static const struct arm_smmu_impl qcom_smmu_v2_impl = {
	.init_context = qcom_smmu_init_context,
	.cfg_probe = qcom_smmu_cfg_probe,
	.def_domain_type = qcom_smmu_def_domain_type,
	.write_s2cr = qcom_smmu_write_s2cr,
	.tlb_sync = qcom_smmu_tlb_sync,
};

static const struct arm_smmu_impl qcom_smmu_500_impl = {
	.init_context = qcom_smmu_init_context,
	.cfg_probe = qcom_smmu_cfg_probe,
	.def_domain_type = qcom_smmu_def_domain_type,
	.reset = arm_mmu500_reset,
	.write_s2cr = qcom_smmu_write_s2cr,
	.tlb_sync = qcom_smmu_tlb_sync,
};

static const struct arm_smmu_impl sdm845_smmu_500_impl = {
	.init_context = qcom_smmu_init_context,
	.cfg_probe = qcom_smmu_cfg_probe,
	.def_domain_type = qcom_smmu_def_domain_type,
	.reset = qcom_sdm845_smmu500_reset,
	.write_s2cr = qcom_smmu_write_s2cr,
	.tlb_sync = qcom_smmu_tlb_sync,
};

static const struct arm_smmu_impl qcom_adreno_smmu_v2_impl = {
	.init_context = qcom_adreno_smmu_init_context,
	.def_domain_type = qcom_smmu_def_domain_type,
	.alloc_context_bank = qcom_adreno_smmu_alloc_context_bank,
	.write_sctlr = qcom_adreno_smmu_write_sctlr,
	.tlb_sync = qcom_smmu_tlb_sync,
};

static const struct arm_smmu_impl qcom_adreno_smmu_500_impl = {
	.init_context = qcom_adreno_smmu_init_context,
	.def_domain_type = qcom_smmu_def_domain_type,
	.reset = arm_mmu500_reset,
	.alloc_context_bank = qcom_adreno_smmu_alloc_context_bank,
	.write_sctlr = qcom_adreno_smmu_write_sctlr,
	.tlb_sync = qcom_smmu_tlb_sync,
};

#define TBUID_SHIFT			10

#define DEBUG_SID_HALT_REG		0x0
#define DEBUG_SID_HALT_REQ		BIT(16)
#define DEBUG_SID_HALT_SID		GENMASK(9, 0)

#define DEBUG_VA_ADDR_REG		0x8

#define DEBUG_TXN_TRIGG_REG		0x18
#define DEBUG_TXN_AXPROT		GENMASK(8, 6)
#define DEBUG_TXN_AXCACHE		GENMASK(5, 2)
#define DEBUG_TXN_WRITE			BIT(1)
#define DEBUG_TXN_AXPROT_PRIV		0x1
#define DEBUG_TXN_AXPROT_UNPRIV		0x0
#define DEBUG_TXN_AXPROT_NSEC		0x2
#define DEBUG_TXN_AXPROT_SEC		0x0
#define DEBUG_TXN_AXPROT_INST		0x4
#define DEBUG_TXN_AXPROT_DATA		0x0
#define DEBUG_TXN_READ			(0x0 << 1)
#define DEBUG_TXN_TRIGGER		BIT(0)

#define DEBUG_SR_HALT_ACK_REG		0x20
#define DEBUG_SR_HALT_ACK_VAL		(0x1 << 1)
#define DEBUG_SR_ECATS_RUNNING_VAL	(0x1 << 0)

#define DEBUG_PAR_REG			0x28
#define DEBUG_PAR_PA			GENMASK_ULL(47, 12)
#define DEBUG_PAR_FAULT_VAL		BIT(0)

#define DEBUG_AXUSER_REG		0x30
#define DEBUG_AXUSER_CDMID		GENMASK_ULL(43, 36)
#define DEBUG_AXUSER_CDMID_VAL          255

#define TBU_DBG_TIMEOUT_US		100
#define TBU_MICRO_IDLE_DELAY_US		5

#define TNX_TCR_CNTL			0x130
#define TNX_TCR_CNTL_TBU_OT_CAPTURE_EN	BIT(18)
#define TNX_TCR_CNTL_ALWAYS_CAPTURE	BIT(15)
#define TNX_TCR_CNTL_MATCH_MASK_UPD	BIT(7)
#define TNX_TCR_CNTL_MATCH_MASK_VALID	BIT(6)

#define CAPTURE1_SNAPSHOT_1		0x138

#define TNX_TCR_CNTL_2			0x178
#define TNX_TCR_CNTL_2_CAP1_VALID	BIT(0)

/* QTB constants */
#define QTB_DBG_TIMEOUT_US		100

#define QTB_SWID_LOW			0x0

#define QTB_OVR_DBG_FENCEREQ		0x410
#define QTB_OVR_DBG_FENCEREQ_HALT	BIT(0)

#define QTB_OVR_DBG_FENCEACK		0x418
#define QTB_OVR_DBG_FENCEACK_ACK	BIT(0)

#define QTB_OVR_ECATS_INFLD0			0x430
#define QTB_OVR_ECATS_INFLD0_PCIE_NO_SNOOP	BIT(21)
#define QTB_OVR_ECATS_INFLD0_SEC_SID		BIT(20)
#define QTB_OVR_ECATS_INFLD0_QAD		GENMASK(19, 16)
#define QTB_OVR_ECATS_INFLD0_SID		GENMASK(9, 0)

#define QTB_OVR_ECATS_INFLD1		0x438
#define QTB_OVR_ECATS_INFLD1_PNU	BIT(13)
#define QTB_OVR_ECATS_INFLD1_IND	BIT(12)
#define QTB_OVR_ECATS_INFLD1_DIRTY	BIT(11)
#define QTB_OVR_ECATS_INFLD1_TR_TYPE	GENMASK(10, 8)
#define QTB_OVR_ECATS_INFLD1_TR_TYPE_SHARED 4
#define QTB_OVR_ECATS_INFLD1_ALLOC	GENMASK(7, 4)
#define QTB_OVR_ECATS_INFLD1_NON_SEC	BIT(3)
#define QTB_OVR_ECATS_INFLD1_OPC	GENMASK(2, 0)
#define QTB_OVR_ECATS_INFLD1_OPC_WRI	1

#define QTB_OVR_ECATS_INFLD2	0x440

#define QTB_OVR_ECATS_TRIGGER		0x448
#define QTB_OVR_ECATS_TRIGGER_START	BIT(0)

#define QTB_OVR_ECATS_STATUS		0x450
#define QTB_OVR_ECATS_STATUS_DONE	BIT(0)

#define QTB_OVR_ECATS_OUTFLD0			0x458
#define QTB_OVR_ECATS_OUTFLD0_PA		GENMASK_ULL(63, 12)
#define QTB_OVR_ECATS_OUTFLD0_FAULT_TYPE	GENMASK(5, 4)
#define QTB_OVR_ECATS_OUTFLD0_FAULT		BIT(0)

#define QTB_NS_DBG_PORT_N_OT_SNAPSHOT(port_num)	(0xc10 + (0x10 * port_num))

struct actlr_setting {
	struct arm_smmu_smr smr;
	u32 actlr;
};

struct qsmmuv500_archdata {
	struct arm_smmu_device		smmu;
	struct list_head		tbus;
	struct actlr_setting		*actlrs;
	u32				actlr_tbl_size;
	struct work_struct		outstanding_tnx_work;
	spinlock_t			atos_lock;
};
#define to_qsmmuv500_archdata(smmu)				\
	container_of(smmu, struct qsmmuv500_archdata, smmu)

struct qsmmuv500_group_iommudata {
	bool has_actlr;
	u32 actlr;
};
#define to_qsmmuv500_group_iommudata(group)				\
	((struct qsmmuv500_group_iommudata *)				\
		(iommu_group_get_iommudata(group)))

struct qsmmuv500_tbu_device {
	struct list_head		list;
	struct device			*dev;
	struct arm_smmu_device		*smmu;
	void __iomem			*base;

	const struct qsmmuv500_tbu_impl	*impl;
	struct arm_smmu_power_resources *pwr;
	u32				sid_start;
	u32				num_sids;
	u32				iova_width;

	/* Protects halt count */
	spinlock_t			halt_lock;
	u32				halt_count;
};

struct qsmmuv500_tbu_impl {
	int (*halt_req)(struct qsmmuv500_tbu_device *tbu);
	int (*halt_poll)(struct qsmmuv500_tbu_device *tbu);
	void (*resume)(struct qsmmuv500_tbu_device *tbu);
	phys_addr_t (*trigger_atos)(struct qsmmuv500_tbu_device *tbu, dma_addr_t iova, u32 sid,
				    unsigned long trans_flags);
	void (*write_sync)(struct qsmmuv500_tbu_device *tbu);
	void (*log_outstanding_transactions)(struct qsmmuv500_tbu_device *tbu);
};

<<<<<<< HEAD
struct arm_tbu_device {
	struct qsmmuv500_tbu_device tbu;
	bool has_micro_idle;
=======
/*
 * Do not add any more qcom,SOC-smmu-500 entries to this list, unless they need
 * special handling and can not be covered by the qcom,smmu-500 entry.
 */
static const struct of_device_id __maybe_unused qcom_smmu_impl_of_match[] = {
	{ .compatible = "qcom,msm8996-smmu-v2", .data = &msm8996_smmu_data },
	{ .compatible = "qcom,msm8998-smmu-v2", .data = &qcom_smmu_v2_data },
	{ .compatible = "qcom,qcm2290-smmu-500", .data = &qcom_smmu_500_impl0_data },
	{ .compatible = "qcom,qdu1000-smmu-500", .data = &qcom_smmu_500_impl0_data  },
	{ .compatible = "qcom,sc7180-smmu-500", .data = &qcom_smmu_500_impl0_data },
	{ .compatible = "qcom,sc7180-smmu-v2", .data = &qcom_smmu_v2_data },
	{ .compatible = "qcom,sc7280-smmu-500", .data = &qcom_smmu_500_impl0_data },
	{ .compatible = "qcom,sc8180x-smmu-500", .data = &qcom_smmu_500_impl0_data },
	{ .compatible = "qcom,sc8280xp-smmu-500", .data = &qcom_smmu_500_impl0_data },
	{ .compatible = "qcom,sdm630-smmu-v2", .data = &qcom_smmu_v2_data },
	{ .compatible = "qcom,sdm845-smmu-v2", .data = &qcom_smmu_v2_data },
	{ .compatible = "qcom,sdm845-smmu-500", .data = &sdm845_smmu_500_data },
	{ .compatible = "qcom,sm6115-smmu-500", .data = &qcom_smmu_500_impl0_data},
	{ .compatible = "qcom,sm6125-smmu-500", .data = &qcom_smmu_500_impl0_data },
	{ .compatible = "qcom,sm6350-smmu-v2", .data = &qcom_smmu_v2_data },
	{ .compatible = "qcom,sm6350-smmu-500", .data = &qcom_smmu_500_impl0_data },
	{ .compatible = "qcom,sm6375-smmu-v2", .data = &qcom_smmu_v2_data },
	{ .compatible = "qcom,sm6375-smmu-500", .data = &qcom_smmu_500_impl0_data },
	{ .compatible = "qcom,sm8150-smmu-500", .data = &qcom_smmu_500_impl0_data },
	{ .compatible = "qcom,sm8250-smmu-500", .data = &qcom_smmu_500_impl0_data },
	{ .compatible = "qcom,sm8350-smmu-500", .data = &qcom_smmu_500_impl0_data },
	{ .compatible = "qcom,sm8450-smmu-500", .data = &qcom_smmu_500_impl0_data },
	{ .compatible = "qcom,smmu-500", .data = &qcom_smmu_500_impl0_data },
	{ }
>>>>>>> 7ea6fd6d
};

#define to_arm_tbu(tbu)			container_of(tbu, struct arm_tbu_device, tbu)

struct qtb500_device {
	struct qsmmuv500_tbu_device tbu;
	bool no_halt;
	u32 num_ports;
};

#define to_qtb500(tbu)		container_of(tbu, struct qtb500_device, tbu)

static int arm_tbu_halt_req(struct qsmmuv500_tbu_device *tbu)
{
	void __iomem *tbu_base = tbu->base;
	u32 halt;

	halt = readl_relaxed(tbu_base + DEBUG_SID_HALT_REG);
	halt |= DEBUG_SID_HALT_REQ;
	writel_relaxed(halt, tbu_base + DEBUG_SID_HALT_REG);

	return 0;
}

static int arm_tbu_halt_poll(struct qsmmuv500_tbu_device *tbu)
{
	void __iomem *tbu_base = tbu->base;
	u32 halt, status;

	if (readl_poll_timeout_atomic(tbu_base + DEBUG_SR_HALT_ACK_REG, status,
					(status & DEBUG_SR_HALT_ACK_VAL),
					0, TBU_DBG_TIMEOUT_US)) {
		dev_err(tbu->dev, "Couldn't halt TBU!\n");

		halt = readl_relaxed(tbu_base + DEBUG_SID_HALT_REG);
		halt &= ~DEBUG_SID_HALT_REQ;
		writel_relaxed(halt, tbu_base + DEBUG_SID_HALT_REG);

		return -ETIMEDOUT;
	}

	return 0;
}

static void arm_tbu_resume(struct qsmmuv500_tbu_device *tbu)
{
	void __iomem *base = tbu->base;
	u32 val;

	val = readl_relaxed(base + DEBUG_SID_HALT_REG);
	val &= ~DEBUG_SID_HALT_REQ;
	writel_relaxed(val, base + DEBUG_SID_HALT_REG);
}

static phys_addr_t arm_tbu_trigger_atos(struct qsmmuv500_tbu_device *tbu, dma_addr_t iova, u32 sid,
					unsigned long trans_flags)
{
	void __iomem *tbu_base = tbu->base;
	phys_addr_t phys = 0;
	u64 val;
	ktime_t timeout;
	bool ecats_timedout = false;

	/* Set address and stream-id */
	val = readq_relaxed(tbu_base + DEBUG_SID_HALT_REG);
	val &= ~DEBUG_SID_HALT_SID;
	val |= FIELD_PREP(DEBUG_SID_HALT_SID, sid);
	writeq_relaxed(val, tbu_base + DEBUG_SID_HALT_REG);
	writeq_relaxed(iova, tbu_base + DEBUG_VA_ADDR_REG);
	val = FIELD_PREP(DEBUG_AXUSER_CDMID, DEBUG_AXUSER_CDMID_VAL);
	writeq_relaxed(val, tbu_base + DEBUG_AXUSER_REG);

	/* Write-back Read and Write-Allocate */
	val = FIELD_PREP(DEBUG_TXN_AXCACHE, 0xF);

	/* Non-secure Access */
	val |= FIELD_PREP(DEBUG_TXN_AXPROT, DEBUG_TXN_AXPROT_NSEC);

	/* Write or Read Access */
	if (trans_flags & IOMMU_TRANS_WRITE)
		val |= DEBUG_TXN_WRITE;

	/* Privileged or Unprivileged Access */
	if (trans_flags & IOMMU_TRANS_PRIV)
		val |= FIELD_PREP(DEBUG_TXN_AXPROT, DEBUG_TXN_AXPROT_PRIV);

	/* Data or Instruction Access */
	if (trans_flags & IOMMU_TRANS_INST)
		val |= FIELD_PREP(DEBUG_TXN_AXPROT, DEBUG_TXN_AXPROT_INST);

	val |= DEBUG_TXN_TRIGGER;
	writeq_relaxed(val, tbu_base + DEBUG_TXN_TRIGG_REG);

	timeout = ktime_add_us(ktime_get(), TBU_DBG_TIMEOUT_US);
	for (;;) {
		val = readl_relaxed(tbu_base + DEBUG_SR_HALT_ACK_REG);
		if (!(val & DEBUG_SR_ECATS_RUNNING_VAL))
			break;
		val = readl_relaxed(tbu_base + DEBUG_PAR_REG);
		if (val & DEBUG_PAR_FAULT_VAL)
			break;
		if (ktime_compare(ktime_get(), timeout) > 0) {
			ecats_timedout = true;
			break;
		}
	}

	val = readq_relaxed(tbu_base + DEBUG_PAR_REG);
	if (val & DEBUG_PAR_FAULT_VAL)
		dev_err(tbu->dev, "ECATS generated a fault interrupt! PAR = %llx, SID=0x%x\n",
			val, sid);
	else if (ecats_timedout)
		dev_err_ratelimited(tbu->dev, "ECATS translation timed out!\n");
	else
		phys = FIELD_GET(DEBUG_PAR_PA, val);

	/* Reset hardware */
	writeq_relaxed(0, tbu_base + DEBUG_TXN_TRIGG_REG);
	writeq_relaxed(0, tbu_base + DEBUG_VA_ADDR_REG);
	val = readl_relaxed(tbu_base + DEBUG_SID_HALT_REG);
	val &= ~DEBUG_SID_HALT_SID;
	writel_relaxed(val, tbu_base + DEBUG_SID_HALT_REG);

	return phys;
}

static void arm_tbu_write_sync(struct qsmmuv500_tbu_device *tbu)
{
	readl_relaxed(tbu->base + DEBUG_SR_HALT_ACK_REG);
}

static void arm_tbu_log_outstanding_transactions(struct qsmmuv500_tbu_device *tbu)
{
	void __iomem *base = tbu->base;
	u64 outstanding_tnxs;
	u64 tcr_cntl_val, res;

	tcr_cntl_val = readq_relaxed(base + TNX_TCR_CNTL);

	/* Write 1 into MATCH_MASK_UPD of TNX_TCR_CNTL */
	writeq_relaxed(tcr_cntl_val | TNX_TCR_CNTL_MATCH_MASK_UPD,
		       base + TNX_TCR_CNTL);

	/*
	 * Simultaneously write 0 into MATCH_MASK_UPD, 0 into
	 * ALWAYS_CAPTURE, 0 into MATCH_MASK_VALID, and 1 into
	 * TBU_OT_CAPTURE_EN of TNX_TCR_CNTL
	 */
	tcr_cntl_val &= ~(TNX_TCR_CNTL_MATCH_MASK_UPD |
			  TNX_TCR_CNTL_ALWAYS_CAPTURE |
			  TNX_TCR_CNTL_MATCH_MASK_VALID);
	writeq_relaxed(tcr_cntl_val | TNX_TCR_CNTL_TBU_OT_CAPTURE_EN,
		       base + TNX_TCR_CNTL);

	/* Poll for CAPTURE1_VALID to become 1 on TNX_TCR_CNTL_2 */
	if (readq_poll_timeout_atomic(base + TNX_TCR_CNTL_2, res,
				      res & TNX_TCR_CNTL_2_CAP1_VALID,
				      0, TBU_DBG_TIMEOUT_US)) {
		dev_err_ratelimited(tbu->dev,
				    "Timeout on TNX snapshot poll\n");
		goto poll_timeout;
	}

	/* Read Register CAPTURE1_SNAPSHOT_1 */
	outstanding_tnxs = readq_relaxed(base + CAPTURE1_SNAPSHOT_1);
	dev_err_ratelimited(tbu->dev,
			    "Outstanding Transaction Bitmap: 0x%llx\n",
			    outstanding_tnxs);

poll_timeout:
	/* Write TBU_OT_CAPTURE_EN to 0 of TNX_TCR_CNTL */
	writeq_relaxed(tcr_cntl_val & ~TNX_TCR_CNTL_TBU_OT_CAPTURE_EN,
		       tbu->base + TNX_TCR_CNTL);
}

static const struct qsmmuv500_tbu_impl arm_tbu_impl = {
	.halt_req = arm_tbu_halt_req,
	.halt_poll = arm_tbu_halt_poll,
	.resume = arm_tbu_resume,
	.trigger_atos = arm_tbu_trigger_atos,
	.write_sync = arm_tbu_write_sync,
	.log_outstanding_transactions = arm_tbu_log_outstanding_transactions,
};

/*
 * Prior to accessing registers in the TBU local register space,
 * TBU must be woken from micro idle.
 */
static int __arm_tbu_micro_idle_cfg(struct arm_smmu_device *smmu,
					    u32 val, u32 mask)
{
	void __iomem *reg;
	u32 tmp, new;
	unsigned long flags;
	int ret;

	/* Protect APPS_SMMU_TBU_REG_ACCESS register. */
	spin_lock_irqsave(&smmu->global_sync_lock, flags);
	new = arm_smmu_readl(smmu, ARM_SMMU_IMPL_DEF5,
			APPS_SMMU_TBU_REG_ACCESS_REQ_NS);
	new &= ~mask;
	new |= val;
	arm_smmu_writel(smmu, ARM_SMMU_IMPL_DEF5,
			APPS_SMMU_TBU_REG_ACCESS_REQ_NS,
			new);

	reg = arm_smmu_page(smmu, ARM_SMMU_IMPL_DEF5);
	reg += APPS_SMMU_TBU_REG_ACCESS_ACK_NS;
	ret = readl_poll_timeout_atomic(reg, tmp, ((tmp & mask) == val), 0, 200);
	if (ret)
		dev_WARN(smmu->dev, "Timed out configuring micro idle! %x instead of %x\n", tmp,
			 new);
	/*
	 * While the micro-idle guard sequence registers may have been configured
	 * properly, it is possible that the intended effect has not been realized
	 * by the power management hardware due to delays in the system.
	 *
	 * Spin for a short amount of time to allow for the desired configuration to
	 * take effect before proceeding.
	 */
	udelay(TBU_MICRO_IDLE_DELAY_US);
	spin_unlock_irqrestore(&smmu->global_sync_lock, flags);
	return ret;
}

int arm_tbu_micro_idle_wake(struct arm_smmu_power_resources *pwr)
{
	struct qsmmuv500_tbu_device *tbu = dev_get_drvdata(pwr->dev);
	struct arm_tbu_device *arm_tbu = to_arm_tbu(tbu);
	u32 val;

	if (!arm_tbu->has_micro_idle)
		return 0;

	val = tbu->sid_start >> 10;
	val = 1 << val;
	return __arm_tbu_micro_idle_cfg(tbu->smmu, val, val);
}

void arm_tbu_micro_idle_allow(struct arm_smmu_power_resources *pwr)
{
	struct qsmmuv500_tbu_device *tbu = dev_get_drvdata(pwr->dev);
	struct arm_tbu_device *arm_tbu = to_arm_tbu(tbu);
	u32 val;

	if (!arm_tbu->has_micro_idle)
		return;

	val = tbu->sid_start >> 10;
	val = 1 << val;
	__arm_tbu_micro_idle_cfg(tbu->smmu, 0, val);
}

static struct qsmmuv500_tbu_device *arm_tbu_impl_init(struct qsmmuv500_tbu_device *tbu)
{
	struct arm_tbu_device *arm_tbu;
	struct device *dev = tbu->dev;

	arm_tbu = devm_krealloc(dev, tbu, sizeof(*arm_tbu), GFP_KERNEL);
	if (!arm_tbu)
		return ERR_PTR(-ENOMEM);

	arm_tbu->tbu.impl = &arm_tbu_impl;
	arm_tbu->has_micro_idle = of_property_read_bool(dev->of_node, "qcom,micro-idle");

	if (arm_tbu->has_micro_idle) {
		arm_tbu->tbu.pwr->resume = arm_tbu_micro_idle_wake;
		arm_tbu->tbu.pwr->suspend = arm_tbu_micro_idle_allow;
	}

	return &arm_tbu->tbu;
}

static int qtb500_tbu_halt_req(struct qsmmuv500_tbu_device *tbu)
{
	void __iomem *qtb_base = tbu->base;
	struct qtb500_device *qtb = to_qtb500(tbu);
	u64 val;

	if (qtb->no_halt)
		return 0;

	val = readq_relaxed(qtb_base + QTB_OVR_DBG_FENCEREQ);
	val |= QTB_OVR_DBG_FENCEREQ_HALT;
	writeq_relaxed(val, qtb_base  + QTB_OVR_DBG_FENCEREQ);

	return 0;
}

static int qtb500_tbu_halt_poll(struct qsmmuv500_tbu_device *tbu)
{
	void __iomem *qtb_base = tbu->base;
	struct qtb500_device *qtb = to_qtb500(tbu);
	u64 val, status;

	if (qtb->no_halt)
		return 0;

	if (readq_poll_timeout_atomic(qtb_base + QTB_OVR_DBG_FENCEACK, status,
				      (status &  QTB_OVR_DBG_FENCEACK_ACK), 0,
				      QTB_DBG_TIMEOUT_US)) {
		dev_err(tbu->dev, "Couldn't halt QTB\n");

		val = readq_relaxed(qtb_base + QTB_OVR_DBG_FENCEREQ);
		val &= ~QTB_OVR_DBG_FENCEREQ_HALT;
		writeq_relaxed(val, qtb_base + QTB_OVR_DBG_FENCEREQ);

		return -ETIMEDOUT;
	}

	return 0;
}

static void qtb500_tbu_resume(struct qsmmuv500_tbu_device *tbu)
{
	void __iomem *qtb_base = tbu->base;
	struct qtb500_device *qtb = to_qtb500(tbu);
	u64 val;

	if (qtb->no_halt)
		return;

	val = readq_relaxed(qtb_base + QTB_OVR_DBG_FENCEREQ);
	val &= ~QTB_OVR_DBG_FENCEREQ_HALT;
	writeq_relaxed(val, qtb_base  + QTB_OVR_DBG_FENCEREQ);
}

static phys_addr_t qtb500_trigger_atos(struct qsmmuv500_tbu_device *tbu, dma_addr_t iova,
				       u32 sid, unsigned long trans_flags)
{
	void __iomem *qtb_base = tbu->base;
	u64 infld0, infld1, infld2, val;
	phys_addr_t phys = 0;
	ktime_t timeout;
	bool ecats_timedout = false;

	/*
	 * Recommended to set:
	 *
	 * QTB_OVR_ECATS_INFLD0.QAD == 0 (AP Access Domain)
	 * QTB_OVR_EACTS_INFLD0.PCIE_NO_SNOOP == 0 (IO-Coherency enabled)
	 */
	infld0 = FIELD_PREP(QTB_OVR_ECATS_INFLD0_SID, sid);
	if (trans_flags & IOMMU_TRANS_SEC)
		infld0 |= QTB_OVR_ECATS_INFLD0_SEC_SID;

	infld1 = 0;
	if (trans_flags & IOMMU_TRANS_PRIV)
		infld1 |= QTB_OVR_ECATS_INFLD1_PNU;
	if (trans_flags & IOMMU_TRANS_INST)
		infld1 |= QTB_OVR_ECATS_INFLD1_IND;
	/*
	 * Recommended to set:
	 *
	 * QTB_OVR_ECATS_INFLD1.DIRTY == 0,
	 * QTB_OVR_ECATS_INFLD1.TR_TYPE == 4 (Cacheable and Shareable memory)
	 * QTB_OVR_ECATS_INFLD1.ALLOC == 0 (No allocation in TLB/caches)
	 */
	infld1 |= FIELD_PREP(QTB_OVR_ECATS_INFLD1_TR_TYPE, QTB_OVR_ECATS_INFLD1_TR_TYPE_SHARED);
	if (!(trans_flags & IOMMU_TRANS_SEC))
		infld1 |= QTB_OVR_ECATS_INFLD1_NON_SEC;
	if (trans_flags & IOMMU_TRANS_WRITE)
		infld1 |= FIELD_PREP(QTB_OVR_ECATS_INFLD1_OPC, QTB_OVR_ECATS_INFLD1_OPC_WRI);

	infld2 = iova;

	writeq_relaxed(infld0, qtb_base + QTB_OVR_ECATS_INFLD0);
	writeq_relaxed(infld1, qtb_base + QTB_OVR_ECATS_INFLD1);
	writeq_relaxed(infld2, qtb_base + QTB_OVR_ECATS_INFLD2);
	writeq_relaxed(QTB_OVR_ECATS_TRIGGER_START, qtb_base + QTB_OVR_ECATS_TRIGGER);

	timeout = ktime_add_us(ktime_get(), QTB_DBG_TIMEOUT_US);
	for (;;) {
		val = readq_relaxed(qtb_base + QTB_OVR_ECATS_STATUS);
		if (val & QTB_OVR_ECATS_STATUS_DONE)
			break;
		val = readq_relaxed(qtb_base + QTB_OVR_ECATS_OUTFLD0);
		if (val & QTB_OVR_ECATS_OUTFLD0_FAULT)
			break;
		if (ktime_compare(ktime_get(), timeout) > 0) {
			ecats_timedout = true;
			break;
		}
	}

	val = readq_relaxed(qtb_base + QTB_OVR_ECATS_OUTFLD0);
	if (val & QTB_OVR_ECATS_OUTFLD0_FAULT)
		dev_err(tbu->dev, "ECATS generated a fault interrupt! OUTFLD0 = 0x%llx SID = 0x%x\n",
			val, sid);
	else if (ecats_timedout)
		dev_err_ratelimited(tbu->dev, "ECATS translation timed out!\n");
	else
		phys = FIELD_GET(QTB_OVR_ECATS_OUTFLD0_PA, val);

	/* Reset hardware for next transaction. */
	writeq_relaxed(0, qtb_base + QTB_OVR_ECATS_TRIGGER);

	return phys;
}

static void qtb500_tbu_write_sync(struct qsmmuv500_tbu_device *tbu)
{
	readl_relaxed(tbu->base + QTB_SWID_LOW);
}

static void qtb500_log_outstanding_transactions(struct qsmmuv500_tbu_device *tbu)
{
	void __iomem *qtb_base = tbu->base;
	struct qtb500_device *qtb = to_qtb500(tbu);
	u64 outstanding_tnx;
	int i;

	for (i = 0; i < qtb->num_ports; i++) {
		outstanding_tnx = readq_relaxed(qtb_base + QTB_NS_DBG_PORT_N_OT_SNAPSHOT(i));
		dev_err(tbu->dev, "port %d outstanding transactions bitmap: 0x%llx\n", i,
			outstanding_tnx);
	}
}

static const struct qsmmuv500_tbu_impl qtb500_impl = {
	.halt_req = qtb500_tbu_halt_req,
	.halt_poll = qtb500_tbu_halt_poll,
	.resume = qtb500_tbu_resume,
	.trigger_atos = qtb500_trigger_atos,
	.write_sync = qtb500_tbu_write_sync,
	.log_outstanding_transactions = qtb500_log_outstanding_transactions,
};

static struct qsmmuv500_tbu_device *qtb500_impl_init(struct qsmmuv500_tbu_device *tbu)
{
	struct qtb500_device *qtb;
	struct device *dev = tbu->dev;
	int ret;

	qtb = devm_krealloc(dev, tbu, sizeof(*qtb), GFP_KERNEL);
	if (!qtb)
		return ERR_PTR(-ENOMEM);

	qtb->tbu.impl = &qtb500_impl;

	ret = of_property_read_u32(dev->of_node, "qcom,num-qtb-ports", &qtb->num_ports);
	if (ret)
		return ERR_PTR(ret);

	qtb->no_halt = of_property_read_bool(dev->of_node, "qcom,no-qtb-atos-halt");

	return &qtb->tbu;
}

static struct qsmmuv500_tbu_device *qsmmuv500_find_tbu(struct arm_smmu_device *smmu, u32 sid)
{
	struct qsmmuv500_tbu_device *tbu = NULL;
	struct qsmmuv500_archdata *data = to_qsmmuv500_archdata(smmu);

	list_for_each_entry(tbu, &data->tbus, list) {
		if (tbu->sid_start <= sid &&
		    sid < tbu->sid_start + tbu->num_sids)
			return tbu;
	}

	return NULL;
}

static int qsmmuv500_tbu_halt(struct qsmmuv500_tbu_device *tbu,
			      struct arm_smmu_domain *smmu_domain)
{
	unsigned long flags;
	struct arm_smmu_device *smmu = smmu_domain->smmu;
	int ret = 0, idx = smmu_domain->cfg.cbndx;
	u32 fsr;

	if (of_property_read_bool(tbu->dev->of_node, "qcom,opt-out-tbu-halting")) {
		dev_notice(tbu->dev, "TBU opted-out for halting!\n");
		return -EBUSY;
	}

	spin_lock_irqsave(&tbu->halt_lock, flags);
	if (tbu->halt_count) {
		tbu->halt_count++;
		goto out;
	}

	ret = tbu->impl->halt_req(tbu);
	if (ret)
		goto out;

	fsr = arm_smmu_cb_read(smmu, idx, ARM_SMMU_CB_FSR);
	if ((fsr & ARM_SMMU_FSR_FAULT) && (fsr & ARM_SMMU_FSR_SS)) {
		u32 sctlr_orig, sctlr;
		/*
		 * We are in a fault; Our request to halt the bus will not
		 * complete until transactions in front of us (such as the fault
		 * itself) have completed. Disable iommu faults and terminate
		 * any existing transactions.
		 */
		sctlr_orig = arm_smmu_cb_read(smmu, idx, ARM_SMMU_CB_SCTLR);
		sctlr = sctlr_orig & ~(ARM_SMMU_SCTLR_CFCFG | ARM_SMMU_SCTLR_CFIE);
		arm_smmu_cb_write(smmu, idx, ARM_SMMU_CB_SCTLR, sctlr);

		arm_smmu_cb_write(smmu, idx, ARM_SMMU_CB_FSR, fsr);
		/*
		 * Barrier required to ensure that the FSR is cleared
		 * before resuming SMMU operation
		 */
		wmb();
		arm_smmu_cb_write(smmu, idx, ARM_SMMU_CB_RESUME,
				  ARM_SMMU_RESUME_TERMINATE);

		arm_smmu_cb_write(smmu, idx, ARM_SMMU_CB_SCTLR, sctlr_orig);
	}

	ret = tbu->impl->halt_poll(tbu);
	if (ret)
		goto out;

	tbu->halt_count = 1;
out:
	spin_unlock_irqrestore(&tbu->halt_lock, flags);
	return ret;
}

static void qsmmuv500_tbu_resume(struct qsmmuv500_tbu_device *tbu)
{
	unsigned long flags;

	spin_lock_irqsave(&tbu->halt_lock, flags);
	if (WARN(!tbu->halt_count, "%s bad tbu->halt_count", dev_name(tbu->dev))) {
		goto out;

	} else if (tbu->halt_count > 1) {
		tbu->halt_count--;
		goto out;
	}

	tbu->impl->resume(tbu);

	tbu->halt_count = 0;
out:
	spin_unlock_irqrestore(&tbu->halt_lock, flags);
}

/*
 * Provides mutually exclusive access to the registers used by the
 * outstanding transaction snapshot feature and the transaction
 * snapshot capture feature.
 */
static DEFINE_MUTEX(capture_reg_lock);

static void qsmmuv500_log_outstanding_transactions(struct work_struct *work)
{
	struct qsmmuv500_tbu_device *tbu = NULL;
	struct qsmmuv500_archdata *data = container_of(work,
						struct qsmmuv500_archdata,
						outstanding_tnx_work);
	struct arm_smmu_device *smmu = &data->smmu;

	if (!mutex_trylock(&capture_reg_lock)) {
		dev_warn_ratelimited(smmu->dev,
			"Tnx snapshot regs in use, not dumping OT tnxs.\n");
		goto bug;
	}

	if (arm_smmu_power_on(smmu->pwr)) {
		dev_err_ratelimited(smmu->dev,
				    "%s: Failed to power on SMMU.\n",
				    __func__);
		goto unlock;
	}

	list_for_each_entry(tbu, &data->tbus, list) {
		if (arm_smmu_power_on(tbu->pwr)) {
			dev_err_ratelimited(tbu->dev, "%s: Failed to power on TBU.\n", __func__);
			continue;
		}

		tbu->impl->log_outstanding_transactions(tbu);

		arm_smmu_power_off(smmu, tbu->pwr);
	}

	arm_smmu_power_off(smmu, smmu->pwr);
unlock:
	mutex_unlock(&capture_reg_lock);
bug:
	BUG_ON(IS_ENABLED(CONFIG_IOMMU_TLBSYNC_DEBUG));
}

static struct qsmmuv500_tbu_device *qsmmuv500_tbu_impl_init(struct qsmmuv500_tbu_device *tbu)
{
	if (of_device_is_compatible(tbu->dev->of_node, "qcom,qtb500"))
		return qtb500_impl_init(tbu);

	return arm_tbu_impl_init(tbu);
}

static int qsmmuv500_tbu_probe(struct platform_device *pdev)
{
	struct device *dev = &pdev->dev;
	struct qsmmuv500_tbu_device *tbu;
	struct resource *res;
	const __be32 *cell;
	int ret, len;

	tbu = devm_kzalloc(dev, sizeof(*tbu), GFP_KERNEL);
	if (!tbu)
		return -ENOMEM;

	tbu->dev = dev;

	/*
	 * ARM TBUs need to have power resources initialized before its
	 * implementation defined initialization occurs to setup the
	 * suspend and resure power callbacks.
	 */
	tbu->pwr = arm_smmu_init_power_resources(dev);
	if (IS_ERR(tbu->pwr))
		return PTR_ERR(tbu->pwr);

	tbu = qsmmuv500_tbu_impl_init(tbu);
	if (IS_ERR(tbu))
		return PTR_ERR(tbu);

	INIT_LIST_HEAD(&tbu->list);

	spin_lock_init(&tbu->halt_lock);

	res = platform_get_resource(pdev, IORESOURCE_MEM, 0);
	if (!res)
		return -EINVAL;

	tbu->base = devm_ioremap(dev, res->start, resource_size(res));
	if (!tbu->base)
		return -ENOMEM;

	cell = of_get_property(dev->of_node, "qcom,stream-id-range", &len);
	if (!cell || len < 8)
		return -EINVAL;

	tbu->sid_start = of_read_number(cell, 1);
	tbu->num_sids = of_read_number(cell + 1, 1);

	ret = of_property_read_u32(dev->of_node, "qcom,iova-width", &tbu->iova_width);
	if (ret < 0)
		return ret;

	dev_set_drvdata(dev, tbu);
	return 0;
}

static const struct of_device_id qsmmuv500_tbu_of_match[] = {
	{.compatible = "qcom,qsmmuv500-tbu"},
	{}
};

struct platform_driver qsmmuv500_tbu_driver = {
	.driver	= {
		.name		= "qsmmuv500-tbu",
		.of_match_table	= of_match_ptr(qsmmuv500_tbu_of_match),
	},
	.probe	= qsmmuv500_tbu_probe,
};

static void qsmmuv500_tlb_sync_timeout(struct arm_smmu_device *smmu)
{
	u32 sync_inv_ack, tbu_pwr_status, sync_inv_progress;
	u32 tbu_inv_pending = 0, tbu_sync_pending = 0;
	u32 tbu_inv_acked = 0, tbu_sync_acked = 0;
	u32 tcu_inv_pending = 0, tcu_sync_pending = 0;
	unsigned long tbu_ids = 0;
	struct qsmmuv500_archdata *data = to_qsmmuv500_archdata(smmu);
	int ret;

	static DEFINE_RATELIMIT_STATE(_rs,
				      DEFAULT_RATELIMIT_INTERVAL,
				      DEFAULT_RATELIMIT_BURST);

	dev_err_ratelimited(smmu->dev,
			    "TLB sync timed out -- SMMU may be deadlocked\n");

	sync_inv_ack = arm_smmu_readl(smmu,
				      ARM_SMMU_IMPL_DEF5,
				      ARM_SMMU_STATS_SYNC_INV_TBU_ACK);

	if (sync_inv_ack) {
		tbu_inv_pending = FIELD_GET(TBU_INV_REQ, sync_inv_ack);
		tbu_inv_acked = FIELD_GET(TBU_INV_ACK, sync_inv_ack);
		tbu_sync_pending = FIELD_GET(TBU_SYNC_REQ, sync_inv_ack);
		tbu_sync_acked = FIELD_GET(TBU_SYNC_ACK, sync_inv_ack);
	}

	ret = qcom_scm_io_readl((unsigned long)(smmu->phys_addr +
				ARM_SMMU_TBU_PWR_STATUS), &tbu_pwr_status);
	if (ret) {
		dev_err_ratelimited(smmu->dev,
				    "SCM read of TBU power status fails: %d\n",
				    ret);
		goto out;
	}

	ret = qcom_scm_io_readl((unsigned long)(smmu->phys_addr +
				ARM_SMMU_MMU2QSS_AND_SAFE_WAIT_CNTR),
				&sync_inv_progress);
	if (ret) {
		dev_err_ratelimited(smmu->dev,
				    "SCM read of TBU sync/inv prog fails: %d\n",
				    ret);
		goto out;
	}

	if (tbu_pwr_status) {
		if (tbu_sync_pending)
			tbu_ids = tbu_pwr_status & ~tbu_sync_acked;
		else if (tbu_inv_pending)
			tbu_ids = tbu_pwr_status & ~tbu_inv_acked;
	}

	tcu_inv_pending = FIELD_GET(TCU_INV_IN_PRGSS, sync_inv_progress);
	tcu_sync_pending = FIELD_GET(TCU_SYNC_IN_PRGSS, sync_inv_progress);

	if (__ratelimit(&_rs)) {
		unsigned long tbu_id;

		dev_err(smmu->dev,
			"TBU ACK 0x%x TBU PWR 0x%x TCU sync_inv 0x%x\n",
			sync_inv_ack, tbu_pwr_status, sync_inv_progress);
		dev_err(smmu->dev,
			"TCU invalidation %s, TCU sync %s\n",
			tcu_inv_pending?"pending":"completed",
			tcu_sync_pending?"pending":"completed");

		for_each_set_bit(tbu_id, &tbu_ids, sizeof(tbu_ids) *
				 BITS_PER_BYTE) {

			struct qsmmuv500_tbu_device *tbu;

			tbu = qsmmuv500_find_tbu(smmu,
						 (u16)(tbu_id << TBUID_SHIFT));
			if (tbu) {
				dev_err(smmu->dev,
					"TBU %s ack pending for TBU %s, %s\n",
					tbu_sync_pending?"sync" : "inv",
					dev_name(tbu->dev),
					tbu_sync_pending ?
					"check pending transactions on TBU"
					: "check for TBU power status");
			}
		}
	}

	if (tcu_sync_pending) {
		schedule_work(&data->outstanding_tnx_work);
		return;
	}
out:
	if (ret) {
		if (sync_inv_ack) {
			/* TBU PWR status is not available so just dump raw
			 * fields
			 */
			dev_err(smmu->dev,
				"TBU %s ack pending, got ack for TBUs %d, %s\n",
				tbu_sync_pending ? "sync" : "inv",
				tbu_sync_pending ? tbu_sync_acked:tbu_inv_acked,
				tbu_sync_pending ?
				"check pending transactions on TBU"
				: "check for TBU power status");

		}

		dev_err(smmu->dev, "TBU SYNC_INV_ACK reg 0x%x\n", sync_inv_ack);
	}

	BUG_ON(IS_ENABLED(CONFIG_IOMMU_TLBSYNC_DEBUG));
}

static void qsmmuv500_device_remove(struct arm_smmu_device *smmu)
{
	struct qsmmuv500_archdata *data = to_qsmmuv500_archdata(smmu);

	cancel_work_sync(&data->outstanding_tnx_work);
}

/*
 * Checks whether smr2 is a subset of smr
 */
static bool smr_is_subset(struct arm_smmu_smr *smr2, struct arm_smmu_smr *smr)
{
	return (smr->mask & smr2->mask) == smr2->mask &&
	    !((smr->id ^ smr2->id) & ~smr->mask);
}

/*
 * Zero means failure.
 */
static phys_addr_t qsmmuv500_iova_to_phys(struct arm_smmu_domain *smmu_domain, dma_addr_t iova,
					   u32 sid, unsigned long trans_flags)
{
	struct arm_smmu_device *smmu = smmu_domain->smmu;
	struct arm_smmu_cfg *cfg = &smmu_domain->cfg;
	struct qsmmuv500_archdata *data = to_qsmmuv500_archdata(smmu);
	struct qsmmuv500_tbu_device *tbu;
	phys_addr_t phys = 0;
	int idx = cfg->cbndx;
	int needs_redo = 0;
	u32 sctlr_orig, sctlr, fsr;
	unsigned long spinlock_flags;

	tbu = qsmmuv500_find_tbu(smmu, sid);
	if (!tbu)
		return 0;

	if (arm_smmu_power_on(tbu->pwr))
		return 0;

	if (iova >= (1ULL << tbu->iova_width)) {
		dev_err_ratelimited(tbu->dev, "ECATS: address too large: %pad\n", &iova);
		return 0;
	}

	if (qsmmuv500_tbu_halt(tbu, smmu_domain))
		goto out_power_off;

	/*
	 * ECATS can trigger the fault interrupt, so disable it temporarily
	 * and check for an interrupt manually.
	 */
	sctlr_orig = arm_smmu_cb_read(smmu, idx, ARM_SMMU_CB_SCTLR);
	sctlr = sctlr_orig & ~(ARM_SMMU_SCTLR_CFCFG | ARM_SMMU_SCTLR_CFIE);
	arm_smmu_cb_write(smmu, idx, ARM_SMMU_CB_SCTLR, sctlr);

	fsr = arm_smmu_cb_read(smmu, idx, ARM_SMMU_CB_FSR);
	if (fsr & ARM_SMMU_FSR_FAULT) {
		/* Clear pending interrupts */
		arm_smmu_cb_write(smmu, idx, ARM_SMMU_CB_FSR, fsr);
		/*
		 * Barrier required to ensure that the FSR is cleared
		 * before resuming SMMU operation.
		 */
		wmb();

		/*
		 * TBU halt takes care of resuming any stalled transcation.
		 * Kept it here for completeness sake.
		 */
		if (fsr & ARM_SMMU_FSR_SS)
			arm_smmu_cb_write(smmu, idx, ARM_SMMU_CB_RESUME,
					  ARM_SMMU_RESUME_TERMINATE);
	}

	/* Only one concurrent atos operation */
	spin_lock_irqsave(&data->atos_lock, spinlock_flags);

	/*
	 * After a failed translation, the next successful translation will
	 * incorrectly be reported as a failure.
	 */
	do {
		phys = tbu->impl->trigger_atos(tbu, iova, sid, trans_flags);

		fsr = arm_smmu_cb_read(smmu, idx, ARM_SMMU_CB_FSR);
		if (fsr & ARM_SMMU_FSR_FAULT) {
			/* Clear pending interrupts */
			arm_smmu_cb_write(smmu, idx, ARM_SMMU_CB_FSR, fsr);
			/*
			 * Barrier required to ensure that the FSR is cleared
			 * before resuming SMMU operation.
			 */
			wmb();

			if (fsr & ARM_SMMU_FSR_SS)
				arm_smmu_cb_write(smmu, idx, ARM_SMMU_CB_RESUME,
						  ARM_SMMU_RESUME_TERMINATE);
		}
	} while (!phys && needs_redo++ < 2);

	arm_smmu_cb_write(smmu, idx, ARM_SMMU_CB_SCTLR, sctlr_orig);
	spin_unlock_irqrestore(&data->atos_lock, spinlock_flags);
	qsmmuv500_tbu_resume(tbu);

out_power_off:
	/* Read to complete prior write transcations */
	tbu->impl->write_sync(tbu);

	/* Wait for read to complete before off */
	rmb();

	arm_smmu_power_off(tbu->smmu, tbu->pwr);

	return phys;
}

static phys_addr_t qsmmuv500_iova_to_phys_hard(
					struct arm_smmu_domain *smmu_domain,
					struct qcom_iommu_atos_txn *txn)
{
	return qsmmuv500_iova_to_phys(smmu_domain, txn->addr, txn->id,
				txn->flags);
}

static void qsmmuv500_release_group_iommudata(void *data)
{
	kfree(data);
}

/* If a device has a valid actlr, it must match */
static int qsmmuv500_device_group(struct device *dev,
				struct iommu_group *group)
{
	struct iommu_fwspec *fwspec = dev_iommu_fwspec_get(dev);
	struct arm_smmu_master_cfg *cfg = dev_iommu_priv_get(dev);
	struct arm_smmu_device *smmu;
	struct qsmmuv500_archdata *data;
	struct qsmmuv500_group_iommudata *iommudata;
	u32 actlr, i, j, idx;
	struct arm_smmu_smr *smr, *smr2;

	if (!fwspec || !cfg)
		return -EINVAL;

	smmu = cfg->smmu;
	data = to_qsmmuv500_archdata(smmu);

	iommudata = to_qsmmuv500_group_iommudata(group);
	if (!iommudata) {
		iommudata = kzalloc(sizeof(*iommudata), GFP_KERNEL);
		if (!iommudata)
			return -ENOMEM;

		iommu_group_set_iommudata(group, iommudata,
				qsmmuv500_release_group_iommudata);
	}

	for (i = 0; i < data->actlr_tbl_size; i++) {
		smr = &data->actlrs[i].smr;
		actlr = data->actlrs[i].actlr;

		for_each_cfg_sme(cfg, fwspec, j, idx) {
			smr2 = &smmu->smrs[idx];
			if (!smr_is_subset(smr2, smr))
				continue;

			dev_dbg(dev, "Matched actlr sid=%x mask=%x actlr=%x\n",
				smr->id, smr->mask, actlr);

			if (!iommudata->has_actlr) {
				iommudata->actlr = actlr;
				iommudata->has_actlr = true;
			} else if (iommudata->actlr != actlr) {
				dev_err(dev, "Invalid actlr setting\n");
				return -EINVAL;
			}
		}
	}

	return 0;
}

static void qsmmuv500_init_cb(struct arm_smmu_domain *smmu_domain,
				struct device *dev)
{
	struct arm_smmu_device *smmu = smmu_domain->smmu;
	struct qsmmuv500_group_iommudata *iommudata =
		to_qsmmuv500_group_iommudata(dev->iommu_group);
	int idx = smmu_domain->cfg.cbndx;

	if (!iommudata->has_actlr)
		return;

	arm_smmu_cb_write(smmu, idx, ARM_SMMU_CB_ACTLR, iommudata->actlr);

	/*
	 * Flush the context bank after modifying ACTLR to ensure there
	 * are no cache entries with stale state
	 */
	iommu_flush_iotlb_all(&smmu_domain->domain);
}

static int qsmmuv500_tbu_register(struct device *dev, void *cookie)
{
	struct qsmmuv500_tbu_device *tbu;
	struct qsmmuv500_archdata *data = cookie;

	if (!dev->driver) {
		dev_err(dev, "TBU failed probe, QSMMUV500 cannot continue!\n");
		return -EINVAL;
	}

	tbu = dev_get_drvdata(dev);

	INIT_LIST_HEAD(&tbu->list);
	tbu->smmu = &data->smmu;
	list_add(&tbu->list, &data->tbus);
	return 0;
}

static int qsmmuv500_read_actlr_tbl(struct qsmmuv500_archdata *data)
{
	int len, i;
	struct device *dev = data->smmu.dev;
	struct actlr_setting *actlrs;
	const __be32 *cell;

	cell = of_get_property(dev->of_node, "qcom,actlr", NULL);
	if (!cell)
		return 0;

	len = of_property_count_elems_of_size(dev->of_node, "qcom,actlr",
						sizeof(u32) * 3);
	if (len < 0)
		return 0;

	actlrs = devm_kzalloc(dev, sizeof(*actlrs) * len, GFP_KERNEL);
	if (!actlrs)
		return -ENOMEM;

	for (i = 0; i < len; i++) {
		actlrs[i].smr.id = of_read_number(cell++, 1);
		actlrs[i].smr.mask = of_read_number(cell++, 1);
		actlrs[i].actlr = of_read_number(cell++, 1);
	}

	data->actlrs = actlrs;
	data->actlr_tbl_size = len;
	return 0;
}

static int qsmmuv500_cfg_probe(struct arm_smmu_device *smmu)
{
	u32 val;

	val = arm_smmu_gr0_read(smmu, ARM_SMMU_GR0_sACR);
	val &= ~ARM_MMU500_ACR_CACHE_LOCK;
	arm_smmu_gr0_write(smmu, ARM_SMMU_GR0_sACR, val);
	val = arm_smmu_gr0_read(smmu, ARM_SMMU_GR0_sACR);
	/*
	 * Modifiying the nonsecure copy of the sACR register is only
	 * allowed if permission is given in the secure sACR register.
	 * Attempt to detect if we were able to update the value.
	 */
	WARN_ON(val & ARM_MMU500_ACR_CACHE_LOCK);

	return 0;
}

/*
 * Case 1)
 * Client wants to use the standard upstream dma ops from
 * drivers/iommu/dma-iommu.c
 *
 * This requires domain->type == IOMMU_DOMAIN_DMA.
 *
 * Case 2)
 * Client doesn't want to use the default dma domain, and wants to
 * allocate their own via iommu_domain_alloc()
 *
 * There are insufficient context banks to "waste" one on a default
 * dma domain that isn't going to be used. Therefore, give it
 * IOMMU_DOMAIN_IDENTITY. Note that IOMMU_DOMAIN_IDENTITY is treated as
 * IOMMU_DOMAIN_BLOCKED by our hypervisor, which doesn't allow setting
 * S2CR.TYPE = 0x1.
 *
 * Case 3)
 * Client wants to use our fastmap dma ops
 *
 * Per case 1) we cannot use IOMMU_DOMAIN_DMA, since those imply using
 * the standard upstream dma ops. So use IOMMU_DOMAIN_UNMANAGED instead.
 *
 * Case 4)
 * Client wants to use S1 bypass
 *
 * Same as Case 3, except use the platform dma ops.
 */
static int qsmmuv500_def_domain_type(struct device *dev)
{
	const char *str;
	struct device_node *np;

	/* Default to iommu_def_domain_type */
	np = of_parse_phandle(dev->of_node, "qcom,iommu-group", 0);
	if (!np)
		np = dev->of_node;

	if (of_property_read_string(np, "qcom,iommu-dma", &str))
		str = "default";

	if (!strcmp(str, "fastmap") &&
	     IS_ENABLED(CONFIG_IOMMU_IO_PGTABLE_FAST))
		return IOMMU_DOMAIN_UNMANAGED;
	if (!strcmp(str, "bypass"))
		return IOMMU_DOMAIN_UNMANAGED;
	if (!strcmp(str, "atomic"))
		return IOMMU_DOMAIN_DMA;
	if (!strcmp(str, "disabled"))
		return IOMMU_DOMAIN_IDENTITY;

	return IOMMU_DOMAIN_DMA;
}

static const struct arm_smmu_impl qsmmuv500_impl = {
	.cfg_probe = qsmmuv500_cfg_probe,
	.init_context_bank = qsmmuv500_init_cb,
	.iova_to_phys_hard = qsmmuv500_iova_to_phys_hard,
	.tlb_sync_timeout = qsmmuv500_tlb_sync_timeout,
	.device_remove = qsmmuv500_device_remove,
	.device_group = qsmmuv500_device_group,
	.def_domain_type = qsmmuv500_def_domain_type,
};

static const struct arm_smmu_impl qsmmuv500_adreno_impl = {
	.init_context = qcom_adreno_smmu_init_context,
	.alloc_context_bank = qcom_adreno_smmu_alloc_context_bank,
	.cfg_probe = qsmmuv500_cfg_probe,
	.init_context_bank = qsmmuv500_init_cb,
	.iova_to_phys_hard = qsmmuv500_iova_to_phys_hard,
	.tlb_sync_timeout = qsmmuv500_tlb_sync_timeout,
	.device_remove = qsmmuv500_device_remove,
	.device_group = qsmmuv500_device_group,
	.def_domain_type = qsmmuv500_def_domain_type,
};

/* We only have access to arm-architected registers */
static const struct arm_smmu_impl qsmmuv500_virt_impl = {
	.cfg_probe = qsmmuv500_cfg_probe,
	.init_context_bank = qsmmuv500_init_cb,
	.device_group = qsmmuv500_device_group,
	.def_domain_type = qsmmuv500_def_domain_type,
};

struct arm_smmu_device *qsmmuv500_create(struct arm_smmu_device *smmu,
		const struct arm_smmu_impl *impl)
{
	struct device *dev = smmu->dev;
	struct qsmmuv500_archdata *data;
	int ret;

	/*
	 * devm_krealloc() invokes devm_kmalloc(), so we pass __GFP_ZERO
	 * to ensure that fields after smmu are initialized, even if we don't
	 * initialize them (e.g. ACTLR related fields).
	 */
	data = devm_krealloc(dev, smmu, sizeof(*data), GFP_KERNEL | __GFP_ZERO);
	if (!data)
		return ERR_PTR(-ENOMEM);

	INIT_LIST_HEAD(&data->tbus);
	spin_lock_init(&data->atos_lock);
	INIT_WORK(&data->outstanding_tnx_work,
		  qsmmuv500_log_outstanding_transactions);
	data->smmu.impl = impl;

	ret = qsmmuv500_read_actlr_tbl(data);
	if (ret)
		return ERR_PTR(ret);

	ret = of_platform_populate(dev->of_node, NULL, NULL, dev);
	if (ret)
		return ERR_PTR(ret);

	/* Attempt to register child devices */
	ret = device_for_each_child(dev, data, qsmmuv500_tbu_register);
	if (ret)
		return ERR_PTR(-EPROBE_DEFER);

	return &data->smmu;
}

static struct arm_smmu_device *qsmmuv500_virt_create(struct arm_smmu_device *smmu,
		const struct arm_smmu_impl *impl)
{
	struct device *dev = smmu->dev;
	struct qsmmuv500_archdata *data;
	int ret;

	data = devm_krealloc(dev, smmu, sizeof(*data), GFP_KERNEL | __GFP_ZERO);
	if (!data)
		return ERR_PTR(-ENOMEM);

	INIT_LIST_HEAD(&data->tbus);
	spin_lock_init(&data->atos_lock);
	INIT_WORK(&data->outstanding_tnx_work,
		  qsmmuv500_log_outstanding_transactions);
	data->smmu.impl = impl;

	ret = qsmmuv500_read_actlr_tbl(data);
	if (ret)
		return ERR_PTR(ret);

	return &data->smmu;
}

struct arm_smmu_device *qsmmuv500_impl_init(struct arm_smmu_device *smmu)
{
	if (of_device_is_compatible(smmu->dev->of_node, "qcom,adreno-smmu"))
		return qsmmuv500_create(smmu, &qsmmuv500_adreno_impl);

	if (of_device_is_compatible(smmu->dev->of_node, "qcom,virt-smmu"))
		return qsmmuv500_virt_create(smmu, &qsmmuv500_virt_impl);

	return qsmmuv500_create(smmu, &qsmmuv500_impl);
}

static struct arm_smmu_device *qcom_smmu_create(struct arm_smmu_device *smmu,
		const struct qcom_smmu_match_data *data)
{
	const struct device_node *np = smmu->dev->of_node;
	const struct arm_smmu_impl *impl;
	struct qcom_smmu *qsmmu;

	if (!data)
		return ERR_PTR(-EINVAL);

	if (np && of_device_is_compatible(np, "qcom,adreno-smmu"))
		impl = data->adreno_impl;
	else
		impl = data->impl;

	if (!impl)
		return smmu;

	/* Check to make sure qcom_scm has finished probing */
	if (!qcom_scm_is_available())
		return ERR_PTR(-EPROBE_DEFER);

	qsmmu = devm_krealloc(smmu->dev, smmu, sizeof(*qsmmu), GFP_KERNEL);
	if (!qsmmu)
		return ERR_PTR(-ENOMEM);

	qsmmu->smmu.impl = impl;
	qsmmu->cfg = data->cfg;

	return &qsmmu->smmu;
}

/* Implementation Defined Register Space 0 register offsets */
static const u32 qcom_smmu_impl0_reg_offset[] = {
	[QCOM_SMMU_TBU_PWR_STATUS]		= 0x2204,
	[QCOM_SMMU_STATS_SYNC_INV_TBU_ACK]	= 0x25dc,
	[QCOM_SMMU_MMU2QSS_AND_SAFE_WAIT_CNTR]	= 0x2670,
};

static const struct qcom_smmu_config qcom_smmu_impl0_cfg = {
	.reg_offset = qcom_smmu_impl0_reg_offset,
};

/*
 * It is not yet possible to use MDP SMMU with the bypass quirk on the msm8996,
 * there are not enough context banks.
 */
static const struct qcom_smmu_match_data msm8996_smmu_data = {
	.impl = NULL,
	.adreno_impl = &qcom_adreno_smmu_v2_impl,
};

static const struct qcom_smmu_match_data qcom_smmu_v2_data = {
	.impl = &qcom_smmu_v2_impl,
	.adreno_impl = &qcom_adreno_smmu_v2_impl,
};

static const struct qcom_smmu_match_data sdm845_smmu_500_data = {
	.impl = &sdm845_smmu_500_impl,
	/*
	 * No need for adreno impl here. On sdm845 the Adreno SMMU is handled
	 * by the separate sdm845-smmu-v2 device.
	 */
	/* Also no debug configuration. */
};

static const struct qcom_smmu_match_data qcom_smmu_500_impl0_data = {
	.impl = &qcom_smmu_500_impl,
	.adreno_impl = &qcom_adreno_smmu_500_impl,
	.cfg = &qcom_smmu_impl0_cfg,
};

/*
 * Do not add any more qcom,SOC-smmu-500 entries to this list, unless they need
 * special handling and can not be covered by the qcom,smmu-500 entry.
 */
static const struct of_device_id __maybe_unused qcom_smmu_impl_of_match[] = {
	{ .compatible = "qcom,msm8996-smmu-v2", .data = &msm8996_smmu_data },
	{ .compatible = "qcom,msm8998-smmu-v2", .data = &qcom_smmu_v2_data },
	{ .compatible = "qcom,qcm2290-smmu-500", .data = &qcom_smmu_500_impl0_data },
	{ .compatible = "qcom,qdu1000-smmu-500", .data = &qcom_smmu_500_impl0_data  },
	{ .compatible = "qcom,sc7180-smmu-500", .data = &qcom_smmu_500_impl0_data },
	{ .compatible = "qcom,sc7180-smmu-v2", .data = &qcom_smmu_v2_data },
	{ .compatible = "qcom,sc7280-smmu-500", .data = &qcom_smmu_500_impl0_data },
	{ .compatible = "qcom,sc8180x-smmu-500", .data = &qcom_smmu_500_impl0_data },
	{ .compatible = "qcom,sc8280xp-smmu-500", .data = &qcom_smmu_500_impl0_data },
	{ .compatible = "qcom,sdm630-smmu-v2", .data = &qcom_smmu_v2_data },
	{ .compatible = "qcom,sdm845-smmu-v2", .data = &qcom_smmu_v2_data },
	{ .compatible = "qcom,sdm845-smmu-500", .data = &sdm845_smmu_500_data },
	{ .compatible = "qcom,sm6115-smmu-500", .data = &qcom_smmu_500_impl0_data},
	{ .compatible = "qcom,sm6125-smmu-500", .data = &qcom_smmu_500_impl0_data },
	{ .compatible = "qcom,sm6350-smmu-v2", .data = &qcom_smmu_v2_data },
	{ .compatible = "qcom,sm6350-smmu-500", .data = &qcom_smmu_500_impl0_data },
	{ .compatible = "qcom,sm6375-smmu-500", .data = &qcom_smmu_500_impl0_data },
	{ .compatible = "qcom,sm8150-smmu-500", .data = &qcom_smmu_500_impl0_data },
	{ .compatible = "qcom,sm8250-smmu-500", .data = &qcom_smmu_500_impl0_data },
	{ .compatible = "qcom,sm8350-smmu-500", .data = &qcom_smmu_500_impl0_data },
	{ .compatible = "qcom,sm8450-smmu-500", .data = &qcom_smmu_500_impl0_data },
	{ .compatible = "qcom,smmu-500", .data = &qcom_smmu_500_impl0_data },
	{ }
};

#ifdef CONFIG_ACPI
static struct acpi_platform_list qcom_acpi_platlist[] = {
	{ "LENOVO", "CB-01   ", 0x8180, ACPI_SIG_IORT, equal, "QCOM SMMU" },
	{ "QCOM  ", "QCOMEDK2", 0x8180, ACPI_SIG_IORT, equal, "QCOM SMMU" },
	{ }
};
#endif

struct arm_smmu_device *qcom_smmu_impl_init(struct arm_smmu_device *smmu)
{
	const struct device_node *np = smmu->dev->of_node;
	const struct of_device_id *match;

#ifdef CONFIG_ACPI
	if (np == NULL) {
		/* Match platform for ACPI boot */
		if (acpi_match_platform_list(qcom_acpi_platlist) >= 0)
			return qcom_smmu_create(smmu, &qcom_smmu_500_impl0_data);
	}
#endif

	match = of_match_node(qcom_smmu_impl_of_match, np);
	if (match)
		return qcom_smmu_create(smmu, match->data);

	/*
	 * If you hit this WARN_ON() you are missing an entry in the
	 * qcom_smmu_impl_of_match[] table, and GPU per-process page-
	 * tables will be broken.
	 */
	WARN(of_device_is_compatible(np, "qcom,adreno-smmu"),
	     "Missing qcom_smmu_impl_of_match entry for: %s",
	     dev_name(smmu->dev));

	return smmu;
}

struct arm_smmu_device *qsmmuv2_impl_init(struct arm_smmu_device *smmu)
{
	struct device *dev = smmu->dev;
	struct qsmmuv2_archdata *data;
	struct platform_device *pdev;
	int ret;

	data = devm_kzalloc(dev, sizeof(*data), GFP_KERNEL);
	if (!data)
		return ERR_PTR(-ENOMEM);

	pdev = to_platform_device(dev);

	spin_lock_init(&data->atos_lock);
	data->smmu = *smmu;
	data->smmu.impl = &qsmmuv2_impl;

	ret = arm_smmu_parse_impl_def_registers(&data->smmu);
	if (ret)
		return ERR_PTR(ret);

	return &data->smmu;
}<|MERGE_RESOLUTION|>--- conflicted
+++ resolved
@@ -889,11 +889,1282 @@
 	void (*log_outstanding_transactions)(struct qsmmuv500_tbu_device *tbu);
 };
 
-<<<<<<< HEAD
 struct arm_tbu_device {
 	struct qsmmuv500_tbu_device tbu;
 	bool has_micro_idle;
-=======
+};
+
+#define to_arm_tbu(tbu)			container_of(tbu, struct arm_tbu_device, tbu)
+
+struct qtb500_device {
+	struct qsmmuv500_tbu_device tbu;
+	bool no_halt;
+	u32 num_ports;
+};
+
+#define to_qtb500(tbu)		container_of(tbu, struct qtb500_device, tbu)
+
+static int arm_tbu_halt_req(struct qsmmuv500_tbu_device *tbu)
+{
+	void __iomem *tbu_base = tbu->base;
+	u32 halt;
+
+	halt = readl_relaxed(tbu_base + DEBUG_SID_HALT_REG);
+	halt |= DEBUG_SID_HALT_REQ;
+	writel_relaxed(halt, tbu_base + DEBUG_SID_HALT_REG);
+
+	return 0;
+}
+
+static int arm_tbu_halt_poll(struct qsmmuv500_tbu_device *tbu)
+{
+	void __iomem *tbu_base = tbu->base;
+	u32 halt, status;
+
+	if (readl_poll_timeout_atomic(tbu_base + DEBUG_SR_HALT_ACK_REG, status,
+					(status & DEBUG_SR_HALT_ACK_VAL),
+					0, TBU_DBG_TIMEOUT_US)) {
+		dev_err(tbu->dev, "Couldn't halt TBU!\n");
+
+		halt = readl_relaxed(tbu_base + DEBUG_SID_HALT_REG);
+		halt &= ~DEBUG_SID_HALT_REQ;
+		writel_relaxed(halt, tbu_base + DEBUG_SID_HALT_REG);
+
+		return -ETIMEDOUT;
+	}
+
+	return 0;
+}
+
+static void arm_tbu_resume(struct qsmmuv500_tbu_device *tbu)
+{
+	void __iomem *base = tbu->base;
+	u32 val;
+
+	val = readl_relaxed(base + DEBUG_SID_HALT_REG);
+	val &= ~DEBUG_SID_HALT_REQ;
+	writel_relaxed(val, base + DEBUG_SID_HALT_REG);
+}
+
+static phys_addr_t arm_tbu_trigger_atos(struct qsmmuv500_tbu_device *tbu, dma_addr_t iova, u32 sid,
+					unsigned long trans_flags)
+{
+	void __iomem *tbu_base = tbu->base;
+	phys_addr_t phys = 0;
+	u64 val;
+	ktime_t timeout;
+	bool ecats_timedout = false;
+
+	/* Set address and stream-id */
+	val = readq_relaxed(tbu_base + DEBUG_SID_HALT_REG);
+	val &= ~DEBUG_SID_HALT_SID;
+	val |= FIELD_PREP(DEBUG_SID_HALT_SID, sid);
+	writeq_relaxed(val, tbu_base + DEBUG_SID_HALT_REG);
+	writeq_relaxed(iova, tbu_base + DEBUG_VA_ADDR_REG);
+	val = FIELD_PREP(DEBUG_AXUSER_CDMID, DEBUG_AXUSER_CDMID_VAL);
+	writeq_relaxed(val, tbu_base + DEBUG_AXUSER_REG);
+
+	/* Write-back Read and Write-Allocate */
+	val = FIELD_PREP(DEBUG_TXN_AXCACHE, 0xF);
+
+	/* Non-secure Access */
+	val |= FIELD_PREP(DEBUG_TXN_AXPROT, DEBUG_TXN_AXPROT_NSEC);
+
+	/* Write or Read Access */
+	if (trans_flags & IOMMU_TRANS_WRITE)
+		val |= DEBUG_TXN_WRITE;
+
+	/* Privileged or Unprivileged Access */
+	if (trans_flags & IOMMU_TRANS_PRIV)
+		val |= FIELD_PREP(DEBUG_TXN_AXPROT, DEBUG_TXN_AXPROT_PRIV);
+
+	/* Data or Instruction Access */
+	if (trans_flags & IOMMU_TRANS_INST)
+		val |= FIELD_PREP(DEBUG_TXN_AXPROT, DEBUG_TXN_AXPROT_INST);
+
+	val |= DEBUG_TXN_TRIGGER;
+	writeq_relaxed(val, tbu_base + DEBUG_TXN_TRIGG_REG);
+
+	timeout = ktime_add_us(ktime_get(), TBU_DBG_TIMEOUT_US);
+	for (;;) {
+		val = readl_relaxed(tbu_base + DEBUG_SR_HALT_ACK_REG);
+		if (!(val & DEBUG_SR_ECATS_RUNNING_VAL))
+			break;
+		val = readl_relaxed(tbu_base + DEBUG_PAR_REG);
+		if (val & DEBUG_PAR_FAULT_VAL)
+			break;
+		if (ktime_compare(ktime_get(), timeout) > 0) {
+			ecats_timedout = true;
+			break;
+		}
+	}
+
+	val = readq_relaxed(tbu_base + DEBUG_PAR_REG);
+	if (val & DEBUG_PAR_FAULT_VAL)
+		dev_err(tbu->dev, "ECATS generated a fault interrupt! PAR = %llx, SID=0x%x\n",
+			val, sid);
+	else if (ecats_timedout)
+		dev_err_ratelimited(tbu->dev, "ECATS translation timed out!\n");
+	else
+		phys = FIELD_GET(DEBUG_PAR_PA, val);
+
+	/* Reset hardware */
+	writeq_relaxed(0, tbu_base + DEBUG_TXN_TRIGG_REG);
+	writeq_relaxed(0, tbu_base + DEBUG_VA_ADDR_REG);
+	val = readl_relaxed(tbu_base + DEBUG_SID_HALT_REG);
+	val &= ~DEBUG_SID_HALT_SID;
+	writel_relaxed(val, tbu_base + DEBUG_SID_HALT_REG);
+
+	return phys;
+}
+
+static void arm_tbu_write_sync(struct qsmmuv500_tbu_device *tbu)
+{
+	readl_relaxed(tbu->base + DEBUG_SR_HALT_ACK_REG);
+}
+
+static void arm_tbu_log_outstanding_transactions(struct qsmmuv500_tbu_device *tbu)
+{
+	void __iomem *base = tbu->base;
+	u64 outstanding_tnxs;
+	u64 tcr_cntl_val, res;
+
+	tcr_cntl_val = readq_relaxed(base + TNX_TCR_CNTL);
+
+	/* Write 1 into MATCH_MASK_UPD of TNX_TCR_CNTL */
+	writeq_relaxed(tcr_cntl_val | TNX_TCR_CNTL_MATCH_MASK_UPD,
+		       base + TNX_TCR_CNTL);
+
+	/*
+	 * Simultaneously write 0 into MATCH_MASK_UPD, 0 into
+	 * ALWAYS_CAPTURE, 0 into MATCH_MASK_VALID, and 1 into
+	 * TBU_OT_CAPTURE_EN of TNX_TCR_CNTL
+	 */
+	tcr_cntl_val &= ~(TNX_TCR_CNTL_MATCH_MASK_UPD |
+			  TNX_TCR_CNTL_ALWAYS_CAPTURE |
+			  TNX_TCR_CNTL_MATCH_MASK_VALID);
+	writeq_relaxed(tcr_cntl_val | TNX_TCR_CNTL_TBU_OT_CAPTURE_EN,
+		       base + TNX_TCR_CNTL);
+
+	/* Poll for CAPTURE1_VALID to become 1 on TNX_TCR_CNTL_2 */
+	if (readq_poll_timeout_atomic(base + TNX_TCR_CNTL_2, res,
+				      res & TNX_TCR_CNTL_2_CAP1_VALID,
+				      0, TBU_DBG_TIMEOUT_US)) {
+		dev_err_ratelimited(tbu->dev,
+				    "Timeout on TNX snapshot poll\n");
+		goto poll_timeout;
+	}
+
+	/* Read Register CAPTURE1_SNAPSHOT_1 */
+	outstanding_tnxs = readq_relaxed(base + CAPTURE1_SNAPSHOT_1);
+	dev_err_ratelimited(tbu->dev,
+			    "Outstanding Transaction Bitmap: 0x%llx\n",
+			    outstanding_tnxs);
+
+poll_timeout:
+	/* Write TBU_OT_CAPTURE_EN to 0 of TNX_TCR_CNTL */
+	writeq_relaxed(tcr_cntl_val & ~TNX_TCR_CNTL_TBU_OT_CAPTURE_EN,
+		       tbu->base + TNX_TCR_CNTL);
+}
+
+static const struct qsmmuv500_tbu_impl arm_tbu_impl = {
+	.halt_req = arm_tbu_halt_req,
+	.halt_poll = arm_tbu_halt_poll,
+	.resume = arm_tbu_resume,
+	.trigger_atos = arm_tbu_trigger_atos,
+	.write_sync = arm_tbu_write_sync,
+	.log_outstanding_transactions = arm_tbu_log_outstanding_transactions,
+};
+
+/*
+ * Prior to accessing registers in the TBU local register space,
+ * TBU must be woken from micro idle.
+ */
+static int __arm_tbu_micro_idle_cfg(struct arm_smmu_device *smmu,
+					    u32 val, u32 mask)
+{
+	void __iomem *reg;
+	u32 tmp, new;
+	unsigned long flags;
+	int ret;
+
+	/* Protect APPS_SMMU_TBU_REG_ACCESS register. */
+	spin_lock_irqsave(&smmu->global_sync_lock, flags);
+	new = arm_smmu_readl(smmu, ARM_SMMU_IMPL_DEF5,
+			APPS_SMMU_TBU_REG_ACCESS_REQ_NS);
+	new &= ~mask;
+	new |= val;
+	arm_smmu_writel(smmu, ARM_SMMU_IMPL_DEF5,
+			APPS_SMMU_TBU_REG_ACCESS_REQ_NS,
+			new);
+
+	reg = arm_smmu_page(smmu, ARM_SMMU_IMPL_DEF5);
+	reg += APPS_SMMU_TBU_REG_ACCESS_ACK_NS;
+	ret = readl_poll_timeout_atomic(reg, tmp, ((tmp & mask) == val), 0, 200);
+	if (ret)
+		dev_WARN(smmu->dev, "Timed out configuring micro idle! %x instead of %x\n", tmp,
+			 new);
+	/*
+	 * While the micro-idle guard sequence registers may have been configured
+	 * properly, it is possible that the intended effect has not been realized
+	 * by the power management hardware due to delays in the system.
+	 *
+	 * Spin for a short amount of time to allow for the desired configuration to
+	 * take effect before proceeding.
+	 */
+	udelay(TBU_MICRO_IDLE_DELAY_US);
+	spin_unlock_irqrestore(&smmu->global_sync_lock, flags);
+	return ret;
+}
+
+int arm_tbu_micro_idle_wake(struct arm_smmu_power_resources *pwr)
+{
+	struct qsmmuv500_tbu_device *tbu = dev_get_drvdata(pwr->dev);
+	struct arm_tbu_device *arm_tbu = to_arm_tbu(tbu);
+	u32 val;
+
+	if (!arm_tbu->has_micro_idle)
+		return 0;
+
+	val = tbu->sid_start >> 10;
+	val = 1 << val;
+	return __arm_tbu_micro_idle_cfg(tbu->smmu, val, val);
+}
+
+void arm_tbu_micro_idle_allow(struct arm_smmu_power_resources *pwr)
+{
+	struct qsmmuv500_tbu_device *tbu = dev_get_drvdata(pwr->dev);
+	struct arm_tbu_device *arm_tbu = to_arm_tbu(tbu);
+	u32 val;
+
+	if (!arm_tbu->has_micro_idle)
+		return;
+
+	val = tbu->sid_start >> 10;
+	val = 1 << val;
+	__arm_tbu_micro_idle_cfg(tbu->smmu, 0, val);
+}
+
+static struct qsmmuv500_tbu_device *arm_tbu_impl_init(struct qsmmuv500_tbu_device *tbu)
+{
+	struct arm_tbu_device *arm_tbu;
+	struct device *dev = tbu->dev;
+
+	arm_tbu = devm_krealloc(dev, tbu, sizeof(*arm_tbu), GFP_KERNEL);
+	if (!arm_tbu)
+		return ERR_PTR(-ENOMEM);
+
+	arm_tbu->tbu.impl = &arm_tbu_impl;
+	arm_tbu->has_micro_idle = of_property_read_bool(dev->of_node, "qcom,micro-idle");
+
+	if (arm_tbu->has_micro_idle) {
+		arm_tbu->tbu.pwr->resume = arm_tbu_micro_idle_wake;
+		arm_tbu->tbu.pwr->suspend = arm_tbu_micro_idle_allow;
+	}
+
+	return &arm_tbu->tbu;
+}
+
+static int qtb500_tbu_halt_req(struct qsmmuv500_tbu_device *tbu)
+{
+	void __iomem *qtb_base = tbu->base;
+	struct qtb500_device *qtb = to_qtb500(tbu);
+	u64 val;
+
+	if (qtb->no_halt)
+		return 0;
+
+	val = readq_relaxed(qtb_base + QTB_OVR_DBG_FENCEREQ);
+	val |= QTB_OVR_DBG_FENCEREQ_HALT;
+	writeq_relaxed(val, qtb_base  + QTB_OVR_DBG_FENCEREQ);
+
+	return 0;
+}
+
+static int qtb500_tbu_halt_poll(struct qsmmuv500_tbu_device *tbu)
+{
+	void __iomem *qtb_base = tbu->base;
+	struct qtb500_device *qtb = to_qtb500(tbu);
+	u64 val, status;
+
+	if (qtb->no_halt)
+		return 0;
+
+	if (readq_poll_timeout_atomic(qtb_base + QTB_OVR_DBG_FENCEACK, status,
+				      (status &  QTB_OVR_DBG_FENCEACK_ACK), 0,
+				      QTB_DBG_TIMEOUT_US)) {
+		dev_err(tbu->dev, "Couldn't halt QTB\n");
+
+		val = readq_relaxed(qtb_base + QTB_OVR_DBG_FENCEREQ);
+		val &= ~QTB_OVR_DBG_FENCEREQ_HALT;
+		writeq_relaxed(val, qtb_base + QTB_OVR_DBG_FENCEREQ);
+
+		return -ETIMEDOUT;
+	}
+
+	return 0;
+}
+
+static void qtb500_tbu_resume(struct qsmmuv500_tbu_device *tbu)
+{
+	void __iomem *qtb_base = tbu->base;
+	struct qtb500_device *qtb = to_qtb500(tbu);
+	u64 val;
+
+	if (qtb->no_halt)
+		return;
+
+	val = readq_relaxed(qtb_base + QTB_OVR_DBG_FENCEREQ);
+	val &= ~QTB_OVR_DBG_FENCEREQ_HALT;
+	writeq_relaxed(val, qtb_base  + QTB_OVR_DBG_FENCEREQ);
+}
+
+static phys_addr_t qtb500_trigger_atos(struct qsmmuv500_tbu_device *tbu, dma_addr_t iova,
+				       u32 sid, unsigned long trans_flags)
+{
+	void __iomem *qtb_base = tbu->base;
+	u64 infld0, infld1, infld2, val;
+	phys_addr_t phys = 0;
+	ktime_t timeout;
+	bool ecats_timedout = false;
+
+	/*
+	 * Recommended to set:
+	 *
+	 * QTB_OVR_ECATS_INFLD0.QAD == 0 (AP Access Domain)
+	 * QTB_OVR_EACTS_INFLD0.PCIE_NO_SNOOP == 0 (IO-Coherency enabled)
+	 */
+	infld0 = FIELD_PREP(QTB_OVR_ECATS_INFLD0_SID, sid);
+	if (trans_flags & IOMMU_TRANS_SEC)
+		infld0 |= QTB_OVR_ECATS_INFLD0_SEC_SID;
+
+	infld1 = 0;
+	if (trans_flags & IOMMU_TRANS_PRIV)
+		infld1 |= QTB_OVR_ECATS_INFLD1_PNU;
+	if (trans_flags & IOMMU_TRANS_INST)
+		infld1 |= QTB_OVR_ECATS_INFLD1_IND;
+	/*
+	 * Recommended to set:
+	 *
+	 * QTB_OVR_ECATS_INFLD1.DIRTY == 0,
+	 * QTB_OVR_ECATS_INFLD1.TR_TYPE == 4 (Cacheable and Shareable memory)
+	 * QTB_OVR_ECATS_INFLD1.ALLOC == 0 (No allocation in TLB/caches)
+	 */
+	infld1 |= FIELD_PREP(QTB_OVR_ECATS_INFLD1_TR_TYPE, QTB_OVR_ECATS_INFLD1_TR_TYPE_SHARED);
+	if (!(trans_flags & IOMMU_TRANS_SEC))
+		infld1 |= QTB_OVR_ECATS_INFLD1_NON_SEC;
+	if (trans_flags & IOMMU_TRANS_WRITE)
+		infld1 |= FIELD_PREP(QTB_OVR_ECATS_INFLD1_OPC, QTB_OVR_ECATS_INFLD1_OPC_WRI);
+
+	infld2 = iova;
+
+	writeq_relaxed(infld0, qtb_base + QTB_OVR_ECATS_INFLD0);
+	writeq_relaxed(infld1, qtb_base + QTB_OVR_ECATS_INFLD1);
+	writeq_relaxed(infld2, qtb_base + QTB_OVR_ECATS_INFLD2);
+	writeq_relaxed(QTB_OVR_ECATS_TRIGGER_START, qtb_base + QTB_OVR_ECATS_TRIGGER);
+
+	timeout = ktime_add_us(ktime_get(), QTB_DBG_TIMEOUT_US);
+	for (;;) {
+		val = readq_relaxed(qtb_base + QTB_OVR_ECATS_STATUS);
+		if (val & QTB_OVR_ECATS_STATUS_DONE)
+			break;
+		val = readq_relaxed(qtb_base + QTB_OVR_ECATS_OUTFLD0);
+		if (val & QTB_OVR_ECATS_OUTFLD0_FAULT)
+			break;
+		if (ktime_compare(ktime_get(), timeout) > 0) {
+			ecats_timedout = true;
+			break;
+		}
+	}
+
+	val = readq_relaxed(qtb_base + QTB_OVR_ECATS_OUTFLD0);
+	if (val & QTB_OVR_ECATS_OUTFLD0_FAULT)
+		dev_err(tbu->dev, "ECATS generated a fault interrupt! OUTFLD0 = 0x%llx SID = 0x%x\n",
+			val, sid);
+	else if (ecats_timedout)
+		dev_err_ratelimited(tbu->dev, "ECATS translation timed out!\n");
+	else
+		phys = FIELD_GET(QTB_OVR_ECATS_OUTFLD0_PA, val);
+
+	/* Reset hardware for next transaction. */
+	writeq_relaxed(0, qtb_base + QTB_OVR_ECATS_TRIGGER);
+
+	return phys;
+}
+
+static void qtb500_tbu_write_sync(struct qsmmuv500_tbu_device *tbu)
+{
+	readl_relaxed(tbu->base + QTB_SWID_LOW);
+}
+
+static void qtb500_log_outstanding_transactions(struct qsmmuv500_tbu_device *tbu)
+{
+	void __iomem *qtb_base = tbu->base;
+	struct qtb500_device *qtb = to_qtb500(tbu);
+	u64 outstanding_tnx;
+	int i;
+
+	for (i = 0; i < qtb->num_ports; i++) {
+		outstanding_tnx = readq_relaxed(qtb_base + QTB_NS_DBG_PORT_N_OT_SNAPSHOT(i));
+		dev_err(tbu->dev, "port %d outstanding transactions bitmap: 0x%llx\n", i,
+			outstanding_tnx);
+	}
+}
+
+static const struct qsmmuv500_tbu_impl qtb500_impl = {
+	.halt_req = qtb500_tbu_halt_req,
+	.halt_poll = qtb500_tbu_halt_poll,
+	.resume = qtb500_tbu_resume,
+	.trigger_atos = qtb500_trigger_atos,
+	.write_sync = qtb500_tbu_write_sync,
+	.log_outstanding_transactions = qtb500_log_outstanding_transactions,
+};
+
+static struct qsmmuv500_tbu_device *qtb500_impl_init(struct qsmmuv500_tbu_device *tbu)
+{
+	struct qtb500_device *qtb;
+	struct device *dev = tbu->dev;
+	int ret;
+
+	qtb = devm_krealloc(dev, tbu, sizeof(*qtb), GFP_KERNEL);
+	if (!qtb)
+		return ERR_PTR(-ENOMEM);
+
+	qtb->tbu.impl = &qtb500_impl;
+
+	ret = of_property_read_u32(dev->of_node, "qcom,num-qtb-ports", &qtb->num_ports);
+	if (ret)
+		return ERR_PTR(ret);
+
+	qtb->no_halt = of_property_read_bool(dev->of_node, "qcom,no-qtb-atos-halt");
+
+	return &qtb->tbu;
+}
+
+static struct qsmmuv500_tbu_device *qsmmuv500_find_tbu(struct arm_smmu_device *smmu, u32 sid)
+{
+	struct qsmmuv500_tbu_device *tbu = NULL;
+	struct qsmmuv500_archdata *data = to_qsmmuv500_archdata(smmu);
+
+	list_for_each_entry(tbu, &data->tbus, list) {
+		if (tbu->sid_start <= sid &&
+		    sid < tbu->sid_start + tbu->num_sids)
+			return tbu;
+	}
+
+	return NULL;
+}
+
+static int qsmmuv500_tbu_halt(struct qsmmuv500_tbu_device *tbu,
+			      struct arm_smmu_domain *smmu_domain)
+{
+	unsigned long flags;
+	struct arm_smmu_device *smmu = smmu_domain->smmu;
+	int ret = 0, idx = smmu_domain->cfg.cbndx;
+	u32 fsr;
+
+	if (of_property_read_bool(tbu->dev->of_node, "qcom,opt-out-tbu-halting")) {
+		dev_notice(tbu->dev, "TBU opted-out for halting!\n");
+		return -EBUSY;
+	}
+
+	spin_lock_irqsave(&tbu->halt_lock, flags);
+	if (tbu->halt_count) {
+		tbu->halt_count++;
+		goto out;
+	}
+
+	ret = tbu->impl->halt_req(tbu);
+	if (ret)
+		goto out;
+
+	fsr = arm_smmu_cb_read(smmu, idx, ARM_SMMU_CB_FSR);
+	if ((fsr & ARM_SMMU_FSR_FAULT) && (fsr & ARM_SMMU_FSR_SS)) {
+		u32 sctlr_orig, sctlr;
+		/*
+		 * We are in a fault; Our request to halt the bus will not
+		 * complete until transactions in front of us (such as the fault
+		 * itself) have completed. Disable iommu faults and terminate
+		 * any existing transactions.
+		 */
+		sctlr_orig = arm_smmu_cb_read(smmu, idx, ARM_SMMU_CB_SCTLR);
+		sctlr = sctlr_orig & ~(ARM_SMMU_SCTLR_CFCFG | ARM_SMMU_SCTLR_CFIE);
+		arm_smmu_cb_write(smmu, idx, ARM_SMMU_CB_SCTLR, sctlr);
+
+		arm_smmu_cb_write(smmu, idx, ARM_SMMU_CB_FSR, fsr);
+		/*
+		 * Barrier required to ensure that the FSR is cleared
+		 * before resuming SMMU operation
+		 */
+		wmb();
+		arm_smmu_cb_write(smmu, idx, ARM_SMMU_CB_RESUME,
+				  ARM_SMMU_RESUME_TERMINATE);
+
+		arm_smmu_cb_write(smmu, idx, ARM_SMMU_CB_SCTLR, sctlr_orig);
+	}
+
+	ret = tbu->impl->halt_poll(tbu);
+	if (ret)
+		goto out;
+
+	tbu->halt_count = 1;
+out:
+	spin_unlock_irqrestore(&tbu->halt_lock, flags);
+	return ret;
+}
+
+static void qsmmuv500_tbu_resume(struct qsmmuv500_tbu_device *tbu)
+{
+	unsigned long flags;
+
+	spin_lock_irqsave(&tbu->halt_lock, flags);
+	if (WARN(!tbu->halt_count, "%s bad tbu->halt_count", dev_name(tbu->dev))) {
+		goto out;
+
+	} else if (tbu->halt_count > 1) {
+		tbu->halt_count--;
+		goto out;
+	}
+
+	tbu->impl->resume(tbu);
+
+	tbu->halt_count = 0;
+out:
+	spin_unlock_irqrestore(&tbu->halt_lock, flags);
+}
+
+/*
+ * Provides mutually exclusive access to the registers used by the
+ * outstanding transaction snapshot feature and the transaction
+ * snapshot capture feature.
+ */
+static DEFINE_MUTEX(capture_reg_lock);
+
+static void qsmmuv500_log_outstanding_transactions(struct work_struct *work)
+{
+	struct qsmmuv500_tbu_device *tbu = NULL;
+	struct qsmmuv500_archdata *data = container_of(work,
+						struct qsmmuv500_archdata,
+						outstanding_tnx_work);
+	struct arm_smmu_device *smmu = &data->smmu;
+
+	if (!mutex_trylock(&capture_reg_lock)) {
+		dev_warn_ratelimited(smmu->dev,
+			"Tnx snapshot regs in use, not dumping OT tnxs.\n");
+		goto bug;
+	}
+
+	if (arm_smmu_power_on(smmu->pwr)) {
+		dev_err_ratelimited(smmu->dev,
+				    "%s: Failed to power on SMMU.\n",
+				    __func__);
+		goto unlock;
+	}
+
+	list_for_each_entry(tbu, &data->tbus, list) {
+		if (arm_smmu_power_on(tbu->pwr)) {
+			dev_err_ratelimited(tbu->dev, "%s: Failed to power on TBU.\n", __func__);
+			continue;
+		}
+
+		tbu->impl->log_outstanding_transactions(tbu);
+
+		arm_smmu_power_off(smmu, tbu->pwr);
+	}
+
+	arm_smmu_power_off(smmu, smmu->pwr);
+unlock:
+	mutex_unlock(&capture_reg_lock);
+bug:
+	BUG_ON(IS_ENABLED(CONFIG_IOMMU_TLBSYNC_DEBUG));
+}
+
+static struct qsmmuv500_tbu_device *qsmmuv500_tbu_impl_init(struct qsmmuv500_tbu_device *tbu)
+{
+	if (of_device_is_compatible(tbu->dev->of_node, "qcom,qtb500"))
+		return qtb500_impl_init(tbu);
+
+	return arm_tbu_impl_init(tbu);
+}
+
+static int qsmmuv500_tbu_probe(struct platform_device *pdev)
+{
+	struct device *dev = &pdev->dev;
+	struct qsmmuv500_tbu_device *tbu;
+	struct resource *res;
+	const __be32 *cell;
+	int ret, len;
+
+	tbu = devm_kzalloc(dev, sizeof(*tbu), GFP_KERNEL);
+	if (!tbu)
+		return -ENOMEM;
+
+	tbu->dev = dev;
+
+	/*
+	 * ARM TBUs need to have power resources initialized before its
+	 * implementation defined initialization occurs to setup the
+	 * suspend and resure power callbacks.
+	 */
+	tbu->pwr = arm_smmu_init_power_resources(dev);
+	if (IS_ERR(tbu->pwr))
+		return PTR_ERR(tbu->pwr);
+
+	tbu = qsmmuv500_tbu_impl_init(tbu);
+	if (IS_ERR(tbu))
+		return PTR_ERR(tbu);
+
+	INIT_LIST_HEAD(&tbu->list);
+
+	spin_lock_init(&tbu->halt_lock);
+
+	res = platform_get_resource(pdev, IORESOURCE_MEM, 0);
+	if (!res)
+		return -EINVAL;
+
+	tbu->base = devm_ioremap(dev, res->start, resource_size(res));
+	if (!tbu->base)
+		return -ENOMEM;
+
+	cell = of_get_property(dev->of_node, "qcom,stream-id-range", &len);
+	if (!cell || len < 8)
+		return -EINVAL;
+
+	tbu->sid_start = of_read_number(cell, 1);
+	tbu->num_sids = of_read_number(cell + 1, 1);
+
+	ret = of_property_read_u32(dev->of_node, "qcom,iova-width", &tbu->iova_width);
+	if (ret < 0)
+		return ret;
+
+	dev_set_drvdata(dev, tbu);
+	return 0;
+}
+
+static const struct of_device_id qsmmuv500_tbu_of_match[] = {
+	{.compatible = "qcom,qsmmuv500-tbu"},
+	{}
+};
+
+struct platform_driver qsmmuv500_tbu_driver = {
+	.driver	= {
+		.name		= "qsmmuv500-tbu",
+		.of_match_table	= of_match_ptr(qsmmuv500_tbu_of_match),
+	},
+	.probe	= qsmmuv500_tbu_probe,
+};
+
+static void qsmmuv500_tlb_sync_timeout(struct arm_smmu_device *smmu)
+{
+	u32 sync_inv_ack, tbu_pwr_status, sync_inv_progress;
+	u32 tbu_inv_pending = 0, tbu_sync_pending = 0;
+	u32 tbu_inv_acked = 0, tbu_sync_acked = 0;
+	u32 tcu_inv_pending = 0, tcu_sync_pending = 0;
+	unsigned long tbu_ids = 0;
+	struct qsmmuv500_archdata *data = to_qsmmuv500_archdata(smmu);
+	int ret;
+
+	static DEFINE_RATELIMIT_STATE(_rs,
+				      DEFAULT_RATELIMIT_INTERVAL,
+				      DEFAULT_RATELIMIT_BURST);
+
+	dev_err_ratelimited(smmu->dev,
+			    "TLB sync timed out -- SMMU may be deadlocked\n");
+
+	sync_inv_ack = arm_smmu_readl(smmu,
+				      ARM_SMMU_IMPL_DEF5,
+				      ARM_SMMU_STATS_SYNC_INV_TBU_ACK);
+
+	if (sync_inv_ack) {
+		tbu_inv_pending = FIELD_GET(TBU_INV_REQ, sync_inv_ack);
+		tbu_inv_acked = FIELD_GET(TBU_INV_ACK, sync_inv_ack);
+		tbu_sync_pending = FIELD_GET(TBU_SYNC_REQ, sync_inv_ack);
+		tbu_sync_acked = FIELD_GET(TBU_SYNC_ACK, sync_inv_ack);
+	}
+
+	ret = qcom_scm_io_readl((unsigned long)(smmu->phys_addr +
+				ARM_SMMU_TBU_PWR_STATUS), &tbu_pwr_status);
+	if (ret) {
+		dev_err_ratelimited(smmu->dev,
+				    "SCM read of TBU power status fails: %d\n",
+				    ret);
+		goto out;
+	}
+
+	ret = qcom_scm_io_readl((unsigned long)(smmu->phys_addr +
+				ARM_SMMU_MMU2QSS_AND_SAFE_WAIT_CNTR),
+				&sync_inv_progress);
+	if (ret) {
+		dev_err_ratelimited(smmu->dev,
+				    "SCM read of TBU sync/inv prog fails: %d\n",
+				    ret);
+		goto out;
+	}
+
+	if (tbu_pwr_status) {
+		if (tbu_sync_pending)
+			tbu_ids = tbu_pwr_status & ~tbu_sync_acked;
+		else if (tbu_inv_pending)
+			tbu_ids = tbu_pwr_status & ~tbu_inv_acked;
+	}
+
+	tcu_inv_pending = FIELD_GET(TCU_INV_IN_PRGSS, sync_inv_progress);
+	tcu_sync_pending = FIELD_GET(TCU_SYNC_IN_PRGSS, sync_inv_progress);
+
+	if (__ratelimit(&_rs)) {
+		unsigned long tbu_id;
+
+		dev_err(smmu->dev,
+			"TBU ACK 0x%x TBU PWR 0x%x TCU sync_inv 0x%x\n",
+			sync_inv_ack, tbu_pwr_status, sync_inv_progress);
+		dev_err(smmu->dev,
+			"TCU invalidation %s, TCU sync %s\n",
+			tcu_inv_pending?"pending":"completed",
+			tcu_sync_pending?"pending":"completed");
+
+		for_each_set_bit(tbu_id, &tbu_ids, sizeof(tbu_ids) *
+				 BITS_PER_BYTE) {
+
+			struct qsmmuv500_tbu_device *tbu;
+
+			tbu = qsmmuv500_find_tbu(smmu,
+						 (u16)(tbu_id << TBUID_SHIFT));
+			if (tbu) {
+				dev_err(smmu->dev,
+					"TBU %s ack pending for TBU %s, %s\n",
+					tbu_sync_pending?"sync" : "inv",
+					dev_name(tbu->dev),
+					tbu_sync_pending ?
+					"check pending transactions on TBU"
+					: "check for TBU power status");
+			}
+		}
+	}
+
+	if (tcu_sync_pending) {
+		schedule_work(&data->outstanding_tnx_work);
+		return;
+	}
+out:
+	if (ret) {
+		if (sync_inv_ack) {
+			/* TBU PWR status is not available so just dump raw
+			 * fields
+			 */
+			dev_err(smmu->dev,
+				"TBU %s ack pending, got ack for TBUs %d, %s\n",
+				tbu_sync_pending ? "sync" : "inv",
+				tbu_sync_pending ? tbu_sync_acked:tbu_inv_acked,
+				tbu_sync_pending ?
+				"check pending transactions on TBU"
+				: "check for TBU power status");
+
+		}
+
+		dev_err(smmu->dev, "TBU SYNC_INV_ACK reg 0x%x\n", sync_inv_ack);
+	}
+
+	BUG_ON(IS_ENABLED(CONFIG_IOMMU_TLBSYNC_DEBUG));
+}
+
+static void qsmmuv500_device_remove(struct arm_smmu_device *smmu)
+{
+	struct qsmmuv500_archdata *data = to_qsmmuv500_archdata(smmu);
+
+	cancel_work_sync(&data->outstanding_tnx_work);
+}
+
+/*
+ * Checks whether smr2 is a subset of smr
+ */
+static bool smr_is_subset(struct arm_smmu_smr *smr2, struct arm_smmu_smr *smr)
+{
+	return (smr->mask & smr2->mask) == smr2->mask &&
+	    !((smr->id ^ smr2->id) & ~smr->mask);
+}
+
+/*
+ * Zero means failure.
+ */
+static phys_addr_t qsmmuv500_iova_to_phys(struct arm_smmu_domain *smmu_domain, dma_addr_t iova,
+					   u32 sid, unsigned long trans_flags)
+{
+	struct arm_smmu_device *smmu = smmu_domain->smmu;
+	struct arm_smmu_cfg *cfg = &smmu_domain->cfg;
+	struct qsmmuv500_archdata *data = to_qsmmuv500_archdata(smmu);
+	struct qsmmuv500_tbu_device *tbu;
+	phys_addr_t phys = 0;
+	int idx = cfg->cbndx;
+	int needs_redo = 0;
+	u32 sctlr_orig, sctlr, fsr;
+	unsigned long spinlock_flags;
+
+	tbu = qsmmuv500_find_tbu(smmu, sid);
+	if (!tbu)
+		return 0;
+
+	if (arm_smmu_power_on(tbu->pwr))
+		return 0;
+
+	if (iova >= (1ULL << tbu->iova_width)) {
+		dev_err_ratelimited(tbu->dev, "ECATS: address too large: %pad\n", &iova);
+		return 0;
+	}
+
+	if (qsmmuv500_tbu_halt(tbu, smmu_domain))
+		goto out_power_off;
+
+	/*
+	 * ECATS can trigger the fault interrupt, so disable it temporarily
+	 * and check for an interrupt manually.
+	 */
+	sctlr_orig = arm_smmu_cb_read(smmu, idx, ARM_SMMU_CB_SCTLR);
+	sctlr = sctlr_orig & ~(ARM_SMMU_SCTLR_CFCFG | ARM_SMMU_SCTLR_CFIE);
+	arm_smmu_cb_write(smmu, idx, ARM_SMMU_CB_SCTLR, sctlr);
+
+	fsr = arm_smmu_cb_read(smmu, idx, ARM_SMMU_CB_FSR);
+	if (fsr & ARM_SMMU_FSR_FAULT) {
+		/* Clear pending interrupts */
+		arm_smmu_cb_write(smmu, idx, ARM_SMMU_CB_FSR, fsr);
+		/*
+		 * Barrier required to ensure that the FSR is cleared
+		 * before resuming SMMU operation.
+		 */
+		wmb();
+
+		/*
+		 * TBU halt takes care of resuming any stalled transcation.
+		 * Kept it here for completeness sake.
+		 */
+		if (fsr & ARM_SMMU_FSR_SS)
+			arm_smmu_cb_write(smmu, idx, ARM_SMMU_CB_RESUME,
+					  ARM_SMMU_RESUME_TERMINATE);
+	}
+
+	/* Only one concurrent atos operation */
+	spin_lock_irqsave(&data->atos_lock, spinlock_flags);
+
+	/*
+	 * After a failed translation, the next successful translation will
+	 * incorrectly be reported as a failure.
+	 */
+	do {
+		phys = tbu->impl->trigger_atos(tbu, iova, sid, trans_flags);
+
+		fsr = arm_smmu_cb_read(smmu, idx, ARM_SMMU_CB_FSR);
+		if (fsr & ARM_SMMU_FSR_FAULT) {
+			/* Clear pending interrupts */
+			arm_smmu_cb_write(smmu, idx, ARM_SMMU_CB_FSR, fsr);
+			/*
+			 * Barrier required to ensure that the FSR is cleared
+			 * before resuming SMMU operation.
+			 */
+			wmb();
+
+			if (fsr & ARM_SMMU_FSR_SS)
+				arm_smmu_cb_write(smmu, idx, ARM_SMMU_CB_RESUME,
+						  ARM_SMMU_RESUME_TERMINATE);
+		}
+	} while (!phys && needs_redo++ < 2);
+
+	arm_smmu_cb_write(smmu, idx, ARM_SMMU_CB_SCTLR, sctlr_orig);
+	spin_unlock_irqrestore(&data->atos_lock, spinlock_flags);
+	qsmmuv500_tbu_resume(tbu);
+
+out_power_off:
+	/* Read to complete prior write transcations */
+	tbu->impl->write_sync(tbu);
+
+	/* Wait for read to complete before off */
+	rmb();
+
+	arm_smmu_power_off(tbu->smmu, tbu->pwr);
+
+	return phys;
+}
+
+static phys_addr_t qsmmuv500_iova_to_phys_hard(
+					struct arm_smmu_domain *smmu_domain,
+					struct qcom_iommu_atos_txn *txn)
+{
+	return qsmmuv500_iova_to_phys(smmu_domain, txn->addr, txn->id,
+				txn->flags);
+}
+
+static void qsmmuv500_release_group_iommudata(void *data)
+{
+	kfree(data);
+}
+
+/* If a device has a valid actlr, it must match */
+static int qsmmuv500_device_group(struct device *dev,
+				struct iommu_group *group)
+{
+	struct iommu_fwspec *fwspec = dev_iommu_fwspec_get(dev);
+	struct arm_smmu_master_cfg *cfg = dev_iommu_priv_get(dev);
+	struct arm_smmu_device *smmu;
+	struct qsmmuv500_archdata *data;
+	struct qsmmuv500_group_iommudata *iommudata;
+	u32 actlr, i, j, idx;
+	struct arm_smmu_smr *smr, *smr2;
+
+	if (!fwspec || !cfg)
+		return -EINVAL;
+
+	smmu = cfg->smmu;
+	data = to_qsmmuv500_archdata(smmu);
+
+	iommudata = to_qsmmuv500_group_iommudata(group);
+	if (!iommudata) {
+		iommudata = kzalloc(sizeof(*iommudata), GFP_KERNEL);
+		if (!iommudata)
+			return -ENOMEM;
+
+		iommu_group_set_iommudata(group, iommudata,
+				qsmmuv500_release_group_iommudata);
+	}
+
+	for (i = 0; i < data->actlr_tbl_size; i++) {
+		smr = &data->actlrs[i].smr;
+		actlr = data->actlrs[i].actlr;
+
+		for_each_cfg_sme(cfg, fwspec, j, idx) {
+			smr2 = &smmu->smrs[idx];
+			if (!smr_is_subset(smr2, smr))
+				continue;
+
+			dev_dbg(dev, "Matched actlr sid=%x mask=%x actlr=%x\n",
+				smr->id, smr->mask, actlr);
+
+			if (!iommudata->has_actlr) {
+				iommudata->actlr = actlr;
+				iommudata->has_actlr = true;
+			} else if (iommudata->actlr != actlr) {
+				dev_err(dev, "Invalid actlr setting\n");
+				return -EINVAL;
+			}
+		}
+	}
+
+	return 0;
+}
+
+static void qsmmuv500_init_cb(struct arm_smmu_domain *smmu_domain,
+				struct device *dev)
+{
+	struct arm_smmu_device *smmu = smmu_domain->smmu;
+	struct qsmmuv500_group_iommudata *iommudata =
+		to_qsmmuv500_group_iommudata(dev->iommu_group);
+	int idx = smmu_domain->cfg.cbndx;
+
+	if (!iommudata->has_actlr)
+		return;
+
+	arm_smmu_cb_write(smmu, idx, ARM_SMMU_CB_ACTLR, iommudata->actlr);
+
+	/*
+	 * Flush the context bank after modifying ACTLR to ensure there
+	 * are no cache entries with stale state
+	 */
+	iommu_flush_iotlb_all(&smmu_domain->domain);
+}
+
+static int qsmmuv500_tbu_register(struct device *dev, void *cookie)
+{
+	struct qsmmuv500_tbu_device *tbu;
+	struct qsmmuv500_archdata *data = cookie;
+
+	if (!dev->driver) {
+		dev_err(dev, "TBU failed probe, QSMMUV500 cannot continue!\n");
+		return -EINVAL;
+	}
+
+	tbu = dev_get_drvdata(dev);
+
+	INIT_LIST_HEAD(&tbu->list);
+	tbu->smmu = &data->smmu;
+	list_add(&tbu->list, &data->tbus);
+	return 0;
+}
+
+static int qsmmuv500_read_actlr_tbl(struct qsmmuv500_archdata *data)
+{
+	int len, i;
+	struct device *dev = data->smmu.dev;
+	struct actlr_setting *actlrs;
+	const __be32 *cell;
+
+	cell = of_get_property(dev->of_node, "qcom,actlr", NULL);
+	if (!cell)
+		return 0;
+
+	len = of_property_count_elems_of_size(dev->of_node, "qcom,actlr",
+						sizeof(u32) * 3);
+	if (len < 0)
+		return 0;
+
+	actlrs = devm_kzalloc(dev, sizeof(*actlrs) * len, GFP_KERNEL);
+	if (!actlrs)
+		return -ENOMEM;
+
+	for (i = 0; i < len; i++) {
+		actlrs[i].smr.id = of_read_number(cell++, 1);
+		actlrs[i].smr.mask = of_read_number(cell++, 1);
+		actlrs[i].actlr = of_read_number(cell++, 1);
+	}
+
+	data->actlrs = actlrs;
+	data->actlr_tbl_size = len;
+	return 0;
+}
+
+static int qsmmuv500_cfg_probe(struct arm_smmu_device *smmu)
+{
+	u32 val;
+
+	val = arm_smmu_gr0_read(smmu, ARM_SMMU_GR0_sACR);
+	val &= ~ARM_MMU500_ACR_CACHE_LOCK;
+	arm_smmu_gr0_write(smmu, ARM_SMMU_GR0_sACR, val);
+	val = arm_smmu_gr0_read(smmu, ARM_SMMU_GR0_sACR);
+	/*
+	 * Modifiying the nonsecure copy of the sACR register is only
+	 * allowed if permission is given in the secure sACR register.
+	 * Attempt to detect if we were able to update the value.
+	 */
+	WARN_ON(val & ARM_MMU500_ACR_CACHE_LOCK);
+
+	return 0;
+}
+
+/*
+ * Case 1)
+ * Client wants to use the standard upstream dma ops from
+ * drivers/iommu/dma-iommu.c
+ *
+ * This requires domain->type == IOMMU_DOMAIN_DMA.
+ *
+ * Case 2)
+ * Client doesn't want to use the default dma domain, and wants to
+ * allocate their own via iommu_domain_alloc()
+ *
+ * There are insufficient context banks to "waste" one on a default
+ * dma domain that isn't going to be used. Therefore, give it
+ * IOMMU_DOMAIN_IDENTITY. Note that IOMMU_DOMAIN_IDENTITY is treated as
+ * IOMMU_DOMAIN_BLOCKED by our hypervisor, which doesn't allow setting
+ * S2CR.TYPE = 0x1.
+ *
+ * Case 3)
+ * Client wants to use our fastmap dma ops
+ *
+ * Per case 1) we cannot use IOMMU_DOMAIN_DMA, since those imply using
+ * the standard upstream dma ops. So use IOMMU_DOMAIN_UNMANAGED instead.
+ *
+ * Case 4)
+ * Client wants to use S1 bypass
+ *
+ * Same as Case 3, except use the platform dma ops.
+ */
+static int qsmmuv500_def_domain_type(struct device *dev)
+{
+	const char *str;
+	struct device_node *np;
+
+	/* Default to iommu_def_domain_type */
+	np = of_parse_phandle(dev->of_node, "qcom,iommu-group", 0);
+	if (!np)
+		np = dev->of_node;
+
+	if (of_property_read_string(np, "qcom,iommu-dma", &str))
+		str = "default";
+
+	if (!strcmp(str, "fastmap") &&
+	     IS_ENABLED(CONFIG_IOMMU_IO_PGTABLE_FAST))
+		return IOMMU_DOMAIN_UNMANAGED;
+	if (!strcmp(str, "bypass"))
+		return IOMMU_DOMAIN_UNMANAGED;
+	if (!strcmp(str, "atomic"))
+		return IOMMU_DOMAIN_DMA;
+	if (!strcmp(str, "disabled"))
+		return IOMMU_DOMAIN_IDENTITY;
+
+	return IOMMU_DOMAIN_DMA;
+}
+
+static const struct arm_smmu_impl qsmmuv500_impl = {
+	.cfg_probe = qsmmuv500_cfg_probe,
+	.init_context_bank = qsmmuv500_init_cb,
+	.iova_to_phys_hard = qsmmuv500_iova_to_phys_hard,
+	.tlb_sync_timeout = qsmmuv500_tlb_sync_timeout,
+	.device_remove = qsmmuv500_device_remove,
+	.device_group = qsmmuv500_device_group,
+	.def_domain_type = qsmmuv500_def_domain_type,
+};
+
+static const struct arm_smmu_impl qsmmuv500_adreno_impl = {
+	.init_context = qcom_adreno_smmu_init_context,
+	.alloc_context_bank = qcom_adreno_smmu_alloc_context_bank,
+	.cfg_probe = qsmmuv500_cfg_probe,
+	.init_context_bank = qsmmuv500_init_cb,
+	.iova_to_phys_hard = qsmmuv500_iova_to_phys_hard,
+	.tlb_sync_timeout = qsmmuv500_tlb_sync_timeout,
+	.device_remove = qsmmuv500_device_remove,
+	.device_group = qsmmuv500_device_group,
+	.def_domain_type = qsmmuv500_def_domain_type,
+};
+
+/* We only have access to arm-architected registers */
+static const struct arm_smmu_impl qsmmuv500_virt_impl = {
+	.cfg_probe = qsmmuv500_cfg_probe,
+	.init_context_bank = qsmmuv500_init_cb,
+	.device_group = qsmmuv500_device_group,
+	.def_domain_type = qsmmuv500_def_domain_type,
+};
+
+struct arm_smmu_device *qsmmuv500_create(struct arm_smmu_device *smmu,
+		const struct arm_smmu_impl *impl)
+{
+	struct device *dev = smmu->dev;
+	struct qsmmuv500_archdata *data;
+	int ret;
+
+	/*
+	 * devm_krealloc() invokes devm_kmalloc(), so we pass __GFP_ZERO
+	 * to ensure that fields after smmu are initialized, even if we don't
+	 * initialize them (e.g. ACTLR related fields).
+	 */
+	data = devm_krealloc(dev, smmu, sizeof(*data), GFP_KERNEL | __GFP_ZERO);
+	if (!data)
+		return ERR_PTR(-ENOMEM);
+
+	INIT_LIST_HEAD(&data->tbus);
+	spin_lock_init(&data->atos_lock);
+	INIT_WORK(&data->outstanding_tnx_work,
+		  qsmmuv500_log_outstanding_transactions);
+	data->smmu.impl = impl;
+
+	ret = qsmmuv500_read_actlr_tbl(data);
+	if (ret)
+		return ERR_PTR(ret);
+
+	ret = of_platform_populate(dev->of_node, NULL, NULL, dev);
+	if (ret)
+		return ERR_PTR(ret);
+
+	/* Attempt to register child devices */
+	ret = device_for_each_child(dev, data, qsmmuv500_tbu_register);
+	if (ret)
+		return ERR_PTR(-EPROBE_DEFER);
+
+	return &data->smmu;
+}
+
+static struct arm_smmu_device *qsmmuv500_virt_create(struct arm_smmu_device *smmu,
+		const struct arm_smmu_impl *impl)
+{
+	struct device *dev = smmu->dev;
+	struct qsmmuv500_archdata *data;
+	int ret;
+
+	data = devm_krealloc(dev, smmu, sizeof(*data), GFP_KERNEL | __GFP_ZERO);
+	if (!data)
+		return ERR_PTR(-ENOMEM);
+
+	INIT_LIST_HEAD(&data->tbus);
+	spin_lock_init(&data->atos_lock);
+	INIT_WORK(&data->outstanding_tnx_work,
+		  qsmmuv500_log_outstanding_transactions);
+	data->smmu.impl = impl;
+
+	ret = qsmmuv500_read_actlr_tbl(data);
+	if (ret)
+		return ERR_PTR(ret);
+
+	return &data->smmu;
+}
+
+struct arm_smmu_device *qsmmuv500_impl_init(struct arm_smmu_device *smmu)
+{
+	if (of_device_is_compatible(smmu->dev->of_node, "qcom,adreno-smmu"))
+		return qsmmuv500_create(smmu, &qsmmuv500_adreno_impl);
+
+	if (of_device_is_compatible(smmu->dev->of_node, "qcom,virt-smmu"))
+		return qsmmuv500_virt_create(smmu, &qsmmuv500_virt_impl);
+
+	return qsmmuv500_create(smmu, &qsmmuv500_impl);
+}
+
+static struct arm_smmu_device *qcom_smmu_create(struct arm_smmu_device *smmu,
+		const struct qcom_smmu_match_data *data)
+{
+	const struct device_node *np = smmu->dev->of_node;
+	const struct arm_smmu_impl *impl;
+	struct qcom_smmu *qsmmu;
+
+	if (!data)
+		return ERR_PTR(-EINVAL);
+
+	if (np && of_device_is_compatible(np, "qcom,adreno-smmu"))
+		impl = data->adreno_impl;
+	else
+		impl = data->impl;
+
+	if (!impl)
+		return smmu;
+
+	/* Check to make sure qcom_scm has finished probing */
+	if (!qcom_scm_is_available())
+		return ERR_PTR(-EPROBE_DEFER);
+
+	qsmmu = devm_krealloc(smmu->dev, smmu, sizeof(*qsmmu), GFP_KERNEL);
+	if (!qsmmu)
+		return ERR_PTR(-ENOMEM);
+
+	qsmmu->smmu.impl = impl;
+	qsmmu->cfg = data->cfg;
+
+	return &qsmmu->smmu;
+}
+
+/* Implementation Defined Register Space 0 register offsets */
+static const u32 qcom_smmu_impl0_reg_offset[] = {
+	[QCOM_SMMU_TBU_PWR_STATUS]		= 0x2204,
+	[QCOM_SMMU_STATS_SYNC_INV_TBU_ACK]	= 0x25dc,
+	[QCOM_SMMU_MMU2QSS_AND_SAFE_WAIT_CNTR]	= 0x2670,
+};
+
+static const struct qcom_smmu_config qcom_smmu_impl0_cfg = {
+	.reg_offset = qcom_smmu_impl0_reg_offset,
+};
+
+/*
+ * It is not yet possible to use MDP SMMU with the bypass quirk on the msm8996,
+ * there are not enough context banks.
+ */
+static const struct qcom_smmu_match_data msm8996_smmu_data = {
+	.impl = NULL,
+	.adreno_impl = &qcom_adreno_smmu_v2_impl,
+};
+
+static const struct qcom_smmu_match_data qcom_smmu_v2_data = {
+	.impl = &qcom_smmu_v2_impl,
+	.adreno_impl = &qcom_adreno_smmu_v2_impl,
+};
+
+static const struct qcom_smmu_match_data sdm845_smmu_500_data = {
+	.impl = &sdm845_smmu_500_impl,
+	/*
+	 * No need for adreno impl here. On sdm845 the Adreno SMMU is handled
+	 * by the separate sdm845-smmu-v2 device.
+	 */
+	/* Also no debug configuration. */
+};
+
+static const struct qcom_smmu_match_data qcom_smmu_500_impl0_data = {
+	.impl = &qcom_smmu_500_impl,
+	.adreno_impl = &qcom_adreno_smmu_500_impl,
+	.cfg = &qcom_smmu_impl0_cfg,
+};
+
 /*
  * Do not add any more qcom,SOC-smmu-500 entries to this list, unless they need
  * special handling and can not be covered by the qcom,smmu-500 entry.
@@ -923,1308 +2194,6 @@
 	{ .compatible = "qcom,sm8450-smmu-500", .data = &qcom_smmu_500_impl0_data },
 	{ .compatible = "qcom,smmu-500", .data = &qcom_smmu_500_impl0_data },
 	{ }
->>>>>>> 7ea6fd6d
-};
-
-#define to_arm_tbu(tbu)			container_of(tbu, struct arm_tbu_device, tbu)
-
-struct qtb500_device {
-	struct qsmmuv500_tbu_device tbu;
-	bool no_halt;
-	u32 num_ports;
-};
-
-#define to_qtb500(tbu)		container_of(tbu, struct qtb500_device, tbu)
-
-static int arm_tbu_halt_req(struct qsmmuv500_tbu_device *tbu)
-{
-	void __iomem *tbu_base = tbu->base;
-	u32 halt;
-
-	halt = readl_relaxed(tbu_base + DEBUG_SID_HALT_REG);
-	halt |= DEBUG_SID_HALT_REQ;
-	writel_relaxed(halt, tbu_base + DEBUG_SID_HALT_REG);
-
-	return 0;
-}
-
-static int arm_tbu_halt_poll(struct qsmmuv500_tbu_device *tbu)
-{
-	void __iomem *tbu_base = tbu->base;
-	u32 halt, status;
-
-	if (readl_poll_timeout_atomic(tbu_base + DEBUG_SR_HALT_ACK_REG, status,
-					(status & DEBUG_SR_HALT_ACK_VAL),
-					0, TBU_DBG_TIMEOUT_US)) {
-		dev_err(tbu->dev, "Couldn't halt TBU!\n");
-
-		halt = readl_relaxed(tbu_base + DEBUG_SID_HALT_REG);
-		halt &= ~DEBUG_SID_HALT_REQ;
-		writel_relaxed(halt, tbu_base + DEBUG_SID_HALT_REG);
-
-		return -ETIMEDOUT;
-	}
-
-	return 0;
-}
-
-static void arm_tbu_resume(struct qsmmuv500_tbu_device *tbu)
-{
-	void __iomem *base = tbu->base;
-	u32 val;
-
-	val = readl_relaxed(base + DEBUG_SID_HALT_REG);
-	val &= ~DEBUG_SID_HALT_REQ;
-	writel_relaxed(val, base + DEBUG_SID_HALT_REG);
-}
-
-static phys_addr_t arm_tbu_trigger_atos(struct qsmmuv500_tbu_device *tbu, dma_addr_t iova, u32 sid,
-					unsigned long trans_flags)
-{
-	void __iomem *tbu_base = tbu->base;
-	phys_addr_t phys = 0;
-	u64 val;
-	ktime_t timeout;
-	bool ecats_timedout = false;
-
-	/* Set address and stream-id */
-	val = readq_relaxed(tbu_base + DEBUG_SID_HALT_REG);
-	val &= ~DEBUG_SID_HALT_SID;
-	val |= FIELD_PREP(DEBUG_SID_HALT_SID, sid);
-	writeq_relaxed(val, tbu_base + DEBUG_SID_HALT_REG);
-	writeq_relaxed(iova, tbu_base + DEBUG_VA_ADDR_REG);
-	val = FIELD_PREP(DEBUG_AXUSER_CDMID, DEBUG_AXUSER_CDMID_VAL);
-	writeq_relaxed(val, tbu_base + DEBUG_AXUSER_REG);
-
-	/* Write-back Read and Write-Allocate */
-	val = FIELD_PREP(DEBUG_TXN_AXCACHE, 0xF);
-
-	/* Non-secure Access */
-	val |= FIELD_PREP(DEBUG_TXN_AXPROT, DEBUG_TXN_AXPROT_NSEC);
-
-	/* Write or Read Access */
-	if (trans_flags & IOMMU_TRANS_WRITE)
-		val |= DEBUG_TXN_WRITE;
-
-	/* Privileged or Unprivileged Access */
-	if (trans_flags & IOMMU_TRANS_PRIV)
-		val |= FIELD_PREP(DEBUG_TXN_AXPROT, DEBUG_TXN_AXPROT_PRIV);
-
-	/* Data or Instruction Access */
-	if (trans_flags & IOMMU_TRANS_INST)
-		val |= FIELD_PREP(DEBUG_TXN_AXPROT, DEBUG_TXN_AXPROT_INST);
-
-	val |= DEBUG_TXN_TRIGGER;
-	writeq_relaxed(val, tbu_base + DEBUG_TXN_TRIGG_REG);
-
-	timeout = ktime_add_us(ktime_get(), TBU_DBG_TIMEOUT_US);
-	for (;;) {
-		val = readl_relaxed(tbu_base + DEBUG_SR_HALT_ACK_REG);
-		if (!(val & DEBUG_SR_ECATS_RUNNING_VAL))
-			break;
-		val = readl_relaxed(tbu_base + DEBUG_PAR_REG);
-		if (val & DEBUG_PAR_FAULT_VAL)
-			break;
-		if (ktime_compare(ktime_get(), timeout) > 0) {
-			ecats_timedout = true;
-			break;
-		}
-	}
-
-	val = readq_relaxed(tbu_base + DEBUG_PAR_REG);
-	if (val & DEBUG_PAR_FAULT_VAL)
-		dev_err(tbu->dev, "ECATS generated a fault interrupt! PAR = %llx, SID=0x%x\n",
-			val, sid);
-	else if (ecats_timedout)
-		dev_err_ratelimited(tbu->dev, "ECATS translation timed out!\n");
-	else
-		phys = FIELD_GET(DEBUG_PAR_PA, val);
-
-	/* Reset hardware */
-	writeq_relaxed(0, tbu_base + DEBUG_TXN_TRIGG_REG);
-	writeq_relaxed(0, tbu_base + DEBUG_VA_ADDR_REG);
-	val = readl_relaxed(tbu_base + DEBUG_SID_HALT_REG);
-	val &= ~DEBUG_SID_HALT_SID;
-	writel_relaxed(val, tbu_base + DEBUG_SID_HALT_REG);
-
-	return phys;
-}
-
-static void arm_tbu_write_sync(struct qsmmuv500_tbu_device *tbu)
-{
-	readl_relaxed(tbu->base + DEBUG_SR_HALT_ACK_REG);
-}
-
-static void arm_tbu_log_outstanding_transactions(struct qsmmuv500_tbu_device *tbu)
-{
-	void __iomem *base = tbu->base;
-	u64 outstanding_tnxs;
-	u64 tcr_cntl_val, res;
-
-	tcr_cntl_val = readq_relaxed(base + TNX_TCR_CNTL);
-
-	/* Write 1 into MATCH_MASK_UPD of TNX_TCR_CNTL */
-	writeq_relaxed(tcr_cntl_val | TNX_TCR_CNTL_MATCH_MASK_UPD,
-		       base + TNX_TCR_CNTL);
-
-	/*
-	 * Simultaneously write 0 into MATCH_MASK_UPD, 0 into
-	 * ALWAYS_CAPTURE, 0 into MATCH_MASK_VALID, and 1 into
-	 * TBU_OT_CAPTURE_EN of TNX_TCR_CNTL
-	 */
-	tcr_cntl_val &= ~(TNX_TCR_CNTL_MATCH_MASK_UPD |
-			  TNX_TCR_CNTL_ALWAYS_CAPTURE |
-			  TNX_TCR_CNTL_MATCH_MASK_VALID);
-	writeq_relaxed(tcr_cntl_val | TNX_TCR_CNTL_TBU_OT_CAPTURE_EN,
-		       base + TNX_TCR_CNTL);
-
-	/* Poll for CAPTURE1_VALID to become 1 on TNX_TCR_CNTL_2 */
-	if (readq_poll_timeout_atomic(base + TNX_TCR_CNTL_2, res,
-				      res & TNX_TCR_CNTL_2_CAP1_VALID,
-				      0, TBU_DBG_TIMEOUT_US)) {
-		dev_err_ratelimited(tbu->dev,
-				    "Timeout on TNX snapshot poll\n");
-		goto poll_timeout;
-	}
-
-	/* Read Register CAPTURE1_SNAPSHOT_1 */
-	outstanding_tnxs = readq_relaxed(base + CAPTURE1_SNAPSHOT_1);
-	dev_err_ratelimited(tbu->dev,
-			    "Outstanding Transaction Bitmap: 0x%llx\n",
-			    outstanding_tnxs);
-
-poll_timeout:
-	/* Write TBU_OT_CAPTURE_EN to 0 of TNX_TCR_CNTL */
-	writeq_relaxed(tcr_cntl_val & ~TNX_TCR_CNTL_TBU_OT_CAPTURE_EN,
-		       tbu->base + TNX_TCR_CNTL);
-}
-
-static const struct qsmmuv500_tbu_impl arm_tbu_impl = {
-	.halt_req = arm_tbu_halt_req,
-	.halt_poll = arm_tbu_halt_poll,
-	.resume = arm_tbu_resume,
-	.trigger_atos = arm_tbu_trigger_atos,
-	.write_sync = arm_tbu_write_sync,
-	.log_outstanding_transactions = arm_tbu_log_outstanding_transactions,
-};
-
-/*
- * Prior to accessing registers in the TBU local register space,
- * TBU must be woken from micro idle.
- */
-static int __arm_tbu_micro_idle_cfg(struct arm_smmu_device *smmu,
-					    u32 val, u32 mask)
-{
-	void __iomem *reg;
-	u32 tmp, new;
-	unsigned long flags;
-	int ret;
-
-	/* Protect APPS_SMMU_TBU_REG_ACCESS register. */
-	spin_lock_irqsave(&smmu->global_sync_lock, flags);
-	new = arm_smmu_readl(smmu, ARM_SMMU_IMPL_DEF5,
-			APPS_SMMU_TBU_REG_ACCESS_REQ_NS);
-	new &= ~mask;
-	new |= val;
-	arm_smmu_writel(smmu, ARM_SMMU_IMPL_DEF5,
-			APPS_SMMU_TBU_REG_ACCESS_REQ_NS,
-			new);
-
-	reg = arm_smmu_page(smmu, ARM_SMMU_IMPL_DEF5);
-	reg += APPS_SMMU_TBU_REG_ACCESS_ACK_NS;
-	ret = readl_poll_timeout_atomic(reg, tmp, ((tmp & mask) == val), 0, 200);
-	if (ret)
-		dev_WARN(smmu->dev, "Timed out configuring micro idle! %x instead of %x\n", tmp,
-			 new);
-	/*
-	 * While the micro-idle guard sequence registers may have been configured
-	 * properly, it is possible that the intended effect has not been realized
-	 * by the power management hardware due to delays in the system.
-	 *
-	 * Spin for a short amount of time to allow for the desired configuration to
-	 * take effect before proceeding.
-	 */
-	udelay(TBU_MICRO_IDLE_DELAY_US);
-	spin_unlock_irqrestore(&smmu->global_sync_lock, flags);
-	return ret;
-}
-
-int arm_tbu_micro_idle_wake(struct arm_smmu_power_resources *pwr)
-{
-	struct qsmmuv500_tbu_device *tbu = dev_get_drvdata(pwr->dev);
-	struct arm_tbu_device *arm_tbu = to_arm_tbu(tbu);
-	u32 val;
-
-	if (!arm_tbu->has_micro_idle)
-		return 0;
-
-	val = tbu->sid_start >> 10;
-	val = 1 << val;
-	return __arm_tbu_micro_idle_cfg(tbu->smmu, val, val);
-}
-
-void arm_tbu_micro_idle_allow(struct arm_smmu_power_resources *pwr)
-{
-	struct qsmmuv500_tbu_device *tbu = dev_get_drvdata(pwr->dev);
-	struct arm_tbu_device *arm_tbu = to_arm_tbu(tbu);
-	u32 val;
-
-	if (!arm_tbu->has_micro_idle)
-		return;
-
-	val = tbu->sid_start >> 10;
-	val = 1 << val;
-	__arm_tbu_micro_idle_cfg(tbu->smmu, 0, val);
-}
-
-static struct qsmmuv500_tbu_device *arm_tbu_impl_init(struct qsmmuv500_tbu_device *tbu)
-{
-	struct arm_tbu_device *arm_tbu;
-	struct device *dev = tbu->dev;
-
-	arm_tbu = devm_krealloc(dev, tbu, sizeof(*arm_tbu), GFP_KERNEL);
-	if (!arm_tbu)
-		return ERR_PTR(-ENOMEM);
-
-	arm_tbu->tbu.impl = &arm_tbu_impl;
-	arm_tbu->has_micro_idle = of_property_read_bool(dev->of_node, "qcom,micro-idle");
-
-	if (arm_tbu->has_micro_idle) {
-		arm_tbu->tbu.pwr->resume = arm_tbu_micro_idle_wake;
-		arm_tbu->tbu.pwr->suspend = arm_tbu_micro_idle_allow;
-	}
-
-	return &arm_tbu->tbu;
-}
-
-static int qtb500_tbu_halt_req(struct qsmmuv500_tbu_device *tbu)
-{
-	void __iomem *qtb_base = tbu->base;
-	struct qtb500_device *qtb = to_qtb500(tbu);
-	u64 val;
-
-	if (qtb->no_halt)
-		return 0;
-
-	val = readq_relaxed(qtb_base + QTB_OVR_DBG_FENCEREQ);
-	val |= QTB_OVR_DBG_FENCEREQ_HALT;
-	writeq_relaxed(val, qtb_base  + QTB_OVR_DBG_FENCEREQ);
-
-	return 0;
-}
-
-static int qtb500_tbu_halt_poll(struct qsmmuv500_tbu_device *tbu)
-{
-	void __iomem *qtb_base = tbu->base;
-	struct qtb500_device *qtb = to_qtb500(tbu);
-	u64 val, status;
-
-	if (qtb->no_halt)
-		return 0;
-
-	if (readq_poll_timeout_atomic(qtb_base + QTB_OVR_DBG_FENCEACK, status,
-				      (status &  QTB_OVR_DBG_FENCEACK_ACK), 0,
-				      QTB_DBG_TIMEOUT_US)) {
-		dev_err(tbu->dev, "Couldn't halt QTB\n");
-
-		val = readq_relaxed(qtb_base + QTB_OVR_DBG_FENCEREQ);
-		val &= ~QTB_OVR_DBG_FENCEREQ_HALT;
-		writeq_relaxed(val, qtb_base + QTB_OVR_DBG_FENCEREQ);
-
-		return -ETIMEDOUT;
-	}
-
-	return 0;
-}
-
-static void qtb500_tbu_resume(struct qsmmuv500_tbu_device *tbu)
-{
-	void __iomem *qtb_base = tbu->base;
-	struct qtb500_device *qtb = to_qtb500(tbu);
-	u64 val;
-
-	if (qtb->no_halt)
-		return;
-
-	val = readq_relaxed(qtb_base + QTB_OVR_DBG_FENCEREQ);
-	val &= ~QTB_OVR_DBG_FENCEREQ_HALT;
-	writeq_relaxed(val, qtb_base  + QTB_OVR_DBG_FENCEREQ);
-}
-
-static phys_addr_t qtb500_trigger_atos(struct qsmmuv500_tbu_device *tbu, dma_addr_t iova,
-				       u32 sid, unsigned long trans_flags)
-{
-	void __iomem *qtb_base = tbu->base;
-	u64 infld0, infld1, infld2, val;
-	phys_addr_t phys = 0;
-	ktime_t timeout;
-	bool ecats_timedout = false;
-
-	/*
-	 * Recommended to set:
-	 *
-	 * QTB_OVR_ECATS_INFLD0.QAD == 0 (AP Access Domain)
-	 * QTB_OVR_EACTS_INFLD0.PCIE_NO_SNOOP == 0 (IO-Coherency enabled)
-	 */
-	infld0 = FIELD_PREP(QTB_OVR_ECATS_INFLD0_SID, sid);
-	if (trans_flags & IOMMU_TRANS_SEC)
-		infld0 |= QTB_OVR_ECATS_INFLD0_SEC_SID;
-
-	infld1 = 0;
-	if (trans_flags & IOMMU_TRANS_PRIV)
-		infld1 |= QTB_OVR_ECATS_INFLD1_PNU;
-	if (trans_flags & IOMMU_TRANS_INST)
-		infld1 |= QTB_OVR_ECATS_INFLD1_IND;
-	/*
-	 * Recommended to set:
-	 *
-	 * QTB_OVR_ECATS_INFLD1.DIRTY == 0,
-	 * QTB_OVR_ECATS_INFLD1.TR_TYPE == 4 (Cacheable and Shareable memory)
-	 * QTB_OVR_ECATS_INFLD1.ALLOC == 0 (No allocation in TLB/caches)
-	 */
-	infld1 |= FIELD_PREP(QTB_OVR_ECATS_INFLD1_TR_TYPE, QTB_OVR_ECATS_INFLD1_TR_TYPE_SHARED);
-	if (!(trans_flags & IOMMU_TRANS_SEC))
-		infld1 |= QTB_OVR_ECATS_INFLD1_NON_SEC;
-	if (trans_flags & IOMMU_TRANS_WRITE)
-		infld1 |= FIELD_PREP(QTB_OVR_ECATS_INFLD1_OPC, QTB_OVR_ECATS_INFLD1_OPC_WRI);
-
-	infld2 = iova;
-
-	writeq_relaxed(infld0, qtb_base + QTB_OVR_ECATS_INFLD0);
-	writeq_relaxed(infld1, qtb_base + QTB_OVR_ECATS_INFLD1);
-	writeq_relaxed(infld2, qtb_base + QTB_OVR_ECATS_INFLD2);
-	writeq_relaxed(QTB_OVR_ECATS_TRIGGER_START, qtb_base + QTB_OVR_ECATS_TRIGGER);
-
-	timeout = ktime_add_us(ktime_get(), QTB_DBG_TIMEOUT_US);
-	for (;;) {
-		val = readq_relaxed(qtb_base + QTB_OVR_ECATS_STATUS);
-		if (val & QTB_OVR_ECATS_STATUS_DONE)
-			break;
-		val = readq_relaxed(qtb_base + QTB_OVR_ECATS_OUTFLD0);
-		if (val & QTB_OVR_ECATS_OUTFLD0_FAULT)
-			break;
-		if (ktime_compare(ktime_get(), timeout) > 0) {
-			ecats_timedout = true;
-			break;
-		}
-	}
-
-	val = readq_relaxed(qtb_base + QTB_OVR_ECATS_OUTFLD0);
-	if (val & QTB_OVR_ECATS_OUTFLD0_FAULT)
-		dev_err(tbu->dev, "ECATS generated a fault interrupt! OUTFLD0 = 0x%llx SID = 0x%x\n",
-			val, sid);
-	else if (ecats_timedout)
-		dev_err_ratelimited(tbu->dev, "ECATS translation timed out!\n");
-	else
-		phys = FIELD_GET(QTB_OVR_ECATS_OUTFLD0_PA, val);
-
-	/* Reset hardware for next transaction. */
-	writeq_relaxed(0, qtb_base + QTB_OVR_ECATS_TRIGGER);
-
-	return phys;
-}
-
-static void qtb500_tbu_write_sync(struct qsmmuv500_tbu_device *tbu)
-{
-	readl_relaxed(tbu->base + QTB_SWID_LOW);
-}
-
-static void qtb500_log_outstanding_transactions(struct qsmmuv500_tbu_device *tbu)
-{
-	void __iomem *qtb_base = tbu->base;
-	struct qtb500_device *qtb = to_qtb500(tbu);
-	u64 outstanding_tnx;
-	int i;
-
-	for (i = 0; i < qtb->num_ports; i++) {
-		outstanding_tnx = readq_relaxed(qtb_base + QTB_NS_DBG_PORT_N_OT_SNAPSHOT(i));
-		dev_err(tbu->dev, "port %d outstanding transactions bitmap: 0x%llx\n", i,
-			outstanding_tnx);
-	}
-}
-
-static const struct qsmmuv500_tbu_impl qtb500_impl = {
-	.halt_req = qtb500_tbu_halt_req,
-	.halt_poll = qtb500_tbu_halt_poll,
-	.resume = qtb500_tbu_resume,
-	.trigger_atos = qtb500_trigger_atos,
-	.write_sync = qtb500_tbu_write_sync,
-	.log_outstanding_transactions = qtb500_log_outstanding_transactions,
-};
-
-static struct qsmmuv500_tbu_device *qtb500_impl_init(struct qsmmuv500_tbu_device *tbu)
-{
-	struct qtb500_device *qtb;
-	struct device *dev = tbu->dev;
-	int ret;
-
-	qtb = devm_krealloc(dev, tbu, sizeof(*qtb), GFP_KERNEL);
-	if (!qtb)
-		return ERR_PTR(-ENOMEM);
-
-	qtb->tbu.impl = &qtb500_impl;
-
-	ret = of_property_read_u32(dev->of_node, "qcom,num-qtb-ports", &qtb->num_ports);
-	if (ret)
-		return ERR_PTR(ret);
-
-	qtb->no_halt = of_property_read_bool(dev->of_node, "qcom,no-qtb-atos-halt");
-
-	return &qtb->tbu;
-}
-
-static struct qsmmuv500_tbu_device *qsmmuv500_find_tbu(struct arm_smmu_device *smmu, u32 sid)
-{
-	struct qsmmuv500_tbu_device *tbu = NULL;
-	struct qsmmuv500_archdata *data = to_qsmmuv500_archdata(smmu);
-
-	list_for_each_entry(tbu, &data->tbus, list) {
-		if (tbu->sid_start <= sid &&
-		    sid < tbu->sid_start + tbu->num_sids)
-			return tbu;
-	}
-
-	return NULL;
-}
-
-static int qsmmuv500_tbu_halt(struct qsmmuv500_tbu_device *tbu,
-			      struct arm_smmu_domain *smmu_domain)
-{
-	unsigned long flags;
-	struct arm_smmu_device *smmu = smmu_domain->smmu;
-	int ret = 0, idx = smmu_domain->cfg.cbndx;
-	u32 fsr;
-
-	if (of_property_read_bool(tbu->dev->of_node, "qcom,opt-out-tbu-halting")) {
-		dev_notice(tbu->dev, "TBU opted-out for halting!\n");
-		return -EBUSY;
-	}
-
-	spin_lock_irqsave(&tbu->halt_lock, flags);
-	if (tbu->halt_count) {
-		tbu->halt_count++;
-		goto out;
-	}
-
-	ret = tbu->impl->halt_req(tbu);
-	if (ret)
-		goto out;
-
-	fsr = arm_smmu_cb_read(smmu, idx, ARM_SMMU_CB_FSR);
-	if ((fsr & ARM_SMMU_FSR_FAULT) && (fsr & ARM_SMMU_FSR_SS)) {
-		u32 sctlr_orig, sctlr;
-		/*
-		 * We are in a fault; Our request to halt the bus will not
-		 * complete until transactions in front of us (such as the fault
-		 * itself) have completed. Disable iommu faults and terminate
-		 * any existing transactions.
-		 */
-		sctlr_orig = arm_smmu_cb_read(smmu, idx, ARM_SMMU_CB_SCTLR);
-		sctlr = sctlr_orig & ~(ARM_SMMU_SCTLR_CFCFG | ARM_SMMU_SCTLR_CFIE);
-		arm_smmu_cb_write(smmu, idx, ARM_SMMU_CB_SCTLR, sctlr);
-
-		arm_smmu_cb_write(smmu, idx, ARM_SMMU_CB_FSR, fsr);
-		/*
-		 * Barrier required to ensure that the FSR is cleared
-		 * before resuming SMMU operation
-		 */
-		wmb();
-		arm_smmu_cb_write(smmu, idx, ARM_SMMU_CB_RESUME,
-				  ARM_SMMU_RESUME_TERMINATE);
-
-		arm_smmu_cb_write(smmu, idx, ARM_SMMU_CB_SCTLR, sctlr_orig);
-	}
-
-	ret = tbu->impl->halt_poll(tbu);
-	if (ret)
-		goto out;
-
-	tbu->halt_count = 1;
-out:
-	spin_unlock_irqrestore(&tbu->halt_lock, flags);
-	return ret;
-}
-
-static void qsmmuv500_tbu_resume(struct qsmmuv500_tbu_device *tbu)
-{
-	unsigned long flags;
-
-	spin_lock_irqsave(&tbu->halt_lock, flags);
-	if (WARN(!tbu->halt_count, "%s bad tbu->halt_count", dev_name(tbu->dev))) {
-		goto out;
-
-	} else if (tbu->halt_count > 1) {
-		tbu->halt_count--;
-		goto out;
-	}
-
-	tbu->impl->resume(tbu);
-
-	tbu->halt_count = 0;
-out:
-	spin_unlock_irqrestore(&tbu->halt_lock, flags);
-}
-
-/*
- * Provides mutually exclusive access to the registers used by the
- * outstanding transaction snapshot feature and the transaction
- * snapshot capture feature.
- */
-static DEFINE_MUTEX(capture_reg_lock);
-
-static void qsmmuv500_log_outstanding_transactions(struct work_struct *work)
-{
-	struct qsmmuv500_tbu_device *tbu = NULL;
-	struct qsmmuv500_archdata *data = container_of(work,
-						struct qsmmuv500_archdata,
-						outstanding_tnx_work);
-	struct arm_smmu_device *smmu = &data->smmu;
-
-	if (!mutex_trylock(&capture_reg_lock)) {
-		dev_warn_ratelimited(smmu->dev,
-			"Tnx snapshot regs in use, not dumping OT tnxs.\n");
-		goto bug;
-	}
-
-	if (arm_smmu_power_on(smmu->pwr)) {
-		dev_err_ratelimited(smmu->dev,
-				    "%s: Failed to power on SMMU.\n",
-				    __func__);
-		goto unlock;
-	}
-
-	list_for_each_entry(tbu, &data->tbus, list) {
-		if (arm_smmu_power_on(tbu->pwr)) {
-			dev_err_ratelimited(tbu->dev, "%s: Failed to power on TBU.\n", __func__);
-			continue;
-		}
-
-		tbu->impl->log_outstanding_transactions(tbu);
-
-		arm_smmu_power_off(smmu, tbu->pwr);
-	}
-
-	arm_smmu_power_off(smmu, smmu->pwr);
-unlock:
-	mutex_unlock(&capture_reg_lock);
-bug:
-	BUG_ON(IS_ENABLED(CONFIG_IOMMU_TLBSYNC_DEBUG));
-}
-
-static struct qsmmuv500_tbu_device *qsmmuv500_tbu_impl_init(struct qsmmuv500_tbu_device *tbu)
-{
-	if (of_device_is_compatible(tbu->dev->of_node, "qcom,qtb500"))
-		return qtb500_impl_init(tbu);
-
-	return arm_tbu_impl_init(tbu);
-}
-
-static int qsmmuv500_tbu_probe(struct platform_device *pdev)
-{
-	struct device *dev = &pdev->dev;
-	struct qsmmuv500_tbu_device *tbu;
-	struct resource *res;
-	const __be32 *cell;
-	int ret, len;
-
-	tbu = devm_kzalloc(dev, sizeof(*tbu), GFP_KERNEL);
-	if (!tbu)
-		return -ENOMEM;
-
-	tbu->dev = dev;
-
-	/*
-	 * ARM TBUs need to have power resources initialized before its
-	 * implementation defined initialization occurs to setup the
-	 * suspend and resure power callbacks.
-	 */
-	tbu->pwr = arm_smmu_init_power_resources(dev);
-	if (IS_ERR(tbu->pwr))
-		return PTR_ERR(tbu->pwr);
-
-	tbu = qsmmuv500_tbu_impl_init(tbu);
-	if (IS_ERR(tbu))
-		return PTR_ERR(tbu);
-
-	INIT_LIST_HEAD(&tbu->list);
-
-	spin_lock_init(&tbu->halt_lock);
-
-	res = platform_get_resource(pdev, IORESOURCE_MEM, 0);
-	if (!res)
-		return -EINVAL;
-
-	tbu->base = devm_ioremap(dev, res->start, resource_size(res));
-	if (!tbu->base)
-		return -ENOMEM;
-
-	cell = of_get_property(dev->of_node, "qcom,stream-id-range", &len);
-	if (!cell || len < 8)
-		return -EINVAL;
-
-	tbu->sid_start = of_read_number(cell, 1);
-	tbu->num_sids = of_read_number(cell + 1, 1);
-
-	ret = of_property_read_u32(dev->of_node, "qcom,iova-width", &tbu->iova_width);
-	if (ret < 0)
-		return ret;
-
-	dev_set_drvdata(dev, tbu);
-	return 0;
-}
-
-static const struct of_device_id qsmmuv500_tbu_of_match[] = {
-	{.compatible = "qcom,qsmmuv500-tbu"},
-	{}
-};
-
-struct platform_driver qsmmuv500_tbu_driver = {
-	.driver	= {
-		.name		= "qsmmuv500-tbu",
-		.of_match_table	= of_match_ptr(qsmmuv500_tbu_of_match),
-	},
-	.probe	= qsmmuv500_tbu_probe,
-};
-
-static void qsmmuv500_tlb_sync_timeout(struct arm_smmu_device *smmu)
-{
-	u32 sync_inv_ack, tbu_pwr_status, sync_inv_progress;
-	u32 tbu_inv_pending = 0, tbu_sync_pending = 0;
-	u32 tbu_inv_acked = 0, tbu_sync_acked = 0;
-	u32 tcu_inv_pending = 0, tcu_sync_pending = 0;
-	unsigned long tbu_ids = 0;
-	struct qsmmuv500_archdata *data = to_qsmmuv500_archdata(smmu);
-	int ret;
-
-	static DEFINE_RATELIMIT_STATE(_rs,
-				      DEFAULT_RATELIMIT_INTERVAL,
-				      DEFAULT_RATELIMIT_BURST);
-
-	dev_err_ratelimited(smmu->dev,
-			    "TLB sync timed out -- SMMU may be deadlocked\n");
-
-	sync_inv_ack = arm_smmu_readl(smmu,
-				      ARM_SMMU_IMPL_DEF5,
-				      ARM_SMMU_STATS_SYNC_INV_TBU_ACK);
-
-	if (sync_inv_ack) {
-		tbu_inv_pending = FIELD_GET(TBU_INV_REQ, sync_inv_ack);
-		tbu_inv_acked = FIELD_GET(TBU_INV_ACK, sync_inv_ack);
-		tbu_sync_pending = FIELD_GET(TBU_SYNC_REQ, sync_inv_ack);
-		tbu_sync_acked = FIELD_GET(TBU_SYNC_ACK, sync_inv_ack);
-	}
-
-	ret = qcom_scm_io_readl((unsigned long)(smmu->phys_addr +
-				ARM_SMMU_TBU_PWR_STATUS), &tbu_pwr_status);
-	if (ret) {
-		dev_err_ratelimited(smmu->dev,
-				    "SCM read of TBU power status fails: %d\n",
-				    ret);
-		goto out;
-	}
-
-	ret = qcom_scm_io_readl((unsigned long)(smmu->phys_addr +
-				ARM_SMMU_MMU2QSS_AND_SAFE_WAIT_CNTR),
-				&sync_inv_progress);
-	if (ret) {
-		dev_err_ratelimited(smmu->dev,
-				    "SCM read of TBU sync/inv prog fails: %d\n",
-				    ret);
-		goto out;
-	}
-
-	if (tbu_pwr_status) {
-		if (tbu_sync_pending)
-			tbu_ids = tbu_pwr_status & ~tbu_sync_acked;
-		else if (tbu_inv_pending)
-			tbu_ids = tbu_pwr_status & ~tbu_inv_acked;
-	}
-
-	tcu_inv_pending = FIELD_GET(TCU_INV_IN_PRGSS, sync_inv_progress);
-	tcu_sync_pending = FIELD_GET(TCU_SYNC_IN_PRGSS, sync_inv_progress);
-
-	if (__ratelimit(&_rs)) {
-		unsigned long tbu_id;
-
-		dev_err(smmu->dev,
-			"TBU ACK 0x%x TBU PWR 0x%x TCU sync_inv 0x%x\n",
-			sync_inv_ack, tbu_pwr_status, sync_inv_progress);
-		dev_err(smmu->dev,
-			"TCU invalidation %s, TCU sync %s\n",
-			tcu_inv_pending?"pending":"completed",
-			tcu_sync_pending?"pending":"completed");
-
-		for_each_set_bit(tbu_id, &tbu_ids, sizeof(tbu_ids) *
-				 BITS_PER_BYTE) {
-
-			struct qsmmuv500_tbu_device *tbu;
-
-			tbu = qsmmuv500_find_tbu(smmu,
-						 (u16)(tbu_id << TBUID_SHIFT));
-			if (tbu) {
-				dev_err(smmu->dev,
-					"TBU %s ack pending for TBU %s, %s\n",
-					tbu_sync_pending?"sync" : "inv",
-					dev_name(tbu->dev),
-					tbu_sync_pending ?
-					"check pending transactions on TBU"
-					: "check for TBU power status");
-			}
-		}
-	}
-
-	if (tcu_sync_pending) {
-		schedule_work(&data->outstanding_tnx_work);
-		return;
-	}
-out:
-	if (ret) {
-		if (sync_inv_ack) {
-			/* TBU PWR status is not available so just dump raw
-			 * fields
-			 */
-			dev_err(smmu->dev,
-				"TBU %s ack pending, got ack for TBUs %d, %s\n",
-				tbu_sync_pending ? "sync" : "inv",
-				tbu_sync_pending ? tbu_sync_acked:tbu_inv_acked,
-				tbu_sync_pending ?
-				"check pending transactions on TBU"
-				: "check for TBU power status");
-
-		}
-
-		dev_err(smmu->dev, "TBU SYNC_INV_ACK reg 0x%x\n", sync_inv_ack);
-	}
-
-	BUG_ON(IS_ENABLED(CONFIG_IOMMU_TLBSYNC_DEBUG));
-}
-
-static void qsmmuv500_device_remove(struct arm_smmu_device *smmu)
-{
-	struct qsmmuv500_archdata *data = to_qsmmuv500_archdata(smmu);
-
-	cancel_work_sync(&data->outstanding_tnx_work);
-}
-
-/*
- * Checks whether smr2 is a subset of smr
- */
-static bool smr_is_subset(struct arm_smmu_smr *smr2, struct arm_smmu_smr *smr)
-{
-	return (smr->mask & smr2->mask) == smr2->mask &&
-	    !((smr->id ^ smr2->id) & ~smr->mask);
-}
-
-/*
- * Zero means failure.
- */
-static phys_addr_t qsmmuv500_iova_to_phys(struct arm_smmu_domain *smmu_domain, dma_addr_t iova,
-					   u32 sid, unsigned long trans_flags)
-{
-	struct arm_smmu_device *smmu = smmu_domain->smmu;
-	struct arm_smmu_cfg *cfg = &smmu_domain->cfg;
-	struct qsmmuv500_archdata *data = to_qsmmuv500_archdata(smmu);
-	struct qsmmuv500_tbu_device *tbu;
-	phys_addr_t phys = 0;
-	int idx = cfg->cbndx;
-	int needs_redo = 0;
-	u32 sctlr_orig, sctlr, fsr;
-	unsigned long spinlock_flags;
-
-	tbu = qsmmuv500_find_tbu(smmu, sid);
-	if (!tbu)
-		return 0;
-
-	if (arm_smmu_power_on(tbu->pwr))
-		return 0;
-
-	if (iova >= (1ULL << tbu->iova_width)) {
-		dev_err_ratelimited(tbu->dev, "ECATS: address too large: %pad\n", &iova);
-		return 0;
-	}
-
-	if (qsmmuv500_tbu_halt(tbu, smmu_domain))
-		goto out_power_off;
-
-	/*
-	 * ECATS can trigger the fault interrupt, so disable it temporarily
-	 * and check for an interrupt manually.
-	 */
-	sctlr_orig = arm_smmu_cb_read(smmu, idx, ARM_SMMU_CB_SCTLR);
-	sctlr = sctlr_orig & ~(ARM_SMMU_SCTLR_CFCFG | ARM_SMMU_SCTLR_CFIE);
-	arm_smmu_cb_write(smmu, idx, ARM_SMMU_CB_SCTLR, sctlr);
-
-	fsr = arm_smmu_cb_read(smmu, idx, ARM_SMMU_CB_FSR);
-	if (fsr & ARM_SMMU_FSR_FAULT) {
-		/* Clear pending interrupts */
-		arm_smmu_cb_write(smmu, idx, ARM_SMMU_CB_FSR, fsr);
-		/*
-		 * Barrier required to ensure that the FSR is cleared
-		 * before resuming SMMU operation.
-		 */
-		wmb();
-
-		/*
-		 * TBU halt takes care of resuming any stalled transcation.
-		 * Kept it here for completeness sake.
-		 */
-		if (fsr & ARM_SMMU_FSR_SS)
-			arm_smmu_cb_write(smmu, idx, ARM_SMMU_CB_RESUME,
-					  ARM_SMMU_RESUME_TERMINATE);
-	}
-
-	/* Only one concurrent atos operation */
-	spin_lock_irqsave(&data->atos_lock, spinlock_flags);
-
-	/*
-	 * After a failed translation, the next successful translation will
-	 * incorrectly be reported as a failure.
-	 */
-	do {
-		phys = tbu->impl->trigger_atos(tbu, iova, sid, trans_flags);
-
-		fsr = arm_smmu_cb_read(smmu, idx, ARM_SMMU_CB_FSR);
-		if (fsr & ARM_SMMU_FSR_FAULT) {
-			/* Clear pending interrupts */
-			arm_smmu_cb_write(smmu, idx, ARM_SMMU_CB_FSR, fsr);
-			/*
-			 * Barrier required to ensure that the FSR is cleared
-			 * before resuming SMMU operation.
-			 */
-			wmb();
-
-			if (fsr & ARM_SMMU_FSR_SS)
-				arm_smmu_cb_write(smmu, idx, ARM_SMMU_CB_RESUME,
-						  ARM_SMMU_RESUME_TERMINATE);
-		}
-	} while (!phys && needs_redo++ < 2);
-
-	arm_smmu_cb_write(smmu, idx, ARM_SMMU_CB_SCTLR, sctlr_orig);
-	spin_unlock_irqrestore(&data->atos_lock, spinlock_flags);
-	qsmmuv500_tbu_resume(tbu);
-
-out_power_off:
-	/* Read to complete prior write transcations */
-	tbu->impl->write_sync(tbu);
-
-	/* Wait for read to complete before off */
-	rmb();
-
-	arm_smmu_power_off(tbu->smmu, tbu->pwr);
-
-	return phys;
-}
-
-static phys_addr_t qsmmuv500_iova_to_phys_hard(
-					struct arm_smmu_domain *smmu_domain,
-					struct qcom_iommu_atos_txn *txn)
-{
-	return qsmmuv500_iova_to_phys(smmu_domain, txn->addr, txn->id,
-				txn->flags);
-}
-
-static void qsmmuv500_release_group_iommudata(void *data)
-{
-	kfree(data);
-}
-
-/* If a device has a valid actlr, it must match */
-static int qsmmuv500_device_group(struct device *dev,
-				struct iommu_group *group)
-{
-	struct iommu_fwspec *fwspec = dev_iommu_fwspec_get(dev);
-	struct arm_smmu_master_cfg *cfg = dev_iommu_priv_get(dev);
-	struct arm_smmu_device *smmu;
-	struct qsmmuv500_archdata *data;
-	struct qsmmuv500_group_iommudata *iommudata;
-	u32 actlr, i, j, idx;
-	struct arm_smmu_smr *smr, *smr2;
-
-	if (!fwspec || !cfg)
-		return -EINVAL;
-
-	smmu = cfg->smmu;
-	data = to_qsmmuv500_archdata(smmu);
-
-	iommudata = to_qsmmuv500_group_iommudata(group);
-	if (!iommudata) {
-		iommudata = kzalloc(sizeof(*iommudata), GFP_KERNEL);
-		if (!iommudata)
-			return -ENOMEM;
-
-		iommu_group_set_iommudata(group, iommudata,
-				qsmmuv500_release_group_iommudata);
-	}
-
-	for (i = 0; i < data->actlr_tbl_size; i++) {
-		smr = &data->actlrs[i].smr;
-		actlr = data->actlrs[i].actlr;
-
-		for_each_cfg_sme(cfg, fwspec, j, idx) {
-			smr2 = &smmu->smrs[idx];
-			if (!smr_is_subset(smr2, smr))
-				continue;
-
-			dev_dbg(dev, "Matched actlr sid=%x mask=%x actlr=%x\n",
-				smr->id, smr->mask, actlr);
-
-			if (!iommudata->has_actlr) {
-				iommudata->actlr = actlr;
-				iommudata->has_actlr = true;
-			} else if (iommudata->actlr != actlr) {
-				dev_err(dev, "Invalid actlr setting\n");
-				return -EINVAL;
-			}
-		}
-	}
-
-	return 0;
-}
-
-static void qsmmuv500_init_cb(struct arm_smmu_domain *smmu_domain,
-				struct device *dev)
-{
-	struct arm_smmu_device *smmu = smmu_domain->smmu;
-	struct qsmmuv500_group_iommudata *iommudata =
-		to_qsmmuv500_group_iommudata(dev->iommu_group);
-	int idx = smmu_domain->cfg.cbndx;
-
-	if (!iommudata->has_actlr)
-		return;
-
-	arm_smmu_cb_write(smmu, idx, ARM_SMMU_CB_ACTLR, iommudata->actlr);
-
-	/*
-	 * Flush the context bank after modifying ACTLR to ensure there
-	 * are no cache entries with stale state
-	 */
-	iommu_flush_iotlb_all(&smmu_domain->domain);
-}
-
-static int qsmmuv500_tbu_register(struct device *dev, void *cookie)
-{
-	struct qsmmuv500_tbu_device *tbu;
-	struct qsmmuv500_archdata *data = cookie;
-
-	if (!dev->driver) {
-		dev_err(dev, "TBU failed probe, QSMMUV500 cannot continue!\n");
-		return -EINVAL;
-	}
-
-	tbu = dev_get_drvdata(dev);
-
-	INIT_LIST_HEAD(&tbu->list);
-	tbu->smmu = &data->smmu;
-	list_add(&tbu->list, &data->tbus);
-	return 0;
-}
-
-static int qsmmuv500_read_actlr_tbl(struct qsmmuv500_archdata *data)
-{
-	int len, i;
-	struct device *dev = data->smmu.dev;
-	struct actlr_setting *actlrs;
-	const __be32 *cell;
-
-	cell = of_get_property(dev->of_node, "qcom,actlr", NULL);
-	if (!cell)
-		return 0;
-
-	len = of_property_count_elems_of_size(dev->of_node, "qcom,actlr",
-						sizeof(u32) * 3);
-	if (len < 0)
-		return 0;
-
-	actlrs = devm_kzalloc(dev, sizeof(*actlrs) * len, GFP_KERNEL);
-	if (!actlrs)
-		return -ENOMEM;
-
-	for (i = 0; i < len; i++) {
-		actlrs[i].smr.id = of_read_number(cell++, 1);
-		actlrs[i].smr.mask = of_read_number(cell++, 1);
-		actlrs[i].actlr = of_read_number(cell++, 1);
-	}
-
-	data->actlrs = actlrs;
-	data->actlr_tbl_size = len;
-	return 0;
-}
-
-static int qsmmuv500_cfg_probe(struct arm_smmu_device *smmu)
-{
-	u32 val;
-
-	val = arm_smmu_gr0_read(smmu, ARM_SMMU_GR0_sACR);
-	val &= ~ARM_MMU500_ACR_CACHE_LOCK;
-	arm_smmu_gr0_write(smmu, ARM_SMMU_GR0_sACR, val);
-	val = arm_smmu_gr0_read(smmu, ARM_SMMU_GR0_sACR);
-	/*
-	 * Modifiying the nonsecure copy of the sACR register is only
-	 * allowed if permission is given in the secure sACR register.
-	 * Attempt to detect if we were able to update the value.
-	 */
-	WARN_ON(val & ARM_MMU500_ACR_CACHE_LOCK);
-
-	return 0;
-}
-
-/*
- * Case 1)
- * Client wants to use the standard upstream dma ops from
- * drivers/iommu/dma-iommu.c
- *
- * This requires domain->type == IOMMU_DOMAIN_DMA.
- *
- * Case 2)
- * Client doesn't want to use the default dma domain, and wants to
- * allocate their own via iommu_domain_alloc()
- *
- * There are insufficient context banks to "waste" one on a default
- * dma domain that isn't going to be used. Therefore, give it
- * IOMMU_DOMAIN_IDENTITY. Note that IOMMU_DOMAIN_IDENTITY is treated as
- * IOMMU_DOMAIN_BLOCKED by our hypervisor, which doesn't allow setting
- * S2CR.TYPE = 0x1.
- *
- * Case 3)
- * Client wants to use our fastmap dma ops
- *
- * Per case 1) we cannot use IOMMU_DOMAIN_DMA, since those imply using
- * the standard upstream dma ops. So use IOMMU_DOMAIN_UNMANAGED instead.
- *
- * Case 4)
- * Client wants to use S1 bypass
- *
- * Same as Case 3, except use the platform dma ops.
- */
-static int qsmmuv500_def_domain_type(struct device *dev)
-{
-	const char *str;
-	struct device_node *np;
-
-	/* Default to iommu_def_domain_type */
-	np = of_parse_phandle(dev->of_node, "qcom,iommu-group", 0);
-	if (!np)
-		np = dev->of_node;
-
-	if (of_property_read_string(np, "qcom,iommu-dma", &str))
-		str = "default";
-
-	if (!strcmp(str, "fastmap") &&
-	     IS_ENABLED(CONFIG_IOMMU_IO_PGTABLE_FAST))
-		return IOMMU_DOMAIN_UNMANAGED;
-	if (!strcmp(str, "bypass"))
-		return IOMMU_DOMAIN_UNMANAGED;
-	if (!strcmp(str, "atomic"))
-		return IOMMU_DOMAIN_DMA;
-	if (!strcmp(str, "disabled"))
-		return IOMMU_DOMAIN_IDENTITY;
-
-	return IOMMU_DOMAIN_DMA;
-}
-
-static const struct arm_smmu_impl qsmmuv500_impl = {
-	.cfg_probe = qsmmuv500_cfg_probe,
-	.init_context_bank = qsmmuv500_init_cb,
-	.iova_to_phys_hard = qsmmuv500_iova_to_phys_hard,
-	.tlb_sync_timeout = qsmmuv500_tlb_sync_timeout,
-	.device_remove = qsmmuv500_device_remove,
-	.device_group = qsmmuv500_device_group,
-	.def_domain_type = qsmmuv500_def_domain_type,
-};
-
-static const struct arm_smmu_impl qsmmuv500_adreno_impl = {
-	.init_context = qcom_adreno_smmu_init_context,
-	.alloc_context_bank = qcom_adreno_smmu_alloc_context_bank,
-	.cfg_probe = qsmmuv500_cfg_probe,
-	.init_context_bank = qsmmuv500_init_cb,
-	.iova_to_phys_hard = qsmmuv500_iova_to_phys_hard,
-	.tlb_sync_timeout = qsmmuv500_tlb_sync_timeout,
-	.device_remove = qsmmuv500_device_remove,
-	.device_group = qsmmuv500_device_group,
-	.def_domain_type = qsmmuv500_def_domain_type,
-};
-
-/* We only have access to arm-architected registers */
-static const struct arm_smmu_impl qsmmuv500_virt_impl = {
-	.cfg_probe = qsmmuv500_cfg_probe,
-	.init_context_bank = qsmmuv500_init_cb,
-	.device_group = qsmmuv500_device_group,
-	.def_domain_type = qsmmuv500_def_domain_type,
-};
-
-struct arm_smmu_device *qsmmuv500_create(struct arm_smmu_device *smmu,
-		const struct arm_smmu_impl *impl)
-{
-	struct device *dev = smmu->dev;
-	struct qsmmuv500_archdata *data;
-	int ret;
-
-	/*
-	 * devm_krealloc() invokes devm_kmalloc(), so we pass __GFP_ZERO
-	 * to ensure that fields after smmu are initialized, even if we don't
-	 * initialize them (e.g. ACTLR related fields).
-	 */
-	data = devm_krealloc(dev, smmu, sizeof(*data), GFP_KERNEL | __GFP_ZERO);
-	if (!data)
-		return ERR_PTR(-ENOMEM);
-
-	INIT_LIST_HEAD(&data->tbus);
-	spin_lock_init(&data->atos_lock);
-	INIT_WORK(&data->outstanding_tnx_work,
-		  qsmmuv500_log_outstanding_transactions);
-	data->smmu.impl = impl;
-
-	ret = qsmmuv500_read_actlr_tbl(data);
-	if (ret)
-		return ERR_PTR(ret);
-
-	ret = of_platform_populate(dev->of_node, NULL, NULL, dev);
-	if (ret)
-		return ERR_PTR(ret);
-
-	/* Attempt to register child devices */
-	ret = device_for_each_child(dev, data, qsmmuv500_tbu_register);
-	if (ret)
-		return ERR_PTR(-EPROBE_DEFER);
-
-	return &data->smmu;
-}
-
-static struct arm_smmu_device *qsmmuv500_virt_create(struct arm_smmu_device *smmu,
-		const struct arm_smmu_impl *impl)
-{
-	struct device *dev = smmu->dev;
-	struct qsmmuv500_archdata *data;
-	int ret;
-
-	data = devm_krealloc(dev, smmu, sizeof(*data), GFP_KERNEL | __GFP_ZERO);
-	if (!data)
-		return ERR_PTR(-ENOMEM);
-
-	INIT_LIST_HEAD(&data->tbus);
-	spin_lock_init(&data->atos_lock);
-	INIT_WORK(&data->outstanding_tnx_work,
-		  qsmmuv500_log_outstanding_transactions);
-	data->smmu.impl = impl;
-
-	ret = qsmmuv500_read_actlr_tbl(data);
-	if (ret)
-		return ERR_PTR(ret);
-
-	return &data->smmu;
-}
-
-struct arm_smmu_device *qsmmuv500_impl_init(struct arm_smmu_device *smmu)
-{
-	if (of_device_is_compatible(smmu->dev->of_node, "qcom,adreno-smmu"))
-		return qsmmuv500_create(smmu, &qsmmuv500_adreno_impl);
-
-	if (of_device_is_compatible(smmu->dev->of_node, "qcom,virt-smmu"))
-		return qsmmuv500_virt_create(smmu, &qsmmuv500_virt_impl);
-
-	return qsmmuv500_create(smmu, &qsmmuv500_impl);
-}
-
-static struct arm_smmu_device *qcom_smmu_create(struct arm_smmu_device *smmu,
-		const struct qcom_smmu_match_data *data)
-{
-	const struct device_node *np = smmu->dev->of_node;
-	const struct arm_smmu_impl *impl;
-	struct qcom_smmu *qsmmu;
-
-	if (!data)
-		return ERR_PTR(-EINVAL);
-
-	if (np && of_device_is_compatible(np, "qcom,adreno-smmu"))
-		impl = data->adreno_impl;
-	else
-		impl = data->impl;
-
-	if (!impl)
-		return smmu;
-
-	/* Check to make sure qcom_scm has finished probing */
-	if (!qcom_scm_is_available())
-		return ERR_PTR(-EPROBE_DEFER);
-
-	qsmmu = devm_krealloc(smmu->dev, smmu, sizeof(*qsmmu), GFP_KERNEL);
-	if (!qsmmu)
-		return ERR_PTR(-ENOMEM);
-
-	qsmmu->smmu.impl = impl;
-	qsmmu->cfg = data->cfg;
-
-	return &qsmmu->smmu;
-}
-
-/* Implementation Defined Register Space 0 register offsets */
-static const u32 qcom_smmu_impl0_reg_offset[] = {
-	[QCOM_SMMU_TBU_PWR_STATUS]		= 0x2204,
-	[QCOM_SMMU_STATS_SYNC_INV_TBU_ACK]	= 0x25dc,
-	[QCOM_SMMU_MMU2QSS_AND_SAFE_WAIT_CNTR]	= 0x2670,
-};
-
-static const struct qcom_smmu_config qcom_smmu_impl0_cfg = {
-	.reg_offset = qcom_smmu_impl0_reg_offset,
-};
-
-/*
- * It is not yet possible to use MDP SMMU with the bypass quirk on the msm8996,
- * there are not enough context banks.
- */
-static const struct qcom_smmu_match_data msm8996_smmu_data = {
-	.impl = NULL,
-	.adreno_impl = &qcom_adreno_smmu_v2_impl,
-};
-
-static const struct qcom_smmu_match_data qcom_smmu_v2_data = {
-	.impl = &qcom_smmu_v2_impl,
-	.adreno_impl = &qcom_adreno_smmu_v2_impl,
-};
-
-static const struct qcom_smmu_match_data sdm845_smmu_500_data = {
-	.impl = &sdm845_smmu_500_impl,
-	/*
-	 * No need for adreno impl here. On sdm845 the Adreno SMMU is handled
-	 * by the separate sdm845-smmu-v2 device.
-	 */
-	/* Also no debug configuration. */
-};
-
-static const struct qcom_smmu_match_data qcom_smmu_500_impl0_data = {
-	.impl = &qcom_smmu_500_impl,
-	.adreno_impl = &qcom_adreno_smmu_500_impl,
-	.cfg = &qcom_smmu_impl0_cfg,
-};
-
-/*
- * Do not add any more qcom,SOC-smmu-500 entries to this list, unless they need
- * special handling and can not be covered by the qcom,smmu-500 entry.
- */
-static const struct of_device_id __maybe_unused qcom_smmu_impl_of_match[] = {
-	{ .compatible = "qcom,msm8996-smmu-v2", .data = &msm8996_smmu_data },
-	{ .compatible = "qcom,msm8998-smmu-v2", .data = &qcom_smmu_v2_data },
-	{ .compatible = "qcom,qcm2290-smmu-500", .data = &qcom_smmu_500_impl0_data },
-	{ .compatible = "qcom,qdu1000-smmu-500", .data = &qcom_smmu_500_impl0_data  },
-	{ .compatible = "qcom,sc7180-smmu-500", .data = &qcom_smmu_500_impl0_data },
-	{ .compatible = "qcom,sc7180-smmu-v2", .data = &qcom_smmu_v2_data },
-	{ .compatible = "qcom,sc7280-smmu-500", .data = &qcom_smmu_500_impl0_data },
-	{ .compatible = "qcom,sc8180x-smmu-500", .data = &qcom_smmu_500_impl0_data },
-	{ .compatible = "qcom,sc8280xp-smmu-500", .data = &qcom_smmu_500_impl0_data },
-	{ .compatible = "qcom,sdm630-smmu-v2", .data = &qcom_smmu_v2_data },
-	{ .compatible = "qcom,sdm845-smmu-v2", .data = &qcom_smmu_v2_data },
-	{ .compatible = "qcom,sdm845-smmu-500", .data = &sdm845_smmu_500_data },
-	{ .compatible = "qcom,sm6115-smmu-500", .data = &qcom_smmu_500_impl0_data},
-	{ .compatible = "qcom,sm6125-smmu-500", .data = &qcom_smmu_500_impl0_data },
-	{ .compatible = "qcom,sm6350-smmu-v2", .data = &qcom_smmu_v2_data },
-	{ .compatible = "qcom,sm6350-smmu-500", .data = &qcom_smmu_500_impl0_data },
-	{ .compatible = "qcom,sm6375-smmu-500", .data = &qcom_smmu_500_impl0_data },
-	{ .compatible = "qcom,sm8150-smmu-500", .data = &qcom_smmu_500_impl0_data },
-	{ .compatible = "qcom,sm8250-smmu-500", .data = &qcom_smmu_500_impl0_data },
-	{ .compatible = "qcom,sm8350-smmu-500", .data = &qcom_smmu_500_impl0_data },
-	{ .compatible = "qcom,sm8450-smmu-500", .data = &qcom_smmu_500_impl0_data },
-	{ .compatible = "qcom,smmu-500", .data = &qcom_smmu_500_impl0_data },
-	{ }
 };
 
 #ifdef CONFIG_ACPI
