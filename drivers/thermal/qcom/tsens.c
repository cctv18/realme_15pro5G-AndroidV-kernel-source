// SPDX-License-Identifier: GPL-2.0
/*
 * Copyright (c) 2015, The Linux Foundation. All rights reserved.
 * Copyright (c) 2019, 2020, Linaro Ltd.
 * Copyright (c) 2021-2024, Qualcomm Innovation Center, Inc. All rights reserved.
 */

#include <linux/debugfs.h>
#include <linux/err.h>
#include <linux/io.h>
#include <linux/module.h>
#include <linux/nvmem-consumer.h>
#include <linux/of.h>
#include <linux/of_address.h>
#include <linux/of_platform.h>
#include <linux/mfd/syscon.h>
#include <linux/platform_device.h>
#include <linux/pm.h>
#include <linux/regmap.h>
#include <linux/slab.h>
#include <linux/thermal.h>
#include "../thermal_hwmon.h"
#include "tsens.h"
#include "thermal_zone_internal.h"

char *qfprom_read(struct device *dev, const char *cname)
{
	struct nvmem_cell *cell;
	ssize_t data;
	char *ret;

	cell = nvmem_cell_get(dev, cname);
	if (IS_ERR(cell))
		return ERR_CAST(cell);

	ret = nvmem_cell_read(cell, &data);
	nvmem_cell_put(cell);

	return ret;
}

int tsens_read_calibration(struct tsens_priv *priv, int shift, u32 *p1, u32 *p2, bool backup)
{
	u32 mode;
	u32 base1, base2;
	char name[] = "sXX_pY_backup"; /* s10_p1_backup */
	int i, ret;

	if (priv->num_sensors > MAX_SENSORS)
		return -EINVAL;

	ret = snprintf(name, sizeof(name), "mode%s", backup ? "_backup" : "");
	if (ret < 0)
		return ret;

	ret = nvmem_cell_read_variable_le_u32(priv->dev, name, &mode);
	if (ret == -ENOENT)
		dev_warn(priv->dev, "Please migrate to separate nvmem cells for calibration data\n");
	if (ret < 0)
		return ret;

	dev_dbg(priv->dev, "calibration mode is %d\n", mode);

	ret = snprintf(name, sizeof(name), "base1%s", backup ? "_backup" : "");
	if (ret < 0)
		return ret;

	ret = nvmem_cell_read_variable_le_u32(priv->dev, name, &base1);
	if (ret < 0)
		return ret;

	ret = snprintf(name, sizeof(name), "base2%s", backup ? "_backup" : "");
	if (ret < 0)
		return ret;

	ret = nvmem_cell_read_variable_le_u32(priv->dev, name, &base2);
	if (ret < 0)
		return ret;

	for (i = 0; i < priv->num_sensors; i++) {
		ret = snprintf(name, sizeof(name), "s%d_p1%s", priv->sensor[i].hw_id,
			       backup ? "_backup" : "");
		if (ret < 0)
			return ret;

		ret = nvmem_cell_read_variable_le_u32(priv->dev, name, &p1[i]);
		if (ret)
			return ret;

		ret = snprintf(name, sizeof(name), "s%d_p2%s", priv->sensor[i].hw_id,
			       backup ? "_backup" : "");
		if (ret < 0)
			return ret;

		ret = nvmem_cell_read_variable_le_u32(priv->dev, name, &p2[i]);
		if (ret)
			return ret;
	}

	switch (mode) {
	case ONE_PT_CALIB:
		for (i = 0; i < priv->num_sensors; i++)
			p1[i] = p1[i] + (base1 << shift);
		break;
	case TWO_PT_CALIB:
	case TWO_PT_CALIB_NO_OFFSET:
		for (i = 0; i < priv->num_sensors; i++)
			p2[i] = (p2[i] + base2) << shift;
		fallthrough;
	case ONE_PT_CALIB2:
	case ONE_PT_CALIB2_NO_OFFSET:
		for (i = 0; i < priv->num_sensors; i++)
			p1[i] = (p1[i] + base1) << shift;
		break;
	default:
		dev_dbg(priv->dev, "calibrationless mode\n");
		for (i = 0; i < priv->num_sensors; i++) {
			p1[i] = 500;
			p2[i] = 780;
		}
	}

	/* Apply calibration offset workaround except for _NO_OFFSET modes */
	switch (mode) {
	case TWO_PT_CALIB:
		for (i = 0; i < priv->num_sensors; i++)
			p2[i] += priv->sensor[i].p2_calib_offset;
		fallthrough;
	case ONE_PT_CALIB2:
		for (i = 0; i < priv->num_sensors; i++)
			p1[i] += priv->sensor[i].p1_calib_offset;
		break;
	}

	return mode;
}

int tsens_calibrate_nvmem(struct tsens_priv *priv, int shift)
{
	u32 p1[MAX_SENSORS], p2[MAX_SENSORS];
	int mode;

	mode = tsens_read_calibration(priv, shift, p1, p2, false);
	if (mode < 0)
		return mode;

	compute_intercept_slope(priv, p1, p2, mode);

	return 0;
}

int tsens_calibrate_common(struct tsens_priv *priv)
{
	return tsens_calibrate_nvmem(priv, 2);
}

static u32 tsens_read_cell(const struct tsens_single_value *cell, u8 len, u32 *data0, u32 *data1)
{
	u32 val;
	u32 *data = cell->blob ? data1 : data0;

	if (cell->shift + len <= 32) {
		val = data[cell->idx] >> cell->shift;
	} else {
		u8 part = 32 - cell->shift;

		val = data[cell->idx] >> cell->shift;
		val |= data[cell->idx + 1] << part;
	}

	return val & ((1 << len) - 1);
}

int tsens_read_calibration_legacy(struct tsens_priv *priv,
				  const struct tsens_legacy_calibration_format *format,
				  u32 *p1, u32 *p2,
				  u32 *cdata0, u32 *cdata1)
{
	u32 mode, invalid;
	u32 base1, base2;
	int i;

	mode = tsens_read_cell(&format->mode, 2, cdata0, cdata1);
	invalid = tsens_read_cell(&format->invalid, 1, cdata0, cdata1);
	if (invalid)
		mode = NO_PT_CALIB;
	dev_dbg(priv->dev, "calibration mode is %d\n", mode);

	base1 = tsens_read_cell(&format->base[0], format->base_len, cdata0, cdata1);
	base2 = tsens_read_cell(&format->base[1], format->base_len, cdata0, cdata1);

	for (i = 0; i < priv->num_sensors; i++) {
		p1[i] = tsens_read_cell(&format->sp[i][0], format->sp_len, cdata0, cdata1);
		p2[i] = tsens_read_cell(&format->sp[i][1], format->sp_len, cdata0, cdata1);
	}

	switch (mode) {
	case ONE_PT_CALIB:
		for (i = 0; i < priv->num_sensors; i++)
			p1[i] = p1[i] + (base1 << format->base_shift);
		break;
	case TWO_PT_CALIB:
		for (i = 0; i < priv->num_sensors; i++)
			p2[i] = (p2[i] + base2) << format->base_shift;
		fallthrough;
	case ONE_PT_CALIB2:
		for (i = 0; i < priv->num_sensors; i++)
			p1[i] = (p1[i] + base1) << format->base_shift;
		break;
	default:
		dev_dbg(priv->dev, "calibrationless mode\n");
		for (i = 0; i < priv->num_sensors; i++) {
			p1[i] = 500;
			p2[i] = 780;
		}
	}

	return mode;
}

/*
 * Use this function on devices where slope and offset calculations
 * depend on calibration data read from qfprom. On others the slope
 * and offset values are derived from tz->tzp->slope and tz->tzp->offset
 * resp.
 */
void compute_intercept_slope(struct tsens_priv *priv, u32 *p1,
			     u32 *p2, u32 mode)
{
	int i;
	int num, den;

	for (i = 0; i < priv->num_sensors; i++) {
		dev_dbg(priv->dev,
			"%s: sensor%d - data_point1:%#x data_point2:%#x\n",
			__func__, i, p1[i], p2[i]);

		if (!priv->sensor[i].slope)
			priv->sensor[i].slope = SLOPE_DEFAULT;
		if (mode == TWO_PT_CALIB || mode == TWO_PT_CALIB_NO_OFFSET) {
			/*
			 * slope (m) = adc_code2 - adc_code1 (y2 - y1)/
			 *	temp_120_degc - temp_30_degc (x2 - x1)
			 */
			num = p2[i] - p1[i];
			num *= SLOPE_FACTOR;
			den = CAL_DEGC_PT2 - CAL_DEGC_PT1;
			priv->sensor[i].slope = num / den;
		}

		priv->sensor[i].offset = (p1[i] * SLOPE_FACTOR) -
				(CAL_DEGC_PT1 *
				priv->sensor[i].slope);
		dev_dbg(priv->dev, "%s: offset:%d\n", __func__,
			priv->sensor[i].offset);
	}
}

static inline u32 degc_to_code(int degc, const struct tsens_sensor *s)
{
	u64 code = div_u64(((u64)degc * s->slope + s->offset), SLOPE_FACTOR);

	pr_debug("%s: raw_code: 0x%llx, degc:%d\n", __func__, code, degc);
	return clamp_val(code, THRESHOLD_MIN_ADC_CODE, THRESHOLD_MAX_ADC_CODE);
}

static inline int code_to_degc(u32 adc_code, const struct tsens_sensor *s)
{
	int degc, num, den;

	num = (adc_code * SLOPE_FACTOR) - s->offset;
	den = s->slope;

	if (num > 0)
		degc = num + (den / 2);
	else if (num < 0)
		degc = num - (den / 2);
	else
		degc = num;

	degc /= den;

	return degc;
}

/**
 * tsens_hw_to_mC - Return sign-extended temperature in mCelsius.
 * @s:     Pointer to sensor struct
 * @field: Index into regmap_field array pointing to temperature data
 *
 * This function handles temperature returned in ADC code or deciCelsius
 * depending on IP version.
 *
 * Return: Temperature in milliCelsius on success, a negative errno will
 * be returned in error cases
 */
static int tsens_hw_to_mC(const struct tsens_sensor *s, int field)
{
	struct tsens_priv *priv = s->priv;
	u32 resolution;
	u32 temp = 0;
	int ret;

	resolution = priv->fields[LAST_TEMP_0].msb -
		priv->fields[LAST_TEMP_0].lsb;

	ret = regmap_field_read(priv->rf[field], &temp);
	if (ret)
		return ret;

	/* Convert temperature from ADC code to milliCelsius */
	if (priv->feat->adc)
		return code_to_degc(temp, s) * 1000;

	/* deciCelsius -> milliCelsius along with sign extension */
	return sign_extend32(temp, resolution) * 100;
}

/**
 * tsens_mC_to_hw - Convert temperature to hardware register value
 * @s: Pointer to sensor struct
 * @temp: temperature in milliCelsius to be programmed to hardware
 *
 * This function outputs the value to be written to hardware in ADC code
 * or deciCelsius depending on IP version.
 *
 * Return: ADC code or temperature in deciCelsius.
 */
static int tsens_mC_to_hw(const struct tsens_sensor *s, int temp)
{
	struct tsens_priv *priv = s->priv;

	/* milliC to adc code */
	if (priv->feat->adc)
		return degc_to_code(temp / 1000, s);

	/* milliC to deciC */
	return temp / 100;
}

static inline enum tsens_ver tsens_version(struct tsens_priv *priv)
{
	return priv->feat->ver_major;
}

static void tsens_set_interrupt_v1(struct tsens_priv *priv, u32 hw_id,
				   enum tsens_irq_type irq_type, bool enable)
{
	u32 index = 0;

	switch (irq_type) {
	case UPPER:
		index = UP_INT_CLEAR_0 + hw_id;
		break;
	case LOWER:
		index = LOW_INT_CLEAR_0 + hw_id;
		break;
	case CRITICAL:
		/* No critical interrupts before v2 */
	case COLD:
		/* No cold interrupt before v2 */
		return;
	}
	regmap_field_write(priv->rf[index], enable ? 0 : 1);
}

static void tsens_set_interrupt_v2(struct tsens_priv *priv, u32 hw_id,
				   enum tsens_irq_type irq_type, bool enable)
{
	u32 index_mask = 0, index_clear = 0;

	/*
	 * To enable the interrupt flag for a sensor:
	 *    - clear the mask bit
	 * To disable the interrupt flag for a sensor:
	 *    - Mask further interrupts for this sensor
	 *    - Write 1 followed by 0 to clear the interrupt
	 */
	switch (irq_type) {
	case UPPER:
		index_mask  = UP_INT_MASK_0 + hw_id;
		index_clear = UP_INT_CLEAR_0 + hw_id;
		break;
	case LOWER:
		index_mask  = LOW_INT_MASK_0 + hw_id;
		index_clear = LOW_INT_CLEAR_0 + hw_id;
		break;
	case CRITICAL:
		index_mask  = CRIT_INT_MASK_0 + hw_id;
		index_clear = CRIT_INT_CLEAR_0 + hw_id;
		break;
	case COLD:
		/* Nothing to handle for cold interrupt */
		return;
	}

	if (enable) {
		regmap_field_write(priv->rf[index_mask], 0);
	} else {
		regmap_field_write(priv->rf[index_mask],  1);
		regmap_field_write(priv->rf[index_clear], 1);
		regmap_field_write(priv->rf[index_clear], 0);
	}
}

/**
 * tsens_set_interrupt - Set state of an interrupt
 * @priv: Pointer to tsens controller private data
 * @hw_id: Hardware ID aka. sensor number
 * @irq_type: irq_type from enum tsens_irq_type
 * @enable: false = disable, true = enable
 *
 * Call IP-specific function to set state of an interrupt
 *
 * Return: void
 */
static void tsens_set_interrupt(struct tsens_priv *priv, u32 hw_id,
				enum tsens_irq_type irq_type, bool enable)
{
	if (tsens_version(priv) > VER_1_X)
		tsens_set_interrupt_v2(priv, hw_id, irq_type, enable);
	else
		tsens_set_interrupt_v1(priv, hw_id, irq_type, enable);
}

/**
 * tsens_threshold_violated - Check if a sensor temperature violated a preset threshold
 * @priv: Pointer to tsens controller private data
 * @hw_id: Hardware ID aka. sensor number
 * @d: Pointer to irq state data
 *
 * Return: 0 if threshold was not violated, 1 if it was violated and negative
 * errno in case of errors
 */
static int tsens_threshold_violated(struct tsens_priv *priv, u32 hw_id,
				    struct tsens_irq_data *d)
{
	int ret;

	ret = regmap_field_read(priv->rf[UPPER_STATUS_0 + hw_id], &d->up_viol);
	if (ret)
		return ret;
	ret = regmap_field_read(priv->rf[LOWER_STATUS_0 + hw_id], &d->low_viol);
	if (ret)
		return ret;

	if (priv->feat->crit_int) {
		ret = regmap_field_read(priv->rf[CRITICAL_STATUS_0 + hw_id],
					&d->crit_viol);
		if (ret)
			return ret;
	}

	if (d->up_viol || d->low_viol || d->crit_viol)
		return 1;

	return 0;
}

static int tsens_read_irq_state(struct tsens_priv *priv, u32 hw_id,
				const struct tsens_sensor *s,
				struct tsens_irq_data *d)
{
	int ret;

	ret = regmap_field_read(priv->rf[UP_INT_CLEAR_0 + hw_id], &d->up_irq_clear);
	if (ret)
		return ret;
	ret = regmap_field_read(priv->rf[LOW_INT_CLEAR_0 + hw_id], &d->low_irq_clear);
	if (ret)
		return ret;
	if (tsens_version(priv) > VER_1_X) {
		ret = regmap_field_read(priv->rf[UP_INT_MASK_0 + hw_id], &d->up_irq_mask);
		if (ret)
			return ret;
		ret = regmap_field_read(priv->rf[LOW_INT_MASK_0 + hw_id], &d->low_irq_mask);
		if (ret)
			return ret;
		ret = regmap_field_read(priv->rf[CRIT_INT_CLEAR_0 + hw_id],
					&d->crit_irq_clear);
		if (ret)
			return ret;
		ret = regmap_field_read(priv->rf[CRIT_INT_MASK_0 + hw_id],
					&d->crit_irq_mask);
		if (ret)
			return ret;

		d->crit_thresh = tsens_hw_to_mC(s, CRIT_THRESH_0 + hw_id);
	} else {
		/* No mask register on older TSENS */
		d->up_irq_mask = 0;
		d->low_irq_mask = 0;
		d->crit_irq_clear = 0;
		d->crit_irq_mask = 0;
		d->crit_thresh = 0;
	}

	d->up_thresh  = tsens_hw_to_mC(s, UP_THRESH_0 + hw_id);
	d->low_thresh = tsens_hw_to_mC(s, LOW_THRESH_0 + hw_id);

	dev_dbg(priv->dev, "[%u] %s%s: thresh: (%d:%d:%d)\n", hw_id, __func__,
		(d->up_viol || d->low_viol || d->crit_viol) ? "(V)" : "",
		d->low_thresh, d->up_thresh, d->crit_thresh);

	return 0;
}

static inline u32 masked_irq(u32 hw_id, u32 mask, enum tsens_ver ver)
{
	if (ver > VER_1_X)
		return mask & (1 << hw_id);

	/* v1, v0.1 don't have a irq mask register */
	return 0;
}

static int tsens_dump_persist_data(struct tsens_priv *priv, struct seq_file *s)
{
	u32 max_sid, min_sid, max_valid, min_valid;
	int max_temp, min_temp, ret = 0;

	ret = regmap_field_read(priv->rf[TEMP_PERSIST_MAX_VALID], &max_valid);
	if (ret)
		return ret;
	ret = regmap_field_read(priv->rf[TEMP_PERSIST_MAX_SENSOR_ID], &max_sid);
	if (ret)
		return ret;
	ret = regmap_field_read(priv->rf[TEMP_PERSIST_MAX_TEMP], &max_temp);
	if (ret)
		return ret;

	ret = regmap_field_read(priv->rf[TEMP_PERSIST_MIN_VALID], &min_valid);
	if (ret)
		return ret;
	ret = regmap_field_read(priv->rf[TEMP_PERSIST_MIN_SENSOR_ID], &min_sid);
	if (ret)
		return ret;

	ret = regmap_field_read(priv->rf[TEMP_PERSIST_MIN_TEMP], &min_temp);
	if (ret)
		return ret;

	max_temp = sign_extend32(max_temp, 15) * 100;
	min_temp = sign_extend32(min_temp, 15) * 100;

	if (s) {
		seq_printf(s, "Persist Max valid:\t%d sid:\t%d temp:\t%d\n",
				max_valid, max_sid, max_temp);
		seq_printf(s, "Persist Min valid:\t%d sid:\t%d temp:\t%d\n",
			min_valid, min_sid, min_temp);
	} else {
		TSENS_DBG_1(priv,
		"Persist Max Val:%d id:%d Temp:%d Min Val:%d id:%d Temp:%d\n",
			max_valid, max_sid, max_temp, min_valid,
			min_sid, min_temp);
	}

	return 0;
}

<<<<<<< HEAD
=======
/**
 * tsens_cold_irq_thread - Threaded interrupt handler for cold interrupt
 * @irq: irq number
 * @data: tsens controller private data
 *
 * Whenever interrupt triggers notify thermal framework using
 * thermal_zone_device_update().
 *
 * Return: IRQ_HANDLED
 */

irqreturn_t tsens_cold_irq_thread(int irq, void *data)
{
	struct tsens_priv *priv = data;
	struct tsens_sensor *s = priv->cold_sensor;
	int cold_status, ret;

	ret = regmap_field_read(priv->rf[COLD_STATUS], &cold_status);
	if (ret)
		return ret;

	dev_dbg(priv->dev, "[%u] %s: cold interrupt is %s\n",
		s->hw_id, __func__, cold_status ? "triggered" : "cleared");

	thermal_zone_device_update(s->tzd, THERMAL_EVENT_UNSPECIFIED);

	return IRQ_HANDLED;
}

>>>>>>> 90b11dc2
/**
 * tsens_critical_irq_thread() - Threaded handler for critical interrupts
 * @irq: irq number
 * @data: tsens controller private data
 *
 * Check FSM watchdog bark status and clear if needed.
 * Check all sensors to find ones that violated their critical threshold limits.
 * Clear and then re-enable the interrupt.
 *
 * The level-triggered interrupt might deassert if the temperature returned to
 * within the threshold limits by the time the handler got scheduled. We
 * consider the irq to have been handled in that case.
 *
 * Return: IRQ_HANDLED
 */
static irqreturn_t tsens_critical_irq_thread(int irq, void *data)
{
	struct tsens_priv *priv = data;
	struct tsens_irq_data d;
	int temp, ret, i;
	u32 wdog_status, wdog_count;

	if (priv->feat->has_watchdog) {
		ret = regmap_field_read(priv->rf[WDOG_BARK_STATUS],
					&wdog_status);
		if (ret)
			return ret;

		if (wdog_status) {
			/* Clear WDOG interrupt */
			regmap_field_write(priv->rf[WDOG_BARK_CLEAR], 1);
			regmap_field_write(priv->rf[WDOG_BARK_CLEAR], 0);
			ret = regmap_field_read(priv->rf[WDOG_BARK_COUNT],
						&wdog_count);
			if (ret)
				return ret;
			if (wdog_count)
				TSENS_DBG_1(priv, "watchdog count: %d\n",
						wdog_count);

			/* Fall through to handle critical interrupts if any */
		}
	}

	for (i = 0; i < priv->num_sensors; i++) {
		const struct tsens_sensor *s = &priv->sensor[i];
		u32 hw_id = s->hw_id;

		if (!s->tzd)
			continue;
		if (!tsens_threshold_violated(priv, hw_id, &d))
			continue;
		ret = get_temp_tsens_valid(s, &temp);
		if (ret) {
			dev_err(priv->dev, "[%u] %s: error reading sensor\n",
				hw_id, __func__);
			continue;
		}

		tsens_read_irq_state(priv, hw_id, s, &d);
		if (d.crit_viol &&
		    !masked_irq(hw_id, d.crit_irq_mask, tsens_version(priv))) {
			/* Mask critical interrupts, unused on Linux */
			tsens_set_interrupt(priv, hw_id, CRITICAL, false);
		}
	}

	return IRQ_HANDLED;
}

/**
 * tsens_irq_thread - Threaded interrupt handler for uplow interrupts
 * @irq: irq number
 * @data: tsens controller private data
 *
 * Check all sensors to find ones that violated their threshold limits. If the
 * temperature is still outside the limits, call thermal_zone_device_update() to
 * update the thresholds, else re-enable the interrupts.
 *
 * The level-triggered interrupt might deassert if the temperature returned to
 * within the threshold limits by the time the handler got scheduled. We
 * consider the irq to have been handled in that case.
 *
 * Return: IRQ_HANDLED
 */
static irqreturn_t tsens_irq_thread(int irq, void *data)
{
	struct tsens_priv *priv = data;
	struct tsens_irq_data d;
	int i;

	TSENS_DBG_1(priv, "irq count:%d", ++priv->ul_irq_cnt);

	for (i = 0; i < priv->num_sensors; i++) {
		const struct tsens_sensor *s = &priv->sensor[i];
		u32 hw_id = s->hw_id;

		if (!s->tzd)
			continue;
		if (!tsens_threshold_violated(priv, hw_id, &d))
			continue;

		thermal_zone_device_update(s->tzd, THERMAL_EVENT_UNSPECIFIED);

		if (tsens_version(priv) < VER_0_1) {
			/* Constraint: There is only 1 interrupt control register for all
			 * 11 temperature sensor. So monitoring more than 1 sensor based
			 * on interrupts will yield inconsistent result. To overcome this
			 * issue we will monitor only sensor 0 which is the master sensor.
			 */
			break;
		}
	}

	if (priv->feat->persist_max_min)
		tsens_dump_persist_data(priv, NULL);
	else
		TSENS_DBG_1(priv, "irq[%d] exit", irq);

	return IRQ_HANDLED;
}

/**
 * tsens_combined_irq_thread() - Threaded interrupt handler for combined interrupts
 * @irq: irq number
 * @data: tsens controller private data
 *
 * Handle the combined interrupt as if it were 2 separate interrupts, so call the
 * critical handler first and then the up/low one.
 *
 * Return: IRQ_HANDLED
 */
static irqreturn_t tsens_combined_irq_thread(int irq, void *data)
{
	irqreturn_t ret;

	ret = tsens_critical_irq_thread(irq, data);
	if (ret != IRQ_HANDLED)
		return ret;

	return tsens_irq_thread(irq, data);
}

static int tsens_set_trips(struct thermal_zone_device *tz, int low, int high)
{
	struct tsens_sensor *s = thermal_zone_device_priv(tz);
	struct tsens_priv *priv = s->priv;
	struct device *dev = priv->dev;
	struct tsens_irq_data d;
	unsigned long flags;
	int high_val, low_val, cl_high, cl_low;
	u32 hw_id = s->hw_id;

	if (s->tzd && s->tzd->emul_temperature) {
		dev_dbg(dev,
		"%s: [%u] emul_temp is enabled[%d], ignoring setting trip\n",
		 __func__, hw_id, s->tzd->emul_temperature);
		return 0;
	}

	if (tsens_version(priv) < VER_0_1) {
		/* Pre v0.1 IP had a single register for each type of interrupt
		 * and thresholds
		 */
		hw_id = 0;
	}

	dev_dbg(dev, "[%u] %s: proposed thresholds: (%d:%d)\n",
		hw_id, __func__, low, high);

	cl_high = clamp_val(high, priv->feat->trip_min_temp, priv->feat->trip_max_temp);
	cl_low  = clamp_val(low, priv->feat->trip_min_temp, priv->feat->trip_max_temp);

	high_val = tsens_mC_to_hw(s, cl_high);
	low_val  = tsens_mC_to_hw(s, cl_low);

	spin_lock_irqsave(&priv->ul_lock, flags);

	tsens_read_irq_state(priv, hw_id, s, &d);

	/* Write the new thresholds and clear the status */
	regmap_field_write(priv->rf[LOW_THRESH_0 + hw_id], low_val);
	regmap_field_write(priv->rf[UP_THRESH_0 + hw_id], high_val);
	tsens_set_interrupt(priv, hw_id, LOWER, true);
	tsens_set_interrupt(priv, hw_id, UPPER, true);

	spin_unlock_irqrestore(&priv->ul_lock, flags);

	tsens_read_irq_state(priv, hw_id, s, &s->irq_d);

	TSENS_DBG_1(priv, "%s %s temp:%d mask(%u|%u|%u) | (%d:%d)->(%d:%d)\n",
		tz->type, (d.up_viol || d.low_viol || d.crit_viol) ? "(V)" : "",
		tz->temperature, s->irq_d.low_irq_mask, s->irq_d.up_irq_mask,
		s->irq_d.crit_irq_mask, d.low_thresh, d.up_thresh,
		cl_low, cl_high);

	return 0;
}

static int tsens_enable_irq(struct tsens_priv *priv)
{
	int ret;
	int val = tsens_version(priv) > VER_1_X ? 7 : 1;

	ret = regmap_field_write(priv->rf[INT_EN], val);
	if (ret < 0)
		dev_err(priv->dev, "%s: failed to enable interrupts\n",
			__func__);

	return ret;
}

static void tsens_disable_irq(struct tsens_priv *priv)
{
	regmap_field_write(priv->rf[INT_EN], 0);
}

int get_cold_int_status(const struct tsens_sensor *s, bool *cold_status)
{
	struct tsens_priv *priv = s->priv;
	int prev_cold = 0, ret;

	ret = regmap_field_read(priv->rf[COLD_STATUS], &prev_cold);
	if (ret)
		return ret;

	*cold_status = (bool)prev_cold;

	return 0;
}


int get_temp_tsens_valid(const struct tsens_sensor *s, int *temp)
{
	struct tsens_priv *priv = s->priv;
	int hw_id = s->hw_id;
	u32 temp_idx = LAST_TEMP_0 + hw_id;
	u32 valid_idx = VALID_0 + hw_id;
	u32 valid;
	int ret;

	/* VER_0 doesn't have VALID bit */
	if (tsens_version(priv) == VER_0)
		goto get_temp;

	/* Valid bit is 0 for 6 AHB clock cycles.
	 * At 19.2MHz, 1 AHB clock is ~60ns.
	 * We should enter this loop very, very rarely.
	 * Wait 1 us since it's the min of poll_timeout macro.
	 * Old value was 400 ns.
	 */
	ret = regmap_field_read_poll_timeout(priv->rf[valid_idx], valid,
					     valid, 1, 20 * USEC_PER_MSEC);
	if (ret)
		return ret;

get_temp:
	/* Valid bit is set, OK to read the temperature */
	*temp = tsens_hw_to_mC(s, temp_idx);

	if (s->tzd)
		TSENS_DBG(priv, "Sensor:%s temp: %d", s->tzd->type, *temp);
	else
		TSENS_DBG(priv, "Sensor:%d temp: %d", hw_id, *temp);

	return 0;
}

int get_temp_common(const struct tsens_sensor *s, int *temp)
{
	struct tsens_priv *priv = s->priv;
	int hw_id = s->hw_id;
	int last_temp = 0, ret, trdy;
	unsigned long timeout;

	timeout = jiffies + usecs_to_jiffies(TIMEOUT_US);
	do {
		if (tsens_version(priv) == VER_0) {
			ret = regmap_field_read(priv->rf[TRDY], &trdy);
			if (ret)
				return ret;
			if (!trdy)
				continue;
		}

		ret = regmap_field_read(priv->rf[LAST_TEMP_0 + hw_id], &last_temp);
		if (ret)
			return ret;

		*temp = code_to_degc(last_temp, s) * 1000;

		TSENS_DBG(priv, "Sensor_id: %d temp: %d", hw_id, *temp);

		return 0;
	} while (time_before(jiffies, timeout));

	return -ETIMEDOUT;
}

#ifdef CONFIG_DEBUG_FS
static int dbg_sensors_show(struct seq_file *s, void *data)
{
	struct platform_device *pdev = s->private;
	struct tsens_priv *priv = platform_get_drvdata(pdev);
	int i;

	seq_printf(s, "max: %2d\nnum: %2d\n\n",
		   priv->feat->max_sensors, priv->num_sensors);

	seq_puts(s, "      id    slope   offset\n--------------------------\n");
	for (i = 0;  i < priv->num_sensors; i++) {
		seq_printf(s, "%8d %8d %8d\n", priv->sensor[i].hw_id,
			   priv->sensor[i].slope, priv->sensor[i].offset);
	}

	return 0;
}

static int dbg_version_show(struct seq_file *s, void *data)
{
	struct platform_device *pdev = s->private;
	struct tsens_priv *priv = platform_get_drvdata(pdev);
	u32 maj_ver, min_ver, step_ver;
	int ret;

	if (tsens_version(priv) > VER_0_1) {
		ret = regmap_field_read(priv->rf[VER_MAJOR], &maj_ver);
		if (ret)
			return ret;
		ret = regmap_field_read(priv->rf[VER_MINOR], &min_ver);
		if (ret)
			return ret;
		ret = regmap_field_read(priv->rf[VER_STEP], &step_ver);
		if (ret)
			return ret;
		seq_printf(s, "%d.%d.%d\n", maj_ver, min_ver, step_ver);
	} else {
		seq_printf(s, "0.%d.0\n", priv->feat->ver_major);
	}

	return 0;
}

static int dbg_persist_max_min_show(struct seq_file *s, void *data)
{
	struct platform_device *pdev = s->private;
	struct tsens_priv *priv = platform_get_drvdata(pdev);

	return tsens_dump_persist_data(priv, s);
}

DEFINE_SHOW_ATTRIBUTE(dbg_version);
DEFINE_SHOW_ATTRIBUTE(dbg_sensors);
DEFINE_SHOW_ATTRIBUTE(dbg_persist_max_min);

static void tsens_debug_init(struct platform_device *pdev)
{
	struct tsens_priv *priv = platform_get_drvdata(pdev);
	char tsens_name[32];

	priv->debug_root = debugfs_lookup("tsens", NULL);
	if (!priv->debug_root)
		priv->debug_root = debugfs_create_dir("tsens", NULL);

	/* A directory for each instance of the TSENS IP */
	priv->debug = debugfs_create_dir(dev_name(&pdev->dev), priv->debug_root);
	debugfs_create_file("version", 0444, priv->debug, pdev, &dbg_version_fops);
	debugfs_create_file("sensors", 0444, priv->debug, pdev, &dbg_sensors_fops);
	if (priv->feat->persist_max_min)
		debugfs_create_file("persist_max_min", 0444, priv->debug, pdev,
					&dbg_persist_max_min_fops);

	/* Enable TSENS IPC logging context */
	snprintf(tsens_name, sizeof(tsens_name), "%s_0", dev_name(&pdev->dev));
	priv->ipc_log = ipc_log_context_create(IPC_LOGPAGES, tsens_name, 0);
	if (!priv->ipc_log)
		dev_err(&pdev->dev, "%s: unable to create IPC Logging for %s\n",
				__func__, tsens_name);

	snprintf(tsens_name, sizeof(tsens_name), "%s_1", dev_name(&pdev->dev));
	priv->ipc_log1 = ipc_log_context_create(IPC_LOGPAGES, tsens_name, 0);
	if (!priv->ipc_log1)
		dev_err(&pdev->dev, "%s: unable to create IPC Logging for %s\n",
				__func__, tsens_name);

}
#else
static inline void tsens_debug_init(struct platform_device *pdev) {}
#endif

static const struct regmap_config tsens_config = {
	.name		= "tm",
	.reg_bits	= 32,
	.val_bits	= 32,
	.reg_stride	= 4,
};

static const struct regmap_config tsens_srot_config = {
	.name		= "srot",
	.reg_bits	= 32,
	.val_bits	= 32,
	.reg_stride	= 4,
};

static void tsens_check_persist_data_feature(struct tsens_priv *priv,
		u32 ver_major, u32 ver_minor)
{
	struct device *dev = priv->dev;
	int i;

	if (ver_major > 2 && ver_minor > 0) {
		priv->feat->persist_max_min = 1;
		for (i = TEMP_PERSIST_CTRL; i <= TEMP_PERSIST_MIN_VALID; i++) {
			priv->rf[i] = devm_regmap_field_alloc(dev, priv->tm_map,
							      priv->fields[i]);
			if (IS_ERR(priv->rf[i])) {
				priv->feat->persist_max_min = 0;
				break;
			}
		}
	}
}

<<<<<<< HEAD
=======
static int init_cold_interrupt(struct tsens_priv *priv,
				struct platform_device *op, u32 ver_minor)
{

	struct device *dev = priv->dev;
	int ret = 0;

	if (tsens_version(priv) > VER_1_X &&  ver_minor > 5) {
		/* COLD interrupt is present only on v2.6+ */
		priv->feat->cold_int = 1;
		priv->rf[COLD_STATUS] = devm_regmap_field_alloc(
						dev,
						priv->tm_map,
						priv->fields[COLD_STATUS]);
		if (IS_ERR(priv->rf[COLD_STATUS])) {
			ret = PTR_ERR(priv->rf[COLD_STATUS]);
			goto err_put_device;
		}
	}

err_put_device:
	put_device(&op->dev);
	return ret;
}

>>>>>>> 90b11dc2
int __init init_common(struct tsens_priv *priv)
{
	void __iomem *tm_base, *srot_base;
	struct device *dev = priv->dev;
	u32 ver_minor, ver_major;
	struct resource *res;
	u32 enabled;
	int ret, i, j;
	struct platform_device *op = of_find_device_by_node(priv->dev->of_node);

	if (!op)
		return -EINVAL;

	if (op->num_resources > 1) {
		/* DT with separate SROT and TM address space */
		priv->tm_offset = 0;
		res = platform_get_resource(op, IORESOURCE_MEM, 1);
		srot_base = devm_ioremap_resource(dev, res);
		if (IS_ERR(srot_base)) {
			ret = PTR_ERR(srot_base);
			goto err_put_device;
		}

		priv->srot_map = devm_regmap_init_mmio(dev, srot_base,
						       &tsens_srot_config);
		if (IS_ERR(priv->srot_map)) {
			ret = PTR_ERR(priv->srot_map);
			goto err_put_device;
		}
	} else {
		/* old DTs where SROT and TM were in a contiguous 2K block */
		priv->tm_offset = 0x1000;
	}

	if (tsens_version(priv) >= VER_0_1) {
		res = platform_get_resource(op, IORESOURCE_MEM, 0);
		tm_base = devm_ioremap_resource(dev, res);
		if (IS_ERR(tm_base)) {
			ret = PTR_ERR(tm_base);
			goto err_put_device;
		}

		priv->tm_map = devm_regmap_init_mmio(dev, tm_base, &tsens_config);
	} else { /* VER_0 share the same gcc regs using a syscon */
		struct device *parent = priv->dev->parent;

		if (parent)
			priv->tm_map = syscon_node_to_regmap(parent->of_node);
	}

	if (IS_ERR_OR_NULL(priv->tm_map)) {
		if (!priv->tm_map)
			ret = -ENODEV;
		else
			ret = PTR_ERR(priv->tm_map);
		goto err_put_device;
	}

	/* VER_0 have only tm_map */
	if (!priv->srot_map)
		priv->srot_map = priv->tm_map;

	if (tsens_version(priv) > VER_0_1) {
		for (i = VER_MAJOR; i <= VER_STEP; i++) {
			priv->rf[i] = devm_regmap_field_alloc(dev, priv->srot_map,
							      priv->fields[i]);
			if (IS_ERR(priv->rf[i])) {
				ret = PTR_ERR(priv->rf[i]);
				goto err_put_device;
			}
		}

		ret = regmap_field_read(priv->rf[VER_MAJOR], &ver_major);
		if (ret)
			goto err_put_device;

		ret = regmap_field_read(priv->rf[VER_MINOR], &ver_minor);
		if (ret)
			goto err_put_device;
	}

	priv->rf[TSENS_EN] = devm_regmap_field_alloc(dev, priv->srot_map,
						     priv->fields[TSENS_EN]);
	if (IS_ERR(priv->rf[TSENS_EN])) {
		ret = PTR_ERR(priv->rf[TSENS_EN]);
		goto err_put_device;
	}
	/* in VER_0 TSENS need to be explicitly enabled */
	if (tsens_version(priv) == VER_0)
		regmap_field_write(priv->rf[TSENS_EN], 1);

	ret = regmap_field_read(priv->rf[TSENS_EN], &enabled);
	if (ret)
		goto err_put_device;
	if (!enabled) {
		dev_err(dev, "%s: device not enabled\n", __func__);
		ret = -ENODEV;
		goto err_put_device;
	}

	priv->rf[SENSOR_EN] = devm_regmap_field_alloc(dev, priv->srot_map,
						      priv->fields[SENSOR_EN]);
	if (IS_ERR(priv->rf[SENSOR_EN])) {
		ret = PTR_ERR(priv->rf[SENSOR_EN]);
		goto err_put_device;
	}
	priv->rf[INT_EN] = devm_regmap_field_alloc(dev, priv->tm_map,
						   priv->fields[INT_EN]);
	if (IS_ERR(priv->rf[INT_EN])) {
		ret = PTR_ERR(priv->rf[INT_EN]);
		goto err_put_device;
	}

	priv->rf[TSENS_SW_RST] =
		devm_regmap_field_alloc(dev, priv->srot_map, priv->fields[TSENS_SW_RST]);
	if (IS_ERR(priv->rf[TSENS_SW_RST])) {
		ret = PTR_ERR(priv->rf[TSENS_SW_RST]);
		goto err_put_device;
	}

	priv->rf[TRDY] = devm_regmap_field_alloc(dev, priv->tm_map, priv->fields[TRDY]);
	if (IS_ERR(priv->rf[TRDY])) {
		ret = PTR_ERR(priv->rf[TRDY]);
		goto err_put_device;
	}

	/* This loop might need changes if enum regfield_ids is reordered */
	for (j = LAST_TEMP_0; j <= UP_THRESH_15; j += 16) {
		for (i = 0; i < priv->feat->max_sensors; i++) {
			int idx = j + i;

			priv->rf[idx] = devm_regmap_field_alloc(dev,
								priv->tm_map,
								priv->fields[idx]);
			if (IS_ERR(priv->rf[idx])) {
				ret = PTR_ERR(priv->rf[idx]);
				goto err_put_device;
			}
		}
	}

	if (priv->feat->crit_int || tsens_version(priv) < VER_0_1) {
		/* Loop might need changes if enum regfield_ids is reordered */
		for (j = CRITICAL_STATUS_0; j <= CRIT_THRESH_15; j += 16) {
			for (i = 0; i < priv->feat->max_sensors; i++) {
				int idx = j + i;

				priv->rf[idx] =
					devm_regmap_field_alloc(dev,
								priv->tm_map,
								priv->fields[idx]);
				if (IS_ERR(priv->rf[idx])) {
					ret = PTR_ERR(priv->rf[idx]);
					goto err_put_device;
				}
			}
		}
	}

	if (tsens_version(priv) > VER_1_X &&  ver_minor > 2) {
		/* Watchdog is present only on v2.3+ */
		priv->feat->has_watchdog = 1;
		for (i = WDOG_BARK_STATUS; i <= CC_MON_MASK; i++) {
			priv->rf[i] = devm_regmap_field_alloc(dev, priv->tm_map,
							      priv->fields[i]);
			if (IS_ERR(priv->rf[i])) {
				ret = PTR_ERR(priv->rf[i]);
				goto err_put_device;
			}
		}
		/*
		 * Watchdog is already enabled, unmask the bark.
		 * Disable cycle completion monitoring
		 */
		regmap_field_write(priv->rf[WDOG_BARK_MASK], 0);
		regmap_field_write(priv->rf[CC_MON_MASK], 1);
	}

	ret = init_cold_interrupt(priv, op, ver_minor);
	spin_lock_init(&priv->ul_lock);

	/* VER_0 interrupt doesn't need to be enabled */
	if (tsens_version(priv) >= VER_0_1)
		tsens_enable_irq(priv);

	tsens_check_persist_data_feature(priv, ver_major, ver_minor);

err_put_device:
	put_device(&op->dev);
	return ret;
}

/* WA to add writable trip_temp_*_hyst sysfs node till core has proper fix */
static int tsens_set_trip_hyst(
		struct thermal_zone_device *tz, int trip, int hysteresis)
{
	return 0;
};

<<<<<<< HEAD
=======
/**
 * tsens_get_cold_status - It gets cold temperature status of TSENS
 * @data: tsens cold sensor private data
 * @cold_status: pointer to store last cold interrupt status
 *
 * It gives cold state value of 0 or 1 on success. A state
 * value of 1 indicates minimum one TSENS is in cold temperature
 * condition and a state value of 0 indicates all TSENS are out of
 * cold temperature condition.
 *
 * Return: 0 on success, a negative errno will be returned in
 * error cases.
 */
static int tsens_get_cold_status(struct thermal_zone_device *tz, int *cold_status)
{
	struct tsens_sensor *s = tz->devdata;
	struct tsens_priv *priv = s->priv;

	if (priv->ops->get_cold_status)
		return priv->ops->get_cold_status(s, (bool *)cold_status);

	return -EOPNOTSUPP;
}

>>>>>>> 90b11dc2
static int tsens_get_temp(struct thermal_zone_device *tz, int *temp)
{
	struct tsens_sensor *s = thermal_zone_device_priv(tz);
	struct tsens_priv *priv = s->priv;

	return priv->ops->get_temp(s, temp);
}

static int  __maybe_unused tsens_suspend(struct device *dev)
{
	struct tsens_priv *priv = dev_get_drvdata(dev);

	if (priv->ops && priv->ops->suspend)
		return priv->ops->suspend(priv);

	return 0;
}

static int __maybe_unused tsens_resume(struct device *dev)
{
	struct tsens_priv *priv = dev_get_drvdata(dev);

	if (priv->ops && priv->ops->resume)
		return priv->ops->resume(priv);

	return 0;
}

static SIMPLE_DEV_PM_OPS(tsens_pm_ops, tsens_suspend, tsens_resume);

static const struct of_device_id tsens_table[] = {
	{
		.compatible = "qcom,ipq8064-tsens",
		.data = &data_8960,
	}, {
		.compatible = "qcom,ipq8074-tsens",
		.data = &data_ipq8074,
	}, {
		.compatible = "qcom,mdm9607-tsens",
		.data = &data_9607,
	}, {
		.compatible = "qcom,msm8226-tsens",
		.data = &data_8226,
	}, {
		.compatible = "qcom,msm8909-tsens",
		.data = &data_8909,
	}, {
		.compatible = "qcom,msm8916-tsens",
		.data = &data_8916,
	}, {
		.compatible = "qcom,msm8939-tsens",
		.data = &data_8939,
	}, {
		.compatible = "qcom,msm8956-tsens",
		.data = &data_8956,
	}, {
		.compatible = "qcom,msm8960-tsens",
		.data = &data_8960,
	}, {
		.compatible = "qcom,msm8974-tsens",
		.data = &data_8974,
	}, {
		.compatible = "qcom,msm8976-tsens",
		.data = &data_8976,
	}, {
		.compatible = "qcom,msm8996-tsens",
		.data = &data_8996,
	}, {
		.compatible = "qcom,tsens-v1",
		.data = &data_tsens_v1,
	}, {
		.compatible = "qcom,tsens-v2",
		.data = &data_tsens_v2,
	},
	{}
};
MODULE_DEVICE_TABLE(of, tsens_table);

static const struct thermal_zone_device_ops tsens_of_ops = {
	.get_temp = tsens_get_temp,
	.set_trips = tsens_set_trips,
	.set_trip_hyst = tsens_set_trip_hyst,
	.change_mode = qti_tz_change_mode,
	.get_trend = qti_tz_get_trend,
};

static const struct thermal_zone_device_ops tsens_cold_of_ops = {
	.get_temp = tsens_get_cold_status,
};


static int tsens_register_irq(struct tsens_priv *priv, char *irqname,
			      irq_handler_t thread_fn)
{
	struct platform_device *pdev;
	int ret, irq;

	pdev = of_find_device_by_node(priv->dev->of_node);
	if (!pdev)
		return -ENODEV;

	irq = platform_get_irq_byname(pdev, irqname);
	if (irq < 0) {
		ret = irq;
		/* For old DTs with no IRQ defined */
		if (irq == -ENXIO)
			ret = 0;
	} else {
		/* VER_0 interrupt is TRIGGER_RISING, VER_0_1 and up is ONESHOT */
		if (tsens_version(priv) == VER_0)
			ret = devm_request_threaded_irq(&pdev->dev, irq,
							thread_fn, NULL,
							IRQF_TRIGGER_RISING,
							dev_name(&pdev->dev),
							priv);
		else
			ret = devm_request_threaded_irq(&pdev->dev, irq, NULL,
							thread_fn, IRQF_ONESHOT,
							dev_name(&pdev->dev),
							priv);

		if (ret)
			dev_err(&pdev->dev, "%s: failed to get irq\n",
				__func__);
		else
			enable_irq_wake(irq);
	}

	put_device(&pdev->dev);
	return ret;
}

static int tsens_register(struct tsens_priv *priv)
{
	int i, ret;
	struct thermal_zone_device *tzd;

	for (i = 0;  i < priv->num_sensors; i++) {
		priv->sensor[i].priv = priv;
		tzd = devm_thermal_of_zone_register(priv->dev, priv->sensor[i].hw_id,
						    &priv->sensor[i],
						    &tsens_of_ops);
		if (IS_ERR(tzd))
			continue;
		priv->sensor[i].tzd = tzd;
		if (priv->ops->enable)
			priv->ops->enable(priv, i);

		devm_thermal_add_hwmon_sysfs(priv->dev, tzd);
	}

	/* VER_0 require to set MIN and MAX THRESH
	 * These 2 regs are set using the:
	 * - CRIT_THRESH_0 for MAX THRESH hardcoded to 120°C
	 * - CRIT_THRESH_1 for MIN THRESH hardcoded to   0°C
	 */
	if (tsens_version(priv) < VER_0_1) {
		regmap_field_write(priv->rf[CRIT_THRESH_0],
				   tsens_mC_to_hw(priv->sensor, 120000));

		regmap_field_write(priv->rf[CRIT_THRESH_1],
				   tsens_mC_to_hw(priv->sensor, 0));
	}

	if (priv->feat->combo_int) {
		ret = tsens_register_irq(priv, "combined",
					 tsens_combined_irq_thread);
	} else {
		ret = tsens_register_irq(priv, "uplow", tsens_irq_thread);
		if (ret < 0)
			return ret;

		if (priv->feat->crit_int)
			ret = tsens_register_irq(priv, "critical",
						 tsens_critical_irq_thread);

		if (priv->feat->cold_int) {
			priv->cold_sensor = devm_kzalloc(priv->dev,
					 sizeof(struct tsens_sensor),
					 GFP_KERNEL);
			if (!priv->cold_sensor)
				return -ENOMEM;

			priv->cold_sensor->hw_id = COLD_SENSOR_HW_ID;
			priv->cold_sensor->priv = priv;
			tzd = devm_thermal_of_zone_register(priv->dev,
						priv->cold_sensor->hw_id,
						priv->cold_sensor,
						&tsens_cold_of_ops);
			if (IS_ERR(tzd)) {
				ret = 0;
				return ret;
			}

			priv->cold_sensor->tzd = tzd;
			ret = tsens_register_irq(priv, "cold",
						tsens_cold_irq_thread);
		}
	}

	return ret;
}

static int tsens_probe(struct platform_device *pdev)
{
	int ret, i;
	struct device *dev;
	struct device_node *np;
	struct tsens_priv *priv;
	const struct tsens_plat_data *data;
	const struct of_device_id *id;
	u32 num_sensors;

	if (pdev->dev.of_node)
		dev = &pdev->dev;
	else
		dev = pdev->dev.parent;

	np = dev->of_node;

	id = of_match_node(tsens_table, np);
	if (id)
		data = id->data;
	else
		data = &data_8960;

	num_sensors = data->num_sensors;

	if (np)
		of_property_read_u32(np, "#qcom,sensors", &num_sensors);

	if (num_sensors <= 0) {
		dev_err(dev, "%s: invalid number of sensors\n", __func__);
		return -EINVAL;
	}

	priv = devm_kzalloc(dev,
			     struct_size(priv, sensor, num_sensors),
			     GFP_KERNEL);
	if (!priv)
		return -ENOMEM;

	priv->dev = dev;
	priv->num_sensors = num_sensors;
	priv->ops = data->ops;
	for (i = 0;  i < priv->num_sensors; i++) {
		if (data->hw_ids)
			priv->sensor[i].hw_id = data->hw_ids[i];
		else
			priv->sensor[i].hw_id = i;
	}
	priv->feat = data->feat;
	priv->fields = data->fields;

	platform_set_drvdata(pdev, priv);

	if (!priv->ops || !priv->ops->init || !priv->ops->get_temp)
		return -EINVAL;

	ret = priv->ops->init(priv);
	if (ret < 0) {
		dev_err(dev, "%s: init failed\n", __func__);
		return ret;
	}

	if (priv->ops->calibrate) {
		ret = priv->ops->calibrate(priv);
		if (ret < 0) {
			if (ret != -EPROBE_DEFER)
				dev_err(dev, "%s: calibration failed\n", __func__);
			return ret;
		}
	}

	ret = tsens_register(priv);
	if (!ret)
		tsens_debug_init(pdev);

	return ret;
}

static int tsens_remove(struct platform_device *pdev)
{
	struct tsens_priv *priv = platform_get_drvdata(pdev);

	debugfs_remove_recursive(priv->debug_root);
	tsens_disable_irq(priv);
	if (priv->ops->disable)
		priv->ops->disable(priv);

	return 0;
}

static struct platform_driver tsens_driver = {
	.probe = tsens_probe,
	.remove = tsens_remove,
	.driver = {
		.name = "qcom-tsens",
		.pm	= &tsens_pm_ops,
		.of_match_table = tsens_table,
	},
};
module_platform_driver(tsens_driver);

MODULE_LICENSE("GPL v2");
MODULE_DESCRIPTION("QCOM Temperature Sensor driver");
MODULE_ALIAS("platform:qcom-tsens");<|MERGE_RESOLUTION|>--- conflicted
+++ resolved
@@ -558,8 +558,6 @@
 	return 0;
 }
 
-<<<<<<< HEAD
-=======
 /**
  * tsens_cold_irq_thread - Threaded interrupt handler for cold interrupt
  * @irq: irq number
@@ -589,7 +587,6 @@
 	return IRQ_HANDLED;
 }
 
->>>>>>> 90b11dc2
 /**
  * tsens_critical_irq_thread() - Threaded handler for critical interrupts
  * @irq: irq number
@@ -1013,8 +1010,6 @@
 	}
 }
 
-<<<<<<< HEAD
-=======
 static int init_cold_interrupt(struct tsens_priv *priv,
 				struct platform_device *op, u32 ver_minor)
 {
@@ -1040,7 +1035,6 @@
 	return ret;
 }
 
->>>>>>> 90b11dc2
 int __init init_common(struct tsens_priv *priv)
 {
 	void __iomem *tm_base, *srot_base;
@@ -1240,8 +1234,6 @@
 	return 0;
 };
 
-<<<<<<< HEAD
-=======
 /**
  * tsens_get_cold_status - It gets cold temperature status of TSENS
  * @data: tsens cold sensor private data
@@ -1266,7 +1258,6 @@
 	return -EOPNOTSUPP;
 }
 
->>>>>>> 90b11dc2
 static int tsens_get_temp(struct thermal_zone_device *tz, int *temp)
 {
 	struct tsens_sensor *s = thermal_zone_device_priv(tz);
