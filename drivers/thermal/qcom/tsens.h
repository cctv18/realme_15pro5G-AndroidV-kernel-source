/* SPDX-License-Identifier: GPL-2.0 */
/*
 * Copyright (c) 2015, The Linux Foundation. All rights reserved.
 * Copyright (c) 2021, 2024, Qualcomm Innovation Center, Inc. All rights reserved.
 */

#ifndef __QCOM_TSENS_H__
#define __QCOM_TSENS_H__

#define NO_PT_CALIB		0x0
#define ONE_PT_CALIB		0x1
#define ONE_PT_CALIB2		0x2
#define TWO_PT_CALIB		0x3
#define ONE_PT_CALIB2_NO_OFFSET	0x6
#define TWO_PT_CALIB_NO_OFFSET	0x7
#define CAL_DEGC_PT1		30
#define CAL_DEGC_PT2		120
#define SLOPE_FACTOR		1000
#define SLOPE_DEFAULT		3200
#define TIMEOUT_US		100
#define THRESHOLD_MAX_ADC_CODE	0x3ff
#define THRESHOLD_MIN_ADC_CODE	0x0
#define COLD_SENSOR_HW_ID	128

#define MAX_SENSORS 16

#include <linux/interrupt.h>
#include <linux/thermal.h>
#include <linux/regmap.h>
#include <linux/slab.h>
#include <linux/ipc_logging.h>

struct tsens_priv;

/* IP version numbers in ascending order */
enum tsens_ver {
	VER_0 = 0,
	VER_0_1,
	VER_1_X,
	VER_2_X,
};

enum tsens_irq_type {
	LOWER,
	UPPER,
	CRITICAL,
	COLD,
};

/**
 * struct tsens_irq_data - IRQ status and temperature violations
 * @up_viol:        upper threshold violated
 * @up_thresh:      upper threshold temperature value
 * @up_irq_mask:    mask register for upper threshold irqs
 * @up_irq_clear:   clear register for uppper threshold irqs
 * @low_viol:       lower threshold violated
 * @low_thresh:     lower threshold temperature value
 * @low_irq_mask:   mask register for lower threshold irqs
 * @low_irq_clear:  clear register for lower threshold irqs
 * @crit_viol:      critical threshold violated
 * @crit_thresh:    critical threshold temperature value
 * @crit_irq_mask:  mask register for critical threshold irqs
 * @crit_irq_clear: clear register for critical threshold irqs
 *
 * Structure containing data about temperature threshold settings and
 * irq status if they were violated.
 */
struct tsens_irq_data {
	u32 up_viol;
	int up_thresh;
	u32 up_irq_mask;
	u32 up_irq_clear;
	u32 low_viol;
	int low_thresh;
	u32 low_irq_mask;
	u32 low_irq_clear;
	u32 crit_viol;
	u32 crit_thresh;
	u32 crit_irq_mask;
	u32 crit_irq_clear;
};

/**
 * struct tsens_irq_data - IRQ status and temperature violations
 * @up_viol:        upper threshold violated
 * @up_thresh:      upper threshold temperature value
 * @up_irq_mask:    mask register for upper threshold irqs
 * @up_irq_clear:   clear register for uppper threshold irqs
 * @low_viol:       lower threshold violated
 * @low_thresh:     lower threshold temperature value
 * @low_irq_mask:   mask register for lower threshold irqs
 * @low_irq_clear:  clear register for lower threshold irqs
 * @crit_viol:      critical threshold violated
 * @crit_thresh:    critical threshold temperature value
 * @crit_irq_mask:  mask register for critical threshold irqs
 * @crit_irq_clear: clear register for critical threshold irqs
 *
 * Structure containing data about temperature threshold settings and
 * irq status if they were violated.
 */
struct tsens_irq_data {
	u32 up_viol;
	int up_thresh;
	u32 up_irq_mask;
	u32 up_irq_clear;
	u32 low_viol;
	int low_thresh;
	u32 low_irq_mask;
	u32 low_irq_clear;
	u32 crit_viol;
	u32 crit_thresh;
	u32 crit_irq_mask;
	u32 crit_irq_clear;
};

/**
 * struct tsens_sensor - data for each sensor connected to the tsens device
 * @priv: tsens device instance that this sensor is connected to
 * @tzd: pointer to the thermal zone that this sensor is in
 * @irq_d: Latest sensor irq and violation status for this sensor
 * @offset: offset of temperature adjustment curve
 * @hw_id: HW ID can be used in case of platform-specific IDs
 * @slope: slope of temperature adjustment curve
 * @status: 8960-specific variable to track 8960 and 8660 status register offset
 */
struct tsens_sensor {
	struct tsens_priv		*priv;
	struct thermal_zone_device	*tzd;
	struct tsens_irq_data		irq_d;
	int				offset;
	unsigned int			hw_id;
	int				slope;
	u32				status;
	int				p1_calib_offset;
	int				p2_calib_offset;
};

/**
 * struct tsens_ops - operations as supported by the tsens device
 * @init: Function to initialize the tsens device
 * @calibrate: Function to calibrate the tsens device
 * @get_temp: Function which returns the temp in millidegC
 * @enable: Function to enable (clocks/power) tsens device
 * @disable: Function to disable the tsens device
 * @suspend: Function to suspend the tsens device
 * @resume: Function to resume the tsens device
 */
struct tsens_ops {
	/* mandatory callbacks */
	int (*init)(struct tsens_priv *priv);
	int (*calibrate)(struct tsens_priv *priv);
	int (*get_temp)(const struct tsens_sensor *s, int *temp);
	/* optional callbacks */
	int (*enable)(struct tsens_priv *priv, int i);
	void (*disable)(struct tsens_priv *priv);
	int (*suspend)(struct tsens_priv *priv);
	int (*resume)(struct tsens_priv *priv);
	int (*get_cold_status)(const struct tsens_sensor *s, bool *cold_status);
};

#define REG_FIELD_FOR_EACH_SENSOR11(_name, _offset, _startbit, _stopbit) \
	[_name##_##0]  = REG_FIELD(_offset,      _startbit, _stopbit),	\
	[_name##_##1]  = REG_FIELD(_offset +  4, _startbit, _stopbit), \
	[_name##_##2]  = REG_FIELD(_offset +  8, _startbit, _stopbit), \
	[_name##_##3]  = REG_FIELD(_offset + 12, _startbit, _stopbit), \
	[_name##_##4]  = REG_FIELD(_offset + 16, _startbit, _stopbit), \
	[_name##_##5]  = REG_FIELD(_offset + 20, _startbit, _stopbit), \
	[_name##_##6]  = REG_FIELD(_offset + 24, _startbit, _stopbit), \
	[_name##_##7]  = REG_FIELD(_offset + 28, _startbit, _stopbit), \
	[_name##_##8]  = REG_FIELD(_offset + 32, _startbit, _stopbit), \
	[_name##_##9]  = REG_FIELD(_offset + 36, _startbit, _stopbit), \
	[_name##_##10] = REG_FIELD(_offset + 40, _startbit, _stopbit)

#define REG_FIELD_FOR_EACH_SENSOR16(_name, _offset, _startbit, _stopbit) \
	[_name##_##0]  = REG_FIELD(_offset,      _startbit, _stopbit),	\
	[_name##_##1]  = REG_FIELD(_offset +  4, _startbit, _stopbit), \
	[_name##_##2]  = REG_FIELD(_offset +  8, _startbit, _stopbit), \
	[_name##_##3]  = REG_FIELD(_offset + 12, _startbit, _stopbit), \
	[_name##_##4]  = REG_FIELD(_offset + 16, _startbit, _stopbit), \
	[_name##_##5]  = REG_FIELD(_offset + 20, _startbit, _stopbit), \
	[_name##_##6]  = REG_FIELD(_offset + 24, _startbit, _stopbit), \
	[_name##_##7]  = REG_FIELD(_offset + 28, _startbit, _stopbit), \
	[_name##_##8]  = REG_FIELD(_offset + 32, _startbit, _stopbit), \
	[_name##_##9]  = REG_FIELD(_offset + 36, _startbit, _stopbit), \
	[_name##_##10] = REG_FIELD(_offset + 40, _startbit, _stopbit), \
	[_name##_##11] = REG_FIELD(_offset + 44, _startbit, _stopbit), \
	[_name##_##12] = REG_FIELD(_offset + 48, _startbit, _stopbit), \
	[_name##_##13] = REG_FIELD(_offset + 52, _startbit, _stopbit), \
	[_name##_##14] = REG_FIELD(_offset + 56, _startbit, _stopbit), \
	[_name##_##15] = REG_FIELD(_offset + 60, _startbit, _stopbit)

#define REG_FIELD_SPLIT_BITS_0_15(_name, _offset)		\
	[_name##_##0]  = REG_FIELD(_offset,  0,  0),		\
	[_name##_##1]  = REG_FIELD(_offset,  1,  1),	\
	[_name##_##2]  = REG_FIELD(_offset,  2,  2),	\
	[_name##_##3]  = REG_FIELD(_offset,  3,  3),	\
	[_name##_##4]  = REG_FIELD(_offset,  4,  4),	\
	[_name##_##5]  = REG_FIELD(_offset,  5,  5),	\
	[_name##_##6]  = REG_FIELD(_offset,  6,  6),	\
	[_name##_##7]  = REG_FIELD(_offset,  7,  7),	\
	[_name##_##8]  = REG_FIELD(_offset,  8,  8),	\
	[_name##_##9]  = REG_FIELD(_offset,  9,  9),	\
	[_name##_##10] = REG_FIELD(_offset, 10, 10),	\
	[_name##_##11] = REG_FIELD(_offset, 11, 11),	\
	[_name##_##12] = REG_FIELD(_offset, 12, 12),	\
	[_name##_##13] = REG_FIELD(_offset, 13, 13),	\
	[_name##_##14] = REG_FIELD(_offset, 14, 14),	\
	[_name##_##15] = REG_FIELD(_offset, 15, 15)

#define REG_FIELD_SPLIT_BITS_16_31(_name, _offset)		\
	[_name##_##0]  = REG_FIELD(_offset, 16, 16),		\
	[_name##_##1]  = REG_FIELD(_offset, 17, 17),	\
	[_name##_##2]  = REG_FIELD(_offset, 18, 18),	\
	[_name##_##3]  = REG_FIELD(_offset, 19, 19),	\
	[_name##_##4]  = REG_FIELD(_offset, 20, 20),	\
	[_name##_##5]  = REG_FIELD(_offset, 21, 21),	\
	[_name##_##6]  = REG_FIELD(_offset, 22, 22),	\
	[_name##_##7]  = REG_FIELD(_offset, 23, 23),	\
	[_name##_##8]  = REG_FIELD(_offset, 24, 24),	\
	[_name##_##9]  = REG_FIELD(_offset, 25, 25),	\
	[_name##_##10] = REG_FIELD(_offset, 26, 26),	\
	[_name##_##11] = REG_FIELD(_offset, 27, 27),	\
	[_name##_##12] = REG_FIELD(_offset, 28, 28),	\
	[_name##_##13] = REG_FIELD(_offset, 29, 29),	\
	[_name##_##14] = REG_FIELD(_offset, 30, 30),	\
	[_name##_##15] = REG_FIELD(_offset, 31, 31)

#define IPC_LOGPAGES 10
#define TSENS_DBG(dev, msg, args...) do {		\
		if ((dev) && (dev)->ipc_log) {		\
			ipc_log_string((dev)->ipc_log,	\
			"" msg " [%s]\n",		\
			args, current->comm);	        \
		}					\
	} while (0)

#define TSENS_DBG_1(priv, msg, args...) do {		\
		if ((priv) && (priv)->ipc_log1) {		\
			ipc_log_string((priv)->ipc_log1,	\
			"" msg " [%s]\n",		\
			args, current->comm);		\
		}					\
	} while (0)

/*
 * reg_field IDs to use as an index into an array
 * If you change the order of the entries, check the devm_regmap_field_alloc()
 * calls in init_common()
 */
enum regfield_ids {
	/* ----- SROT ------ */
	/* HW_VER */
	VER_MAJOR,
	VER_MINOR,
	VER_STEP,
	/* CTRL_OFFSET */
	TSENS_EN,
	TSENS_SW_RST,
	SENSOR_EN,
	CODE_OR_TEMP,

	/* ----- TM ------ */
	/* TRDY */
	TRDY,
	/* INTERRUPT ENABLE */
	INT_EN,	/* v2+ has separate enables for crit, upper and lower irq */
	/* STATUS */
	LAST_TEMP_0,	/* Last temperature reading */
	LAST_TEMP_1,
	LAST_TEMP_2,
	LAST_TEMP_3,
	LAST_TEMP_4,
	LAST_TEMP_5,
	LAST_TEMP_6,
	LAST_TEMP_7,
	LAST_TEMP_8,
	LAST_TEMP_9,
	LAST_TEMP_10,
	LAST_TEMP_11,
	LAST_TEMP_12,
	LAST_TEMP_13,
	LAST_TEMP_14,
	LAST_TEMP_15,
	VALID_0,		/* VALID reading or not */
	VALID_1,
	VALID_2,
	VALID_3,
	VALID_4,
	VALID_5,
	VALID_6,
	VALID_7,
	VALID_8,
	VALID_9,
	VALID_10,
	VALID_11,
	VALID_12,
	VALID_13,
	VALID_14,
	VALID_15,
	LOWER_STATUS_0,	/* LOWER threshold violated */
	LOWER_STATUS_1,
	LOWER_STATUS_2,
	LOWER_STATUS_3,
	LOWER_STATUS_4,
	LOWER_STATUS_5,
	LOWER_STATUS_6,
	LOWER_STATUS_7,
	LOWER_STATUS_8,
	LOWER_STATUS_9,
	LOWER_STATUS_10,
	LOWER_STATUS_11,
	LOWER_STATUS_12,
	LOWER_STATUS_13,
	LOWER_STATUS_14,
	LOWER_STATUS_15,
	LOW_INT_STATUS_0,	/* LOWER interrupt status */
	LOW_INT_STATUS_1,
	LOW_INT_STATUS_2,
	LOW_INT_STATUS_3,
	LOW_INT_STATUS_4,
	LOW_INT_STATUS_5,
	LOW_INT_STATUS_6,
	LOW_INT_STATUS_7,
	LOW_INT_STATUS_8,
	LOW_INT_STATUS_9,
	LOW_INT_STATUS_10,
	LOW_INT_STATUS_11,
	LOW_INT_STATUS_12,
	LOW_INT_STATUS_13,
	LOW_INT_STATUS_14,
	LOW_INT_STATUS_15,
	LOW_INT_CLEAR_0,	/* LOWER interrupt clear */
	LOW_INT_CLEAR_1,
	LOW_INT_CLEAR_2,
	LOW_INT_CLEAR_3,
	LOW_INT_CLEAR_4,
	LOW_INT_CLEAR_5,
	LOW_INT_CLEAR_6,
	LOW_INT_CLEAR_7,
	LOW_INT_CLEAR_8,
	LOW_INT_CLEAR_9,
	LOW_INT_CLEAR_10,
	LOW_INT_CLEAR_11,
	LOW_INT_CLEAR_12,
	LOW_INT_CLEAR_13,
	LOW_INT_CLEAR_14,
	LOW_INT_CLEAR_15,
	LOW_INT_MASK_0,	/* LOWER interrupt mask */
	LOW_INT_MASK_1,
	LOW_INT_MASK_2,
	LOW_INT_MASK_3,
	LOW_INT_MASK_4,
	LOW_INT_MASK_5,
	LOW_INT_MASK_6,
	LOW_INT_MASK_7,
	LOW_INT_MASK_8,
	LOW_INT_MASK_9,
	LOW_INT_MASK_10,
	LOW_INT_MASK_11,
	LOW_INT_MASK_12,
	LOW_INT_MASK_13,
	LOW_INT_MASK_14,
	LOW_INT_MASK_15,
	LOW_THRESH_0,		/* LOWER threshold values */
	LOW_THRESH_1,
	LOW_THRESH_2,
	LOW_THRESH_3,
	LOW_THRESH_4,
	LOW_THRESH_5,
	LOW_THRESH_6,
	LOW_THRESH_7,
	LOW_THRESH_8,
	LOW_THRESH_9,
	LOW_THRESH_10,
	LOW_THRESH_11,
	LOW_THRESH_12,
	LOW_THRESH_13,
	LOW_THRESH_14,
	LOW_THRESH_15,
	UPPER_STATUS_0,	/* UPPER threshold violated */
	UPPER_STATUS_1,
	UPPER_STATUS_2,
	UPPER_STATUS_3,
	UPPER_STATUS_4,
	UPPER_STATUS_5,
	UPPER_STATUS_6,
	UPPER_STATUS_7,
	UPPER_STATUS_8,
	UPPER_STATUS_9,
	UPPER_STATUS_10,
	UPPER_STATUS_11,
	UPPER_STATUS_12,
	UPPER_STATUS_13,
	UPPER_STATUS_14,
	UPPER_STATUS_15,
	UP_INT_STATUS_0,	/* UPPER interrupt status */
	UP_INT_STATUS_1,
	UP_INT_STATUS_2,
	UP_INT_STATUS_3,
	UP_INT_STATUS_4,
	UP_INT_STATUS_5,
	UP_INT_STATUS_6,
	UP_INT_STATUS_7,
	UP_INT_STATUS_8,
	UP_INT_STATUS_9,
	UP_INT_STATUS_10,
	UP_INT_STATUS_11,
	UP_INT_STATUS_12,
	UP_INT_STATUS_13,
	UP_INT_STATUS_14,
	UP_INT_STATUS_15,
	UP_INT_CLEAR_0,	/* UPPER interrupt clear */
	UP_INT_CLEAR_1,
	UP_INT_CLEAR_2,
	UP_INT_CLEAR_3,
	UP_INT_CLEAR_4,
	UP_INT_CLEAR_5,
	UP_INT_CLEAR_6,
	UP_INT_CLEAR_7,
	UP_INT_CLEAR_8,
	UP_INT_CLEAR_9,
	UP_INT_CLEAR_10,
	UP_INT_CLEAR_11,
	UP_INT_CLEAR_12,
	UP_INT_CLEAR_13,
	UP_INT_CLEAR_14,
	UP_INT_CLEAR_15,
	UP_INT_MASK_0,		/* UPPER interrupt mask */
	UP_INT_MASK_1,
	UP_INT_MASK_2,
	UP_INT_MASK_3,
	UP_INT_MASK_4,
	UP_INT_MASK_5,
	UP_INT_MASK_6,
	UP_INT_MASK_7,
	UP_INT_MASK_8,
	UP_INT_MASK_9,
	UP_INT_MASK_10,
	UP_INT_MASK_11,
	UP_INT_MASK_12,
	UP_INT_MASK_13,
	UP_INT_MASK_14,
	UP_INT_MASK_15,
	UP_THRESH_0,		/* UPPER threshold values */
	UP_THRESH_1,
	UP_THRESH_2,
	UP_THRESH_3,
	UP_THRESH_4,
	UP_THRESH_5,
	UP_THRESH_6,
	UP_THRESH_7,
	UP_THRESH_8,
	UP_THRESH_9,
	UP_THRESH_10,
	UP_THRESH_11,
	UP_THRESH_12,
	UP_THRESH_13,
	UP_THRESH_14,
	UP_THRESH_15,
	CRITICAL_STATUS_0,	/* CRITICAL threshold violated */
	CRITICAL_STATUS_1,
	CRITICAL_STATUS_2,
	CRITICAL_STATUS_3,
	CRITICAL_STATUS_4,
	CRITICAL_STATUS_5,
	CRITICAL_STATUS_6,
	CRITICAL_STATUS_7,
	CRITICAL_STATUS_8,
	CRITICAL_STATUS_9,
	CRITICAL_STATUS_10,
	CRITICAL_STATUS_11,
	CRITICAL_STATUS_12,
	CRITICAL_STATUS_13,
	CRITICAL_STATUS_14,
	CRITICAL_STATUS_15,
	CRIT_INT_STATUS_0,	/* CRITICAL interrupt status */
	CRIT_INT_STATUS_1,
	CRIT_INT_STATUS_2,
	CRIT_INT_STATUS_3,
	CRIT_INT_STATUS_4,
	CRIT_INT_STATUS_5,
	CRIT_INT_STATUS_6,
	CRIT_INT_STATUS_7,
	CRIT_INT_STATUS_8,
	CRIT_INT_STATUS_9,
	CRIT_INT_STATUS_10,
	CRIT_INT_STATUS_11,
	CRIT_INT_STATUS_12,
	CRIT_INT_STATUS_13,
	CRIT_INT_STATUS_14,
	CRIT_INT_STATUS_15,
	CRIT_INT_CLEAR_0,	/* CRITICAL interrupt clear */
	CRIT_INT_CLEAR_1,
	CRIT_INT_CLEAR_2,
	CRIT_INT_CLEAR_3,
	CRIT_INT_CLEAR_4,
	CRIT_INT_CLEAR_5,
	CRIT_INT_CLEAR_6,
	CRIT_INT_CLEAR_7,
	CRIT_INT_CLEAR_8,
	CRIT_INT_CLEAR_9,
	CRIT_INT_CLEAR_10,
	CRIT_INT_CLEAR_11,
	CRIT_INT_CLEAR_12,
	CRIT_INT_CLEAR_13,
	CRIT_INT_CLEAR_14,
	CRIT_INT_CLEAR_15,
	CRIT_INT_MASK_0,	/* CRITICAL interrupt mask */
	CRIT_INT_MASK_1,
	CRIT_INT_MASK_2,
	CRIT_INT_MASK_3,
	CRIT_INT_MASK_4,
	CRIT_INT_MASK_5,
	CRIT_INT_MASK_6,
	CRIT_INT_MASK_7,
	CRIT_INT_MASK_8,
	CRIT_INT_MASK_9,
	CRIT_INT_MASK_10,
	CRIT_INT_MASK_11,
	CRIT_INT_MASK_12,
	CRIT_INT_MASK_13,
	CRIT_INT_MASK_14,
	CRIT_INT_MASK_15,
	CRIT_THRESH_0,		/* CRITICAL threshold values */
	CRIT_THRESH_1,
	CRIT_THRESH_2,
	CRIT_THRESH_3,
	CRIT_THRESH_4,
	CRIT_THRESH_5,
	CRIT_THRESH_6,
	CRIT_THRESH_7,
	CRIT_THRESH_8,
	CRIT_THRESH_9,
	CRIT_THRESH_10,
	CRIT_THRESH_11,
	CRIT_THRESH_12,
	CRIT_THRESH_13,
	CRIT_THRESH_14,
	CRIT_THRESH_15,

	/* WATCHDOG */
	WDOG_BARK_STATUS,
	WDOG_BARK_CLEAR,
	WDOG_BARK_MASK,
	WDOG_BARK_COUNT,

	/* CYCLE COMPLETION MONITOR */
	CC_MON_STATUS,
	CC_MON_CLEAR,
	CC_MON_MASK,

	MIN_STATUS_0,		/* MIN threshold violated */
	MIN_STATUS_1,
	MIN_STATUS_2,
	MIN_STATUS_3,
	MIN_STATUS_4,
	MIN_STATUS_5,
	MIN_STATUS_6,
	MIN_STATUS_7,
	MIN_STATUS_8,
	MIN_STATUS_9,
	MIN_STATUS_10,
	MIN_STATUS_11,
	MIN_STATUS_12,
	MIN_STATUS_13,
	MIN_STATUS_14,
	MIN_STATUS_15,
	MAX_STATUS_0,		/* MAX threshold violated */
	MAX_STATUS_1,
	MAX_STATUS_2,
	MAX_STATUS_3,
	MAX_STATUS_4,
	MAX_STATUS_5,
	MAX_STATUS_6,
	MAX_STATUS_7,
	MAX_STATUS_8,
	MAX_STATUS_9,
	MAX_STATUS_10,
	MAX_STATUS_11,
	MAX_STATUS_12,
	MAX_STATUS_13,
	MAX_STATUS_14,
	MAX_STATUS_15,

	/* TEMP PERSIST MAX_MIN data */
	TEMP_PERSIST_CTRL,
	TEMP_PERSIST_MAX_TEMP,
	TEMP_PERSIST_MAX_SENSOR_ID,
	TEMP_PERSIST_MAX_VALID,
	TEMP_PERSIST_MIN_TEMP,
	TEMP_PERSIST_MIN_SENSOR_ID,
	TEMP_PERSIST_MIN_VALID,

<<<<<<< HEAD
=======
	COLD_STATUS,		/* COLD interrupt status */
>>>>>>> 90b11dc2
	/* Keep last */
	MAX_REGFIELDS
};

/**
 * struct tsens_features - Features supported by the IP
 * @ver_major: Major number of IP version
 * @crit_int: does the IP support critical interrupts?
 * @combo_int: does the IP use one IRQ for up, low and critical thresholds?
 * @adc:      do the sensors only output adc code (instead of temperature)?
 * @srot_split: does the IP neatly splits the register space into SROT and TM,
 *              with SROT only being available to secure boot firmware?
 * @has_watchdog: does this IP support watchdog functionality?
 * @max_sensors: maximum sensors supported by this version of the IP
 * @persist_max_min: does this IP support persist max-min data?
 * @trip_min_temp: minimum trip temperature supported by this version of the IP
 * @trip_max_temp: maximum trip temperature supported by this version of the IP
 */
struct tsens_features {
	unsigned int ver_major;
	unsigned int crit_int:1;
	unsigned int combo_int:1;
	unsigned int adc:1;
	unsigned int srot_split:1;
	unsigned int has_watchdog:1;
	unsigned int cold_int:1;
	unsigned int max_sensors;
	unsigned int persist_max_min:1;
	int trip_min_temp;
	int trip_max_temp;
};

/**
 * struct tsens_plat_data - tsens compile-time platform data
 * @num_sensors: Number of sensors supported by platform
 * @ops: operations the tsens instance supports
 * @hw_ids: Subset of sensors ids supported by platform, if not the first n
 * @feat: features of the IP
 * @fields: bitfield locations
 */
struct tsens_plat_data {
	const u32		num_sensors;
	const struct tsens_ops	*ops;
	unsigned int		*hw_ids;
	struct tsens_features	*feat;
	const struct reg_field		*fields;
};

/**
 * struct tsens_context - Registers to be saved/restored across a context loss
 * @threshold: Threshold register value
 * @control: Control register value
 */
struct tsens_context {
	int	threshold;
	int	control;
};

/**
 * struct tsens_priv - private data for each instance of the tsens IP
 * @dev: pointer to struct device
 * @num_sensors: number of sensors enabled on this device
 * @ul_irq_cnt: upper lower irq triggered count
 * @tm_map: pointer to TM register address space
 * @srot_map: pointer to SROT register address space
 * @tm_offset: deal with old device trees that don't address TM and SROT
 *             address space separately
 * @ul_lock: lock while processing upper/lower threshold interrupts
 * @crit_lock: lock while processing critical threshold interrupts
 * @rf: array of regmap_fields used to store value of the field
 * @ctx: registers to be saved and restored during suspend/resume
 * @feat: features of the IP
 * @fields: bitfield locations
 * @ops: pointer to list of callbacks supported by this device
 * @debug_root: pointer to debugfs dentry for all tsens
 * @debug: pointer to debugfs dentry for tsens controller
 * @ipc_log: pointer for first ipc log context id
 * @ipc_log1: pointer for second ipc log context id
 * @sensor: list of sensors attached to this device
 * @cold_sensor: pointer to cold sensor attached to this device
 */
struct tsens_priv {
	struct device			*dev;
	u32				num_sensors;
	u32				ul_irq_cnt;
	struct regmap			*tm_map;
	struct regmap			*srot_map;
	u32				tm_offset;

	/* lock for upper/lower threshold interrupts */
	spinlock_t			ul_lock;

	struct regmap_field		*rf[MAX_REGFIELDS];
	struct tsens_context		ctx;
	struct tsens_features		*feat;
	const struct reg_field		*fields;
	const struct tsens_ops		*ops;

	struct dentry			*debug_root;
	struct dentry			*debug;
	void				*ipc_log;
	void				*ipc_log1;

	struct tsens_sensor		*cold_sensor;
	struct tsens_sensor		sensor[];
};

/**
 * struct tsens_single_value - internal representation of a single field inside nvmem calibration data
 * @idx: index into the u32 data array
 * @shift: the shift of the first bit in the value
 * @blob: index of the data blob to use for this cell
 */
struct tsens_single_value {
	u8 idx;
	u8 shift;
	u8 blob;
};

/**
 * struct tsens_legacy_calibration_format - description of calibration data used when parsing the legacy nvmem blob
 * @base_len: the length of the base fields inside calibration data
 * @base_shift: the shift to be applied to base data
 * @sp_len: the length of the sN_pM fields inside calibration data
 * @mode: descriptor of the calibration mode field
 * @invalid: descriptor of the calibration mode invalid field
 * @base: descriptors of the base0 and base1 fields
 * @sp: descriptors of the sN_pM fields
 */
struct tsens_legacy_calibration_format {
	unsigned int base_len;
	unsigned int base_shift;
	unsigned int sp_len;
	/* just two bits */
	struct tsens_single_value mode;
	/* on all platforms except 8974 invalid is the third bit of what downstream calls 'mode' */
	struct tsens_single_value invalid;
	struct tsens_single_value base[2];
	struct tsens_single_value sp[][2];
};

char *qfprom_read(struct device *dev, const char *cname);
int tsens_read_calibration_legacy(struct tsens_priv *priv,
				  const struct tsens_legacy_calibration_format *format,
				  u32 *p1, u32 *p2,
				  u32 *cdata, u32 *csel);
int tsens_read_calibration(struct tsens_priv *priv, int shift, u32 *p1, u32 *p2, bool backup);
int tsens_calibrate_nvmem(struct tsens_priv *priv, int shift);
int tsens_calibrate_common(struct tsens_priv *priv);
void compute_intercept_slope(struct tsens_priv *priv, u32 *pt1, u32 *pt2, u32 mode);
int init_common(struct tsens_priv *priv);
int get_temp_tsens_valid(const struct tsens_sensor *s, int *temp);
int get_temp_common(const struct tsens_sensor *s, int *temp);
int get_cold_int_status(const struct tsens_sensor *s, bool *cold_status);

/* TSENS target */
extern struct tsens_plat_data data_8960;

/* TSENS v0.1 targets */
extern struct tsens_plat_data data_8226, data_8909, data_8916, data_8939, data_8974, data_9607;

/* TSENS v1 targets */
extern struct tsens_plat_data data_tsens_v1, data_8976, data_8956;

/* TSENS v2 targets */
extern struct tsens_plat_data data_8996, data_ipq8074, data_tsens_v2;

#endif /* __QCOM_TSENS_H__ */<|MERGE_RESOLUTION|>--- conflicted
+++ resolved
@@ -45,39 +45,6 @@
 	UPPER,
 	CRITICAL,
 	COLD,
-};
-
-/**
- * struct tsens_irq_data - IRQ status and temperature violations
- * @up_viol:        upper threshold violated
- * @up_thresh:      upper threshold temperature value
- * @up_irq_mask:    mask register for upper threshold irqs
- * @up_irq_clear:   clear register for uppper threshold irqs
- * @low_viol:       lower threshold violated
- * @low_thresh:     lower threshold temperature value
- * @low_irq_mask:   mask register for lower threshold irqs
- * @low_irq_clear:  clear register for lower threshold irqs
- * @crit_viol:      critical threshold violated
- * @crit_thresh:    critical threshold temperature value
- * @crit_irq_mask:  mask register for critical threshold irqs
- * @crit_irq_clear: clear register for critical threshold irqs
- *
- * Structure containing data about temperature threshold settings and
- * irq status if they were violated.
- */
-struct tsens_irq_data {
-	u32 up_viol;
-	int up_thresh;
-	u32 up_irq_mask;
-	u32 up_irq_clear;
-	u32 low_viol;
-	int low_thresh;
-	u32 low_irq_mask;
-	u32 low_irq_clear;
-	u32 crit_viol;
-	u32 crit_thresh;
-	u32 crit_irq_mask;
-	u32 crit_irq_clear;
 };
 
 /**
@@ -591,10 +558,7 @@
 	TEMP_PERSIST_MIN_SENSOR_ID,
 	TEMP_PERSIST_MIN_VALID,
 
-<<<<<<< HEAD
-=======
 	COLD_STATUS,		/* COLD interrupt status */
->>>>>>> 90b11dc2
 	/* Keep last */
 	MAX_REGFIELDS
 };
