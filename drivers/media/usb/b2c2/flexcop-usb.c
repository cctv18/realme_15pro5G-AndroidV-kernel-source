// SPDX-License-Identifier: GPL-2.0-only
/*
 * Linux driver for digital TV devices equipped with B2C2 FlexcopII(b)/III
 * flexcop-usb.c - covers the USB part
 * see flexcop.c for copyright information
 */
#define FC_LOG_PREFIX "flexcop_usb"
#include "flexcop-usb.h"
#include "flexcop-common.h"

/* Version information */
#define DRIVER_VERSION "0.1"
#define DRIVER_NAME "Technisat/B2C2 FlexCop II/IIb/III Digital TV USB Driver"
#define DRIVER_AUTHOR "Patrick Boettcher <patrick.boettcher@posteo.de>"

/* debug */
#ifdef CONFIG_DVB_B2C2_FLEXCOP_DEBUG
#define dprintk(level, args...) \
	do { if ((debug & (level))) printk(args); } while (0)

#define debug_dump(b, l, method) do {\
	int i; \
	for (i = 0; i < l; i++) \
		method("%02x ", b[i]); \
	method("\n"); \
} while (0)

#define DEBSTATUS ""
#else
#define dprintk(level, args...) no_printk(args)
#define debug_dump(b, l, method) do { } while (0)
#define DEBSTATUS " (debugging is not enabled)"
#endif

static int debug;
module_param(debug, int, 0644);
MODULE_PARM_DESC(debug, "set debugging level (1=info,ts=2,ctrl=4,i2c=8,v8mem=16 (or-able))." DEBSTATUS);
#undef DEBSTATUS

#define deb_info(args...) dprintk(0x01, args)
#define deb_ts(args...) dprintk(0x02, args)
#define deb_ctrl(args...) dprintk(0x04, args)
#define deb_i2c(args...) dprintk(0x08, args)
#define deb_v8(args...) dprintk(0x10, args)

/* JLP 111700: we will include the 1 bit gap between the upper and lower 3 bits
 * in the IBI address, to make the V8 code simpler.
 * PCI ADDRESS FORMAT: 0x71C -> 0000 0111 0001 1100 (the six bits used)
 *                  in general: 0000 0HHH 000L LL00
 * IBI ADDRESS FORMAT:                    RHHH BLLL
 *
 * where R is the read(1)/write(0) bit, B is the busy bit
 * and HHH and LLL are the two sets of three bits from the PCI address.
 */
#define B2C2_FLEX_PCIOFFSET_TO_INTERNALADDR(usPCI) (u8) \
	(((usPCI >> 2) & 0x07) + ((usPCI >> 4) & 0x70))
#define B2C2_FLEX_INTERNALADDR_TO_PCIOFFSET(ucAddr) (u16) \
	(((ucAddr & 0x07) << 2) + ((ucAddr & 0x70) << 4))

/*
 * DKT 020228
 * - forget about this VENDOR_BUFFER_SIZE, read and write register
 *   deal with DWORD or 4 bytes, that should be should from now on
 * - from now on, we don't support anything older than firm 1.00
 *   I eliminated the write register as a 2 trip of writing hi word and lo word
 *   and force this to write only 4 bytes at a time.
 *   NOTE: this should work with all the firmware from 1.00 and newer
 */
static int flexcop_usb_readwrite_dw(struct flexcop_device *fc, u16 wRegOffsPCI, u32 *val, u8 read)
{
	struct flexcop_usb *fc_usb = fc->bus_specific;
	u8 request = read ? B2C2_USB_READ_REG : B2C2_USB_WRITE_REG;
	u8 request_type = (read ? USB_DIR_IN : USB_DIR_OUT) | USB_TYPE_VENDOR;
	u8 wAddress = B2C2_FLEX_PCIOFFSET_TO_INTERNALADDR(wRegOffsPCI) |
		(read ? 0x80 : 0);
	int ret;

	mutex_lock(&fc_usb->data_mutex);
	if (!read)
		memcpy(fc_usb->data, val, sizeof(*val));

	ret = usb_control_msg(fc_usb->udev,
			read ? B2C2_USB_CTRL_PIPE_IN : B2C2_USB_CTRL_PIPE_OUT,
			request,
			request_type, /* 0xc0 read or 0x40 write */
			wAddress,
			0,
			fc_usb->data,
			sizeof(u32),
			B2C2_WAIT_FOR_OPERATION_RDW);

	if (ret != sizeof(u32)) {
		err("error while %s dword from %d (%d).", read ? "reading" :
				"writing", wAddress, wRegOffsPCI);
		if (ret >= 0)
			ret = -EIO;
	}

	if (read && ret >= 0)
		memcpy(val, fc_usb->data, sizeof(*val));
	mutex_unlock(&fc_usb->data_mutex);

	return ret;
}
/*
 * DKT 010817 - add support for V8 memory read/write and flash update
 */
static int flexcop_usb_v8_memory_req(struct flexcop_usb *fc_usb,
		flexcop_usb_request_t req, u8 page, u16 wAddress,
		u8 *pbBuffer, u32 buflen)
{
	u8 request_type = USB_TYPE_VENDOR;
	u16 wIndex;
	int nWaitTime, pipe, ret;
	wIndex = page << 8;

	if (buflen > sizeof(fc_usb->data)) {
		err("Buffer size bigger than max URB control message\n");
		return -EIO;
	}

	switch (req) {
	case B2C2_USB_READ_V8_MEM:
		nWaitTime = B2C2_WAIT_FOR_OPERATION_V8READ;
		request_type |= USB_DIR_IN;
		pipe = B2C2_USB_CTRL_PIPE_IN;
		break;
	case B2C2_USB_WRITE_V8_MEM:
		wIndex |= pbBuffer[0];
		request_type |= USB_DIR_OUT;
		nWaitTime = B2C2_WAIT_FOR_OPERATION_V8WRITE;
		pipe = B2C2_USB_CTRL_PIPE_OUT;
		break;
	case B2C2_USB_FLASH_BLOCK:
		request_type |= USB_DIR_OUT;
		nWaitTime = B2C2_WAIT_FOR_OPERATION_V8FLASH;
		pipe = B2C2_USB_CTRL_PIPE_OUT;
		break;
	default:
		deb_info("unsupported request for v8_mem_req %x.\n", req);
		return -EINVAL;
	}
	deb_v8("v8mem: %02x %02x %04x %04x, len: %d\n", request_type, req,
			wAddress, wIndex, buflen);

	mutex_lock(&fc_usb->data_mutex);

	if ((request_type & USB_ENDPOINT_DIR_MASK) == USB_DIR_OUT)
		memcpy(fc_usb->data, pbBuffer, buflen);

	ret = usb_control_msg(fc_usb->udev, pipe,
			req,
			request_type,
			wAddress,
			wIndex,
			fc_usb->data,
			buflen,
			nWaitTime);
	if (ret != buflen)
		ret = -EIO;

	if (ret >= 0) {
		ret = 0;
		if ((request_type & USB_ENDPOINT_DIR_MASK) == USB_DIR_IN)
			memcpy(pbBuffer, fc_usb->data, buflen);
	}

	mutex_unlock(&fc_usb->data_mutex);

	debug_dump(pbBuffer, ret, deb_v8);
	return ret;
}

#define bytes_left_to_read_on_page(paddr, buflen) \
	((V8_MEMORY_PAGE_SIZE - (paddr & V8_MEMORY_PAGE_MASK)) > buflen \
	 ? buflen : (V8_MEMORY_PAGE_SIZE - (paddr & V8_MEMORY_PAGE_MASK)))

static int flexcop_usb_memory_req(struct flexcop_usb *fc_usb,
		flexcop_usb_request_t req, flexcop_usb_mem_page_t page_start,
		u32 addr, int extended, u8 *buf, u32 len)
{
	int i, ret = 0;
	u16 wMax;
	u32 pagechunk = 0;

	switch (req) {
	case B2C2_USB_READ_V8_MEM:
		wMax = USB_MEM_READ_MAX;
		break;
	case B2C2_USB_WRITE_V8_MEM:
		wMax = USB_MEM_WRITE_MAX;
		break;
	case B2C2_USB_FLASH_BLOCK:
		wMax = USB_FLASH_MAX;
		break;
	default:
		return -EINVAL;
	}
	for (i = 0; i < len;) {
		pagechunk =
			wMax < bytes_left_to_read_on_page(addr, len) ?
				wMax :
				bytes_left_to_read_on_page(addr, len);
		deb_info("%x\n",
			(addr & V8_MEMORY_PAGE_MASK) |
				(V8_MEMORY_EXTENDED*extended));

		ret = flexcop_usb_v8_memory_req(fc_usb, req,
			page_start + (addr / V8_MEMORY_PAGE_SIZE),
			(addr & V8_MEMORY_PAGE_MASK) |
				(V8_MEMORY_EXTENDED*extended),
			&buf[i], pagechunk);

		if (ret < 0)
			return ret;
		addr += pagechunk;
		len -= pagechunk;
	}
	return 0;
}

static int flexcop_usb_get_mac_addr(struct flexcop_device *fc, int extended)
{
	return flexcop_usb_memory_req(fc->bus_specific, B2C2_USB_READ_V8_MEM,
		V8_MEMORY_PAGE_FLASH, 0x1f010, 1,
		fc->dvb_adapter.proposed_mac, 6);
}

/* usb i2c stuff */
static int flexcop_usb_i2c_req(struct flexcop_i2c_adapter *i2c,
		flexcop_usb_request_t req, flexcop_usb_i2c_function_t func,
		u8 chipaddr, u8 addr, u8 *buf, u8 buflen)
{
	struct flexcop_usb *fc_usb = i2c->fc->bus_specific;
	u16 wValue, wIndex;
	int nWaitTime, pipe, ret;
	u8 request_type = USB_TYPE_VENDOR;

	if (buflen > sizeof(fc_usb->data)) {
		err("Buffer size bigger than max URB control message\n");
		return -EIO;
	}

	switch (func) {
	case USB_FUNC_I2C_WRITE:
	case USB_FUNC_I2C_MULTIWRITE:
	case USB_FUNC_I2C_REPEATWRITE:
		/* DKT 020208 - add this to support special case of DiSEqC */
	case USB_FUNC_I2C_CHECKWRITE:
		pipe = B2C2_USB_CTRL_PIPE_OUT;
		nWaitTime = 2000;
		request_type |= USB_DIR_OUT;
		break;
	case USB_FUNC_I2C_READ:
	case USB_FUNC_I2C_REPEATREAD:
		pipe = B2C2_USB_CTRL_PIPE_IN;
		nWaitTime = 2000;
		request_type |= USB_DIR_IN;
		break;
	default:
		deb_info("unsupported function for i2c_req %x\n", func);
		return -EINVAL;
	}
	wValue = (func << 8) | (i2c->port << 4);
	wIndex = (chipaddr << 8 ) | addr;

	deb_i2c("i2c %2d: %02x %02x %02x %02x %02x %02x\n",
			func, request_type, req,
			wValue & 0xff, wValue >> 8,
			wIndex & 0xff, wIndex >> 8);

	mutex_lock(&fc_usb->data_mutex);

	if ((request_type & USB_ENDPOINT_DIR_MASK) == USB_DIR_OUT)
		memcpy(fc_usb->data, buf, buflen);

	ret = usb_control_msg(fc_usb->udev, pipe,
			req,
			request_type,
			wValue,
			wIndex,
			fc_usb->data,
			buflen,
			nWaitTime);

	if (ret != buflen)
		ret = -EIO;

	if (ret >= 0) {
		ret = 0;
		if ((request_type & USB_ENDPOINT_DIR_MASK) == USB_DIR_IN)
			memcpy(buf, fc_usb->data, buflen);
	}

	mutex_unlock(&fc_usb->data_mutex);

	return ret;
}

/* actual bus specific access functions,
   make sure prototype are/will be equal to pci */
static flexcop_ibi_value flexcop_usb_read_ibi_reg(struct flexcop_device *fc,
	flexcop_ibi_register reg)
{
	flexcop_ibi_value val;
	val.raw = 0;
	flexcop_usb_readwrite_dw(fc, reg, &val.raw, 1);
	return val;
}

static int flexcop_usb_write_ibi_reg(struct flexcop_device *fc,
		flexcop_ibi_register reg, flexcop_ibi_value val)
{
	return flexcop_usb_readwrite_dw(fc, reg, &val.raw, 0);
}

static int flexcop_usb_i2c_request(struct flexcop_i2c_adapter *i2c,
		flexcop_access_op_t op, u8 chipaddr, u8 addr, u8 *buf, u16 len)
{
	if (op == FC_READ)
		return flexcop_usb_i2c_req(i2c, B2C2_USB_I2C_REQUEST,
				USB_FUNC_I2C_READ, chipaddr, addr, buf, len);
	else
		return flexcop_usb_i2c_req(i2c, B2C2_USB_I2C_REQUEST,
				USB_FUNC_I2C_WRITE, chipaddr, addr, buf, len);
}

static void flexcop_usb_process_frame(struct flexcop_usb *fc_usb,
	u8 *buffer, int buffer_length)
{
	u8 *b;
	int l;

	deb_ts("tmp_buffer_length=%d, buffer_length=%d\n",
		fc_usb->tmp_buffer_length, buffer_length);

	if (fc_usb->tmp_buffer_length > 0) {
		memcpy(fc_usb->tmp_buffer+fc_usb->tmp_buffer_length, buffer,
				buffer_length);
		fc_usb->tmp_buffer_length += buffer_length;
		b = fc_usb->tmp_buffer;
		l = fc_usb->tmp_buffer_length;
	} else {
		b = buffer;
		l = buffer_length;
	}

	while (l >= 190) {
		if (*b == 0xff) {
			switch (*(b+1) & 0x03) {
			case 0x01: /* media packet */
				if (*(b+2) == 0x47)
					flexcop_pass_dmx_packets(
							fc_usb->fc_dev, b+2, 1);
				else
					deb_ts("not ts packet %*ph\n", 4, b+2);
				b += 190;
				l -= 190;
				break;
			default:
				deb_ts("wrong packet type\n");
				l = 0;
				break;
			}
		} else {
			deb_ts("wrong header\n");
			l = 0;
		}
	}

	if (l > 0)
		memcpy(fc_usb->tmp_buffer, b, l);
	fc_usb->tmp_buffer_length = l;
}

static void flexcop_usb_urb_complete(struct urb *urb)
{
	struct flexcop_usb *fc_usb = urb->context;
	int i;

	if (urb->actual_length > 0)
		deb_ts("urb completed, bufsize: %d actlen; %d\n",
			urb->transfer_buffer_length, urb->actual_length);

	for (i = 0; i < urb->number_of_packets; i++) {
		if (urb->iso_frame_desc[i].status < 0) {
			err("iso frame descriptor %d has an error: %d\n", i,
				urb->iso_frame_desc[i].status);
		} else
			if (urb->iso_frame_desc[i].actual_length > 0) {
				deb_ts("passed %d bytes to the demux\n",
					urb->iso_frame_desc[i].actual_length);

				flexcop_usb_process_frame(fc_usb,
					urb->transfer_buffer +
						urb->iso_frame_desc[i].offset,
					urb->iso_frame_desc[i].actual_length);
			}
		urb->iso_frame_desc[i].status = 0;
		urb->iso_frame_desc[i].actual_length = 0;
	}
	usb_submit_urb(urb, GFP_ATOMIC);
}

static int flexcop_usb_stream_control(struct flexcop_device *fc, int onoff)
{
	/* submit/kill iso packets */
	return 0;
}

static void flexcop_usb_transfer_exit(struct flexcop_usb *fc_usb)
{
	int i;
	for (i = 0; i < B2C2_USB_NUM_ISO_URB; i++)
		if (fc_usb->iso_urb[i] != NULL) {
			deb_ts("unlinking/killing urb no. %d\n", i);
			usb_kill_urb(fc_usb->iso_urb[i]);
			usb_free_urb(fc_usb->iso_urb[i]);
		}

	usb_free_coherent(fc_usb->udev, fc_usb->buffer_size,
			  fc_usb->iso_buffer, fc_usb->dma_addr);

}

static int flexcop_usb_transfer_init(struct flexcop_usb *fc_usb)
{
	struct usb_host_interface *alt = fc_usb->uintf->cur_altsetting;
	u16 frame_size;
	int bufsize, i, j, ret;
	int buffer_offset = 0;

	frame_size = usb_endpoint_maxp(&alt->endpoint[0].desc);
	bufsize = B2C2_USB_NUM_ISO_URB * B2C2_USB_FRAMES_PER_ISO * frame_size;

	deb_ts("creating %d iso-urbs with %d frames each of %d bytes size = %d.\n",
	       B2C2_USB_NUM_ISO_URB,
			B2C2_USB_FRAMES_PER_ISO, frame_size, bufsize);

	fc_usb->iso_buffer = usb_alloc_coherent(fc_usb->udev,
			bufsize, GFP_KERNEL, &fc_usb->dma_addr);
	if (fc_usb->iso_buffer == NULL)
		return -ENOMEM;

	memset(fc_usb->iso_buffer, 0, bufsize);
	fc_usb->buffer_size = bufsize;

	/* creating iso urbs */
	for (i = 0; i < B2C2_USB_NUM_ISO_URB; i++) {
		fc_usb->iso_urb[i] = usb_alloc_urb(B2C2_USB_FRAMES_PER_ISO,
			GFP_ATOMIC);
		if (fc_usb->iso_urb[i] == NULL) {
			ret = -ENOMEM;
			goto urb_error;
		}
	}

	/* initialising and submitting iso urbs */
	for (i = 0; i < B2C2_USB_NUM_ISO_URB; i++) {
		int frame_offset = 0;
		struct urb *urb = fc_usb->iso_urb[i];
		deb_ts("initializing and submitting urb no. %d (buf_offset: %d).\n",
		       i, buffer_offset);

		urb->dev = fc_usb->udev;
		urb->context = fc_usb;
		urb->complete = flexcop_usb_urb_complete;
		urb->pipe = B2C2_USB_DATA_PIPE;
		urb->transfer_flags = URB_ISO_ASAP;
		urb->interval = 1;
		urb->number_of_packets = B2C2_USB_FRAMES_PER_ISO;
		urb->transfer_buffer_length = frame_size * B2C2_USB_FRAMES_PER_ISO;
		urb->transfer_buffer = fc_usb->iso_buffer + buffer_offset;

		buffer_offset += frame_size * B2C2_USB_FRAMES_PER_ISO;
		for (j = 0; j < B2C2_USB_FRAMES_PER_ISO; j++) {
			deb_ts("urb no: %d, frame: %d, frame_offset: %d\n",
					i, j, frame_offset);
			urb->iso_frame_desc[j].offset = frame_offset;
			urb->iso_frame_desc[j].length = frame_size;
			frame_offset += frame_size;
		}

		if ((ret = usb_submit_urb(fc_usb->iso_urb[i],GFP_ATOMIC))) {
			err("submitting urb %d failed with %d.", i, ret);
			goto urb_error;
		}
		deb_ts("submitted urb no. %d.\n", i);
	}

	/* SRAM */
	flexcop_sram_set_dest(fc_usb->fc_dev, FC_SRAM_DEST_MEDIA |
			FC_SRAM_DEST_NET | FC_SRAM_DEST_CAO | FC_SRAM_DEST_CAI,
			FC_SRAM_DEST_TARGET_WAN_USB);
	flexcop_wan_set_speed(fc_usb->fc_dev, FC_WAN_SPEED_8MBITS);
	flexcop_sram_ctrl(fc_usb->fc_dev, 1, 1, 1);
	return 0;

urb_error:
	flexcop_usb_transfer_exit(fc_usb);
	return ret;
}

static int flexcop_usb_init(struct flexcop_usb *fc_usb)
{
	struct usb_host_interface *alt;
	int ret;

	/* use the alternate setting with the largest buffer */
	ret = usb_set_interface(fc_usb->udev, 0, 1);
	if (ret) {
		err("set interface failed.");
		return ret;
	}

	alt = fc_usb->uintf->cur_altsetting;

	if (alt->desc.bNumEndpoints < 1)
		return -ENODEV;
<<<<<<< HEAD
	if (!usb_endpoint_is_isoc_in(&fc_usb->uintf->cur_altsetting->endpoint[0].desc))
=======
	if (!usb_endpoint_is_isoc_in(&alt->endpoint[0].desc))
>>>>>>> 9abf2313
		return -ENODEV;

	switch (fc_usb->udev->speed) {
	case USB_SPEED_LOW:
		err("cannot handle USB speed because it is too slow.");
		return -ENODEV;
		break;
	case USB_SPEED_FULL:
		info("running at FULL speed.");
		break;
	case USB_SPEED_HIGH:
		info("running at HIGH speed.");
		break;
	case USB_SPEED_UNKNOWN:
	default:
		err("cannot handle USB speed because it is unknown.");
		return -ENODEV;
	}
	usb_set_intfdata(fc_usb->uintf, fc_usb);
	return 0;
}

static void flexcop_usb_exit(struct flexcop_usb *fc_usb)
{
	usb_set_intfdata(fc_usb->uintf, NULL);
}

static int flexcop_usb_probe(struct usb_interface *intf,
		const struct usb_device_id *id)
{
	struct usb_device *udev = interface_to_usbdev(intf);
	struct flexcop_usb *fc_usb = NULL;
	struct flexcop_device *fc = NULL;
	int ret;

	if ((fc = flexcop_device_kmalloc(sizeof(struct flexcop_usb))) == NULL) {
		err("out of memory\n");
		return -ENOMEM;
	}

	/* general flexcop init */
	fc_usb = fc->bus_specific;
	fc_usb->fc_dev = fc;
	mutex_init(&fc_usb->data_mutex);

	fc->read_ibi_reg  = flexcop_usb_read_ibi_reg;
	fc->write_ibi_reg = flexcop_usb_write_ibi_reg;
	fc->i2c_request = flexcop_usb_i2c_request;
	fc->get_mac_addr = flexcop_usb_get_mac_addr;

	fc->stream_control = flexcop_usb_stream_control;

	fc->pid_filtering = 1;
	fc->bus_type = FC_USB;

	fc->dev = &udev->dev;
	fc->owner = THIS_MODULE;

	/* bus specific part */
	fc_usb->udev = udev;
	fc_usb->uintf = intf;
	if ((ret = flexcop_usb_init(fc_usb)) != 0)
		goto err_kfree;

	/* init flexcop */
	if ((ret = flexcop_device_initialize(fc)) != 0)
		goto err_usb_exit;

	/* xfer init */
	if ((ret = flexcop_usb_transfer_init(fc_usb)) != 0)
		goto err_fc_exit;

	info("%s successfully initialized and connected.", DRIVER_NAME);
	return 0;

err_fc_exit:
	flexcop_device_exit(fc);
err_usb_exit:
	flexcop_usb_exit(fc_usb);
err_kfree:
	flexcop_device_kfree(fc);
	return ret;
}

static void flexcop_usb_disconnect(struct usb_interface *intf)
{
	struct flexcop_usb *fc_usb = usb_get_intfdata(intf);
	flexcop_usb_transfer_exit(fc_usb);
	flexcop_device_exit(fc_usb->fc_dev);
	flexcop_usb_exit(fc_usb);
	flexcop_device_kfree(fc_usb->fc_dev);
	info("%s successfully deinitialized and disconnected.", DRIVER_NAME);
}

static const struct usb_device_id flexcop_usb_table[] = {
	{ USB_DEVICE(0x0af7, 0x0101) },
	{ }
};
MODULE_DEVICE_TABLE (usb, flexcop_usb_table);

/* usb specific object needed to register this driver with the usb subsystem */
static struct usb_driver flexcop_usb_driver = {
	.name		= "b2c2_flexcop_usb",
	.probe		= flexcop_usb_probe,
	.disconnect = flexcop_usb_disconnect,
	.id_table	= flexcop_usb_table,
};

module_usb_driver(flexcop_usb_driver);

MODULE_AUTHOR(DRIVER_AUTHOR);
MODULE_DESCRIPTION(DRIVER_NAME);
MODULE_LICENSE("GPL");<|MERGE_RESOLUTION|>--- conflicted
+++ resolved
@@ -517,11 +517,7 @@
 
 	if (alt->desc.bNumEndpoints < 1)
 		return -ENODEV;
-<<<<<<< HEAD
-	if (!usb_endpoint_is_isoc_in(&fc_usb->uintf->cur_altsetting->endpoint[0].desc))
-=======
 	if (!usb_endpoint_is_isoc_in(&alt->endpoint[0].desc))
->>>>>>> 9abf2313
 		return -ENODEV;
 
 	switch (fc_usb->udev->speed) {
