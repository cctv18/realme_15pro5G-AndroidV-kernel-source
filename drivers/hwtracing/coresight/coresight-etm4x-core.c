// SPDX-License-Identifier: GPL-2.0
/*
 * Copyright (c) 2014, The Linux Foundation. All rights reserved.
 * Copyright (c) 2023-2024 Qualcomm Innovation Center, Inc. All rights reserved.
 */

#include <linux/acpi.h>
#include <linux/bitops.h>
#include <linux/kernel.h>
#include <linux/moduleparam.h>
#include <linux/init.h>
#include <linux/types.h>
#include <linux/device.h>
#include <linux/io.h>
#include <linux/err.h>
#include <linux/fs.h>
#include <linux/slab.h>
#include <linux/delay.h>
#include <linux/smp.h>
#include <linux/sysfs.h>
#include <linux/stat.h>
#include <linux/clk.h>
#include <linux/cpu.h>
#include <linux/cpu_pm.h>
#include <linux/coresight.h>
#include <linux/coresight-pmu.h>
#include <linux/pm_wakeup.h>
#include <linux/amba/bus.h>
#include <linux/seq_file.h>
#include <linux/uaccess.h>
#include <linux/perf_event.h>
#include <linux/platform_device.h>
#include <linux/pm_runtime.h>
#include <linux/property.h>
#include <linux/of.h>
#include <linux/clk/clk-conf.h>
#include <linux/suspend.h>

#include <asm/barrier.h>
#include <asm/sections.h>
#include <asm/sysreg.h>
#include <asm/local.h>
#include <asm/virt.h>

#include "coresight-etm4x.h"
#include "coresight-etm-perf.h"
#include "coresight-etm4x-cfg.h"
#include "coresight-self-hosted-trace.h"
#include "coresight-syscfg.h"
#include "coresight-trace-id.h"
#include "coresight-common.h"

static int boot_enable;
module_param(boot_enable, int, 0444);
MODULE_PARM_DESC(boot_enable, "Enable tracing on boot");

#define PARAM_PM_SAVE_FIRMWARE	  0 /* save self-hosted state as per firmware */
#define PARAM_PM_SAVE_NEVER	  1 /* never save any state */
#define PARAM_PM_SAVE_SELF_HOSTED 2 /* save self-hosted state only */

static int pm_save_enable = PARAM_PM_SAVE_FIRMWARE;
module_param(pm_save_enable, int, 0444);
MODULE_PARM_DESC(pm_save_enable,
	"Save/restore state on power down: 1 = never, 2 = self-hosted");

static struct etmv4_drvdata *etmdrvdata[NR_CPUS];
static void etm4_set_default_config(struct etmv4_config *config);
static int etm4_set_event_filters(struct etmv4_drvdata *drvdata,
				  struct perf_event *event);
static u64 etm4_get_access_type(struct etmv4_config *config);

static enum cpuhp_state hp_online;

struct etm4_init_arg {
	struct device		*dev;
	struct csdev_access	*csa;
};

static DEFINE_PER_CPU(struct etm4_init_arg *, delayed_probe);
static int etm4_probe_cpu(unsigned int cpu);

/*
 * Check if TRCSSPCICRn(i) is implemented for a given instance.
 *
 * TRCSSPCICRn is implemented only if :
 *	TRCSSPCICR<n> is present only if all of the following are true:
 *		TRCIDR4.NUMSSCC > n.
 *		TRCIDR4.NUMPC > 0b0000 .
 *		TRCSSCSR<n>.PC == 0b1
 */
static inline bool etm4x_sspcicrn_present(struct etmv4_drvdata *drvdata, int n)
{
	return (n < drvdata->nr_ss_cmp) &&
	       drvdata->nr_pe &&
	       (drvdata->config.ss_status[n] & TRCSSCSRn_PC);
}

u64 etm4x_sysreg_read(u32 offset, bool _relaxed, bool _64bit)
{
	u64 res = 0;

	switch (offset) {
	ETM4x_READ_SYSREG_CASES(res)
	default :
		pr_warn_ratelimited("etm4x: trying to read unsupported register @%x\n",
			 offset);
	}

	if (!_relaxed)
		__io_ar(res);	/* Imitate the !relaxed I/O helpers */

	return res;
}

void etm4x_sysreg_write(u64 val, u32 offset, bool _relaxed, bool _64bit)
{
	if (!_relaxed)
		__io_bw();	/* Imitate the !relaxed I/O helpers */
	if (!_64bit)
		val &= GENMASK(31, 0);

	switch (offset) {
	ETM4x_WRITE_SYSREG_CASES(val)
	default :
		pr_warn_ratelimited("etm4x: trying to write to unsupported register @%x\n",
			offset);
	}
}

static u64 ete_sysreg_read(u32 offset, bool _relaxed, bool _64bit)
{
	u64 res = 0;

	switch (offset) {
	ETE_READ_CASES(res)
	default :
		pr_warn_ratelimited("ete: trying to read unsupported register @%x\n",
				    offset);
	}

	if (!_relaxed)
		__io_ar(res);	/* Imitate the !relaxed I/O helpers */

	return res;
}

static void ete_sysreg_write(u64 val, u32 offset, bool _relaxed, bool _64bit)
{
	if (!_relaxed)
		__io_bw();	/* Imitate the !relaxed I/O helpers */
	if (!_64bit)
		val &= GENMASK(31, 0);

	switch (offset) {
	ETE_WRITE_CASES(val)
	default :
		pr_warn_ratelimited("ete: trying to write to unsupported register @%x\n",
				    offset);
	}
}

static void etm_detect_os_lock(struct etmv4_drvdata *drvdata,
			       struct csdev_access *csa)
{
	u32 oslsr = etm4x_relaxed_read32(csa, TRCOSLSR);

	drvdata->os_lock_model = ETM_OSLSR_OSLM(oslsr);
}

static void etm_write_os_lock(struct etmv4_drvdata *drvdata,
			      struct csdev_access *csa, u32 val)
{
	val = !!val;

	switch (drvdata->os_lock_model) {
	case ETM_OSLOCK_PRESENT:
		etm4x_relaxed_write32(csa, val, TRCOSLAR);
		break;
	case ETM_OSLOCK_PE:
		write_sysreg_s(val, SYS_OSLAR_EL1);
		break;
	default:
		pr_warn_once("CPU%d: Unsupported Trace OSLock model: %x\n",
			     smp_processor_id(), drvdata->os_lock_model);
		fallthrough;
	case ETM_OSLOCK_NI:
		return;
	}
	isb();
}

static inline void etm4_os_unlock_csa(struct etmv4_drvdata *drvdata,
				      struct csdev_access *csa)
{
	WARN_ON(drvdata->cpu != smp_processor_id());

	/* Writing 0 to OS Lock unlocks the trace unit registers */
	etm_write_os_lock(drvdata, csa, 0x0);
	drvdata->os_unlock = true;
}

static void etm4_os_unlock(struct etmv4_drvdata *drvdata)
{
	if (!WARN_ON(!drvdata->csdev))
		etm4_os_unlock_csa(drvdata, &drvdata->csdev->access);
}

static void etm4_os_lock(struct etmv4_drvdata *drvdata)
{
	if (WARN_ON(!drvdata->csdev))
		return;
	/* Writing 0x1 to OS Lock locks the trace registers */
	etm_write_os_lock(drvdata, &drvdata->csdev->access, 0x1);
	drvdata->os_unlock = false;
}

static void etm4_cs_lock(struct etmv4_drvdata *drvdata,
			 struct csdev_access *csa)
{
	/* Software Lock is only accessible via memory mapped interface */
	if (csa->io_mem)
		CS_LOCK(csa->base);
}

static void etm4_cs_unlock(struct etmv4_drvdata *drvdata,
			   struct csdev_access *csa)
{
	if (csa->io_mem)
		CS_UNLOCK(csa->base);
}

static int etm4_cpu_id(struct coresight_device *csdev)
{
	struct etmv4_drvdata *drvdata = dev_get_drvdata(csdev->dev.parent);

	return drvdata->cpu;
}

int etm4_read_alloc_trace_id(struct etmv4_drvdata *drvdata)
{
	int trace_id;

	/*
	 * This will allocate a trace ID to the cpu,
	 * or return the one currently allocated.
	 * The trace id function has its own lock
	 */
	trace_id = coresight_trace_id_get_cpu_id(drvdata->cpu);
	if (IS_VALID_CS_TRACE_ID(trace_id))
		drvdata->trcid = (u8)trace_id;
	else
		dev_err(&drvdata->csdev->dev,
			"Failed to allocate trace ID for %s on CPU%d\n",
			dev_name(&drvdata->csdev->dev), drvdata->cpu);
	return trace_id;
}

void etm4_release_trace_id(struct etmv4_drvdata *drvdata)
{
	coresight_trace_id_put_cpu_id(drvdata->cpu);
}

struct etm4_enable_arg {
	struct etmv4_drvdata *drvdata;
	int rc;
};

/*
 * etm4x_prohibit_trace - Prohibit the CPU from tracing at all ELs.
 * When the CPU supports FEAT_TRF, we could move the ETM to a trace
 * prohibited state by filtering the Exception levels via TRFCR_EL1.
 */
static void etm4x_prohibit_trace(struct etmv4_drvdata *drvdata)
{
	/* If the CPU doesn't support FEAT_TRF, nothing to do */
	if (!drvdata->trfcr)
		return;
	cpu_prohibit_trace();
}

/*
 * etm4x_allow_trace - Allow CPU tracing in the respective ELs,
 * as configured by the drvdata->config.mode for the current
 * session. Even though we have TRCVICTLR bits to filter the
 * trace in the ELs, it doesn't prevent the ETM from generating
 * a packet (e.g, TraceInfo) that might contain the addresses from
 * the excluded levels. Thus we use the additional controls provided
 * via the Trace Filtering controls (FEAT_TRF) to make sure no trace
 * is generated for the excluded ELs.
 */
static void etm4x_allow_trace(struct etmv4_drvdata *drvdata)
{
	u64 trfcr = drvdata->trfcr;

	/* If the CPU doesn't support FEAT_TRF, nothing to do */
	if (!trfcr)
		return;

	if (drvdata->config.mode & ETM_MODE_EXCL_KERN)
		trfcr &= ~TRFCR_ELx_ExTRE;
	if (drvdata->config.mode & ETM_MODE_EXCL_USER)
		trfcr &= ~TRFCR_ELx_E0TRE;

	write_trfcr(trfcr);
}

#ifdef CONFIG_ETM4X_IMPDEF_FEATURE

#define HISI_HIP08_AMBA_ID		0x000b6d01
#define ETM4_AMBA_MASK			0xfffff
#define HISI_HIP08_CORE_COMMIT_MASK	0x3000
#define HISI_HIP08_CORE_COMMIT_SHIFT	12
#define HISI_HIP08_CORE_COMMIT_FULL	0b00
#define HISI_HIP08_CORE_COMMIT_LVL_1	0b01
#define HISI_HIP08_CORE_COMMIT_REG	sys_reg(3, 1, 15, 2, 5)

struct etm4_arch_features {
	void (*arch_callback)(bool enable);
};

static bool etm4_hisi_match_pid(unsigned int id)
{
	return (id & ETM4_AMBA_MASK) == HISI_HIP08_AMBA_ID;
}

static void etm4_hisi_config_core_commit(bool enable)
{
	u8 commit = enable ? HISI_HIP08_CORE_COMMIT_LVL_1 :
		    HISI_HIP08_CORE_COMMIT_FULL;
	u64 val;

	/*
	 * bit 12 and 13 of HISI_HIP08_CORE_COMMIT_REG are used together
	 * to set core-commit, 2'b00 means cpu is at full speed, 2'b01,
	 * 2'b10, 2'b11 mean reduce pipeline speed, and 2'b01 means level-1
	 * speed(minimun value). So bit 12 and 13 should be cleared together.
	 */
	val = read_sysreg_s(HISI_HIP08_CORE_COMMIT_REG);
	val &= ~HISI_HIP08_CORE_COMMIT_MASK;
	val |= commit << HISI_HIP08_CORE_COMMIT_SHIFT;
	write_sysreg_s(val, HISI_HIP08_CORE_COMMIT_REG);
}

static struct etm4_arch_features etm4_features[] = {
	[ETM4_IMPDEF_HISI_CORE_COMMIT] = {
		.arch_callback = etm4_hisi_config_core_commit,
	},
	{},
};

static void etm4_enable_arch_specific(struct etmv4_drvdata *drvdata)
{
	struct etm4_arch_features *ftr;
	int bit;

	for_each_set_bit(bit, drvdata->arch_features, ETM4_IMPDEF_FEATURE_MAX) {
		ftr = &etm4_features[bit];

		if (ftr->arch_callback)
			ftr->arch_callback(true);
	}
}

static void etm4_disable_arch_specific(struct etmv4_drvdata *drvdata)
{
	struct etm4_arch_features *ftr;
	int bit;

	for_each_set_bit(bit, drvdata->arch_features, ETM4_IMPDEF_FEATURE_MAX) {
		ftr = &etm4_features[bit];

		if (ftr->arch_callback)
			ftr->arch_callback(false);
	}
}

static void etm4_check_arch_features(struct etmv4_drvdata *drvdata,
				     struct csdev_access *csa)
{
	/*
	 * TRCPIDR* registers are not required for ETMs with system
	 * instructions. They must be identified by the MIDR+REVIDRs.
	 * Skip the TRCPID checks for now.
	 */
	if (!csa->io_mem)
		return;

	if (etm4_hisi_match_pid(coresight_get_pid(csa)))
		set_bit(ETM4_IMPDEF_HISI_CORE_COMMIT, drvdata->arch_features);
}
#else
static void etm4_enable_arch_specific(struct etmv4_drvdata *drvdata)
{
}

static void etm4_disable_arch_specific(struct etmv4_drvdata *drvdata)
{
}

static void etm4_check_arch_features(struct etmv4_drvdata *drvdata,
				     struct csdev_access *csa)
{
}
#endif /* CONFIG_ETM4X_IMPDEF_FEATURE */

static int etm4_enable_hw(struct etmv4_drvdata *drvdata)
{
	int i, rc;
	struct etmv4_config *config = &drvdata->config;
	struct coresight_device *csdev = drvdata->csdev;
	struct device *etm_dev = &csdev->dev;
	struct csdev_access *csa = &csdev->access;


	etm4_cs_unlock(drvdata, csa);
	etm4_enable_arch_specific(drvdata);

	etm4_os_unlock(drvdata);

	rc = coresight_claim_device_unlocked(csdev);
	if (rc)
		goto done;

	/* Disable the trace unit before programming trace registers */
	etm4x_relaxed_write32(csa, 0, TRCPRGCTLR);

	/*
	 * If we use system instructions, we need to synchronize the
	 * write to the TRCPRGCTLR, before accessing the TRCSTATR.
	 * See ARM IHI0064F, section
	 * "4.3.7 Synchronization of register updates"
	 */
	if (!csa->io_mem)
		isb();

	/* wait for TRCSTATR.IDLE to go up */
	if (coresight_timeout(csa, TRCSTATR, TRCSTATR_IDLE_BIT, 1))
		dev_err(etm_dev,
			"timeout while waiting for Idle Trace Status\n");
	if (drvdata->nr_pe)
		etm4x_relaxed_write32(csa, config->pe_sel, TRCPROCSELR);
	etm4x_relaxed_write32(csa, config->cfg, TRCCONFIGR);
	/* nothing specific implemented */
	etm4x_relaxed_write32(csa, 0x0, TRCAUXCTLR);
	etm4x_relaxed_write32(csa, config->eventctrl0, TRCEVENTCTL0R);
	etm4x_relaxed_write32(csa, config->eventctrl1, TRCEVENTCTL1R);
	if (drvdata->stallctl)
		etm4x_relaxed_write32(csa, config->stall_ctrl, TRCSTALLCTLR);
	etm4x_relaxed_write32(csa, config->ts_ctrl, TRCTSCTLR);
	etm4x_relaxed_write32(csa, config->syncfreq, TRCSYNCPR);
	etm4x_relaxed_write32(csa, config->ccctlr, TRCCCCTLR);
	etm4x_relaxed_write32(csa, config->bb_ctrl, TRCBBCTLR);
	etm4x_relaxed_write32(csa, drvdata->trcid, TRCTRACEIDR);
	etm4x_relaxed_write32(csa, config->vinst_ctrl, TRCVICTLR);
	etm4x_relaxed_write32(csa, config->viiectlr, TRCVIIECTLR);
	etm4x_relaxed_write32(csa, config->vissctlr, TRCVISSCTLR);
	if (drvdata->nr_pe_cmp)
		etm4x_relaxed_write32(csa, config->vipcssctlr, TRCVIPCSSCTLR);
	for (i = 0; i < drvdata->nrseqstate - 1; i++)
		etm4x_relaxed_write32(csa, config->seq_ctrl[i], TRCSEQEVRn(i));
	if (drvdata->nrseqstate) {
		etm4x_relaxed_write32(csa, config->seq_rst, TRCSEQRSTEVR);
		etm4x_relaxed_write32(csa, config->seq_state, TRCSEQSTR);
	}
	if (drvdata->ext_inp_sel)
		etm4x_relaxed_write32(csa, config->ext_inp, TRCEXTINSELR);
	for (i = 0; i < drvdata->nr_cntr; i++) {
		etm4x_relaxed_write32(csa, config->cntrldvr[i], TRCCNTRLDVRn(i));
		etm4x_relaxed_write32(csa, config->cntr_ctrl[i], TRCCNTCTLRn(i));
		etm4x_relaxed_write32(csa, config->cntr_val[i], TRCCNTVRn(i));
	}

	/*
	 * Resource selector pair 0 is always implemented and reserved.  As
	 * such start at 2.
	 */
	for (i = 2; i < drvdata->nr_resource * 2; i++)
		etm4x_relaxed_write32(csa, config->res_ctrl[i], TRCRSCTLRn(i));

	for (i = 0; i < drvdata->nr_ss_cmp; i++) {
		/* always clear status bit on restart if using single-shot */
		if (config->ss_ctrl[i] || config->ss_pe_cmp[i])
			config->ss_status[i] &= ~TRCSSCSRn_STATUS;
		etm4x_relaxed_write32(csa, config->ss_ctrl[i], TRCSSCCRn(i));
		etm4x_relaxed_write32(csa, config->ss_status[i], TRCSSCSRn(i));
		if (etm4x_sspcicrn_present(drvdata, i))
			etm4x_relaxed_write32(csa, config->ss_pe_cmp[i], TRCSSPCICRn(i));
	}
	for (i = 0; i < drvdata->nr_addr_cmp * 2; i++) {
		etm4x_relaxed_write64(csa, config->addr_val[i], TRCACVRn(i));
		etm4x_relaxed_write64(csa, config->addr_acc[i], TRCACATRn(i));
	}
	for (i = 0; i < drvdata->numcidc; i++)
		etm4x_relaxed_write64(csa, config->ctxid_pid[i], TRCCIDCVRn(i));
	etm4x_relaxed_write32(csa, config->ctxid_mask0, TRCCIDCCTLR0);
	if (drvdata->numcidc > 4)
		etm4x_relaxed_write32(csa, config->ctxid_mask1, TRCCIDCCTLR1);

	for (i = 0; i < drvdata->numvmidc; i++)
		etm4x_relaxed_write64(csa, config->vmid_val[i], TRCVMIDCVRn(i));
	etm4x_relaxed_write32(csa, config->vmid_mask0, TRCVMIDCCTLR0);
	if (drvdata->numvmidc > 4)
		etm4x_relaxed_write32(csa, config->vmid_mask1, TRCVMIDCCTLR1);

	if (!drvdata->skip_power_up) {
		u32 trcpdcr = etm4x_relaxed_read32(csa, TRCPDCR);

		/*
		 * Request to keep the trace unit powered and also
		 * emulation of powerdown
		 */
		etm4x_relaxed_write32(csa, trcpdcr | TRCPDCR_PU, TRCPDCR);
	}

	/*
	 * ETE mandates that the TRCRSR is written to before
	 * enabling it.
	 */
	if (etm4x_is_ete(drvdata))
		etm4x_relaxed_write32(csa, TRCRSR_TA, TRCRSR);

	etm4x_allow_trace(drvdata);
	/* Enable the trace unit */
	etm4x_relaxed_write32(csa, 1, TRCPRGCTLR);

	/* Synchronize the register updates for sysreg access */
	if (!csa->io_mem)
		isb();

	/* wait for TRCSTATR.IDLE to go back down to '0' */
	if (coresight_timeout(csa, TRCSTATR, TRCSTATR_IDLE_BIT, 0))
		dev_err(etm_dev,
			"timeout while waiting for Idle Trace Status\n");

	/*
	 * As recommended by section 4.3.7 ("Synchronization when using the
	 * memory-mapped interface") of ARM IHI 0064D
	 */
	dsb(sy);
	isb();

done:
	etm4_cs_lock(drvdata, csa);

	dev_dbg(etm_dev, "cpu: %d enable smp call done: %d\n",
		drvdata->cpu, rc);
	return rc;
}

static void etm4_enable_hw_smp_call(void *info)
{
	struct etm4_enable_arg *arg = info;

	if (WARN_ON(!arg))
		return;
	arg->rc = etm4_enable_hw(arg->drvdata);
}

/*
 * The goal of function etm4_config_timestamp_event() is to configure a
 * counter that will tell the tracer to emit a timestamp packet when it
 * reaches zero.  This is done in order to get a more fine grained idea
 * of when instructions are executed so that they can be correlated
 * with execution on other CPUs.
 *
 * To do this the counter itself is configured to self reload and
 * TRCRSCTLR1 (always true) used to get the counter to decrement.  From
 * there a resource selector is configured with the counter and the
 * timestamp control register to use the resource selector to trigger the
 * event that will insert a timestamp packet in the stream.
 */
static int etm4_config_timestamp_event(struct etmv4_drvdata *drvdata)
{
	int ctridx, ret = -EINVAL;
	int counter, rselector;
	u32 val = 0;
	struct etmv4_config *config = &drvdata->config;

	/* No point in trying if we don't have at least one counter */
	if (!drvdata->nr_cntr)
		goto out;

	/* Find a counter that hasn't been initialised */
	for (ctridx = 0; ctridx < drvdata->nr_cntr; ctridx++)
		if (config->cntr_val[ctridx] == 0)
			break;

	/* All the counters have been configured already, bail out */
	if (ctridx == drvdata->nr_cntr) {
		pr_debug("%s: no available counter found\n", __func__);
		ret = -ENOSPC;
		goto out;
	}

	/*
	 * Searching for an available resource selector to use, starting at
	 * '2' since every implementation has at least 2 resource selector.
	 * ETMIDR4 gives the number of resource selector _pairs_,
	 * hence multiply by 2.
	 */
	for (rselector = 2; rselector < drvdata->nr_resource * 2; rselector++)
		if (!config->res_ctrl[rselector])
			break;

	if (rselector == drvdata->nr_resource * 2) {
		pr_debug("%s: no available resource selector found\n",
			 __func__);
		ret = -ENOSPC;
		goto out;
	}

	/* Remember what counter we used */
	counter = 1 << ctridx;

	/*
	 * Initialise original and reload counter value to the smallest
	 * possible value in order to get as much precision as we can.
	 */
	config->cntr_val[ctridx] = 1;
	config->cntrldvr[ctridx] = 1;

	/* Set the trace counter control register */
	val =  0x1 << 16	|  /* Bit 16, reload counter automatically */
	       0x0 << 7		|  /* Select single resource selector */
	       0x1;		   /* Resource selector 1, i.e always true */

	config->cntr_ctrl[ctridx] = val;

	val = 0x2 << 16		| /* Group 0b0010 - Counter and sequencers */
	      counter << 0;	  /* Counter to use */

	config->res_ctrl[rselector] = val;

	val = 0x0 << 7		| /* Select single resource selector */
	      rselector;	  /* Resource selector */

	config->ts_ctrl = val;

	ret = 0;
out:
	return ret;
}

static int etm4_parse_event_config(struct coresight_device *csdev,
				   struct perf_event *event)
{
	int ret = 0;
	struct etmv4_drvdata *drvdata = dev_get_drvdata(csdev->dev.parent);
	struct etmv4_config *config = &drvdata->config;
	struct perf_event_attr *attr = &event->attr;
	unsigned long cfg_hash;
	int preset;

	/* Clear configuration from previous run */
	memset(config, 0, sizeof(struct etmv4_config));

	if (attr->exclude_kernel)
		config->mode = ETM_MODE_EXCL_KERN;

	if (attr->exclude_user)
		config->mode = ETM_MODE_EXCL_USER;

	/* Always start from the default config */
	etm4_set_default_config(config);

	/* Configure filters specified on the perf cmd line, if any. */
	ret = etm4_set_event_filters(drvdata, event);
	if (ret)
		goto out;

	/* Go from generic option to ETMv4 specifics */
	if (attr->config & BIT(ETM_OPT_CYCACC)) {
		config->cfg |= TRCCONFIGR_CCI;
		/* TRM: Must program this for cycacc to work */
		config->ccctlr = ETM_CYC_THRESHOLD_DEFAULT;
	}
	if (attr->config & BIT(ETM_OPT_TS)) {
		/*
		 * Configure timestamps to be emitted at regular intervals in
		 * order to correlate instructions executed on different CPUs
		 * (CPU-wide trace scenarios).
		 */
		ret = etm4_config_timestamp_event(drvdata);

		/*
		 * No need to go further if timestamp intervals can't
		 * be configured.
		 */
		if (ret)
			goto out;

		/* bit[11], Global timestamp tracing bit */
		config->cfg |= TRCCONFIGR_TS;
	}

	/* Only trace contextID when runs in root PID namespace */
	if ((attr->config & BIT(ETM_OPT_CTXTID)) &&
	    task_is_in_init_pid_ns(current))
		/* bit[6], Context ID tracing bit */
		config->cfg |= TRCCONFIGR_CID;

	/*
	 * If set bit ETM_OPT_CTXTID2 in perf config, this asks to trace VMID
	 * for recording CONTEXTIDR_EL2.  Do not enable VMID tracing if the
	 * kernel is not running in EL2.
	 */
	if (attr->config & BIT(ETM_OPT_CTXTID2)) {
		if (!is_kernel_in_hyp_mode()) {
			ret = -EINVAL;
			goto out;
		}
		/* Only trace virtual contextID when runs in root PID namespace */
		if (task_is_in_init_pid_ns(current))
			config->cfg |= TRCCONFIGR_VMID | TRCCONFIGR_VMIDOPT;
	}

	/* return stack - enable if selected and supported */
	if ((attr->config & BIT(ETM_OPT_RETSTK)) && drvdata->retstack)
		/* bit[12], Return stack enable bit */
		config->cfg |= TRCCONFIGR_RS;

	/*
	 * Set any selected configuration and preset.
	 *
	 * This extracts the values of PMU_FORMAT_ATTR(configid) and PMU_FORMAT_ATTR(preset)
	 * in the perf attributes defined in coresight-etm-perf.c.
	 * configid uses bits 63:32 of attr->config2, preset uses bits 3:0 of attr->config.
	 * A zero configid means no configuration active, preset = 0 means no preset selected.
	 */
	if (attr->config2 & GENMASK_ULL(63, 32)) {
		cfg_hash = (u32)(attr->config2 >> 32);
		preset = attr->config & 0xF;
		ret = cscfg_csdev_enable_active_config(csdev, cfg_hash, preset);
	}

	/* branch broadcast - enable if selected and supported */
	if (attr->config & BIT(ETM_OPT_BRANCH_BROADCAST)) {
		if (!drvdata->trcbb) {
			/*
			 * Missing BB support could cause silent decode errors
			 * so fail to open if it's not supported.
			 */
			ret = -EINVAL;
			goto out;
		} else {
			config->cfg |= BIT(ETM4_CFG_BIT_BB);
		}
	}

out:
	return ret;
}

static int etm4_enable_perf(struct coresight_device *csdev,
			    struct perf_event *event)
{
	int ret = 0, trace_id;
	struct etmv4_drvdata *drvdata = dev_get_drvdata(csdev->dev.parent);

	if (WARN_ON_ONCE(drvdata->cpu != smp_processor_id())) {
		ret = -EINVAL;
		goto out;
	}

	/* Configure the tracer based on the session's specifics */
	ret = etm4_parse_event_config(csdev, event);
	if (ret)
		goto out;

	/*
	 * perf allocates cpu ids as part of _setup_aux() - device needs to use
	 * the allocated ID. This reads the current version without allocation.
	 *
	 * This does not use the trace id lock to prevent lock_dep issues
	 * with perf locks - we know the ID cannot change until perf shuts down
	 * the session
	 */
	trace_id = coresight_trace_id_read_cpu_id(drvdata->cpu);
	if (!IS_VALID_CS_TRACE_ID(trace_id)) {
		dev_err(&drvdata->csdev->dev, "Failed to set trace ID for %s on CPU%d\n",
			dev_name(&drvdata->csdev->dev), drvdata->cpu);
		ret = -EINVAL;
		goto out;
	}
	drvdata->trcid = (u8)trace_id;

	coresight_csr_set_etr_atid(csdev, drvdata->trcid, true);

	/* And enable it */
	ret = etm4_enable_hw(drvdata);

	if (ret)
		coresight_csr_set_etr_atid(csdev, drvdata->trcid, false);

out:
	return ret;
}

static int etm4_enable_sysfs(struct coresight_device *csdev)
{
	struct etmv4_drvdata *drvdata = dev_get_drvdata(csdev->dev.parent);
	struct etm4_enable_arg arg = { };
	unsigned long cfg_hash;
	int ret, preset;

	/* enable any config activated by configfs */
	cscfg_config_sysfs_get_active_cfg(&cfg_hash, &preset);
	if (cfg_hash) {
		ret = cscfg_csdev_enable_active_config(csdev, cfg_hash, preset);
		if (ret)
			return ret;
	}

	spin_lock(&drvdata->spinlock);

	/* sysfs needs to read and allocate a trace ID */
	ret = etm4_read_alloc_trace_id(drvdata);
	if (ret < 0)
		goto unlock_sysfs_enable;

	coresight_csr_set_etr_atid(csdev, drvdata->trcid, true);

	/*
	 * Executing etm4_enable_hw on the cpu whose ETM is being enabled
	 * ensures that register writes occur when cpu is powered.
	 */
	arg.drvdata = drvdata;
	ret = smp_call_function_single(drvdata->cpu,
				       etm4_enable_hw_smp_call, &arg, 1);
	if (!ret)
		ret = arg.rc;
	if (!ret)
		drvdata->sticky_enable = true;

	if (ret) {
		coresight_csr_set_etr_atid(csdev, drvdata->trcid, false);
		etm4_release_trace_id(drvdata);
	}

unlock_sysfs_enable:
	spin_unlock(&drvdata->spinlock);

	if (!ret)
		dev_dbg(&csdev->dev, "ETM tracing enabled\n");
	return ret;
}

static int etm4_enable(struct coresight_device *csdev, struct perf_event *event,
		       enum cs_mode mode)
{
	int ret;
	u32 val;
	struct etmv4_drvdata *drvdata = dev_get_drvdata(csdev->dev.parent);

	val = local_cmpxchg(&drvdata->mode, CS_MODE_DISABLED, mode);

	/* Someone is already using the tracer */
	if (val)
		return -EBUSY;

	switch (mode) {
	case CS_MODE_SYSFS:
		ret = etm4_enable_sysfs(csdev);
		break;
	case CS_MODE_PERF:
		ret = etm4_enable_perf(csdev, event);
		break;
	default:
		ret = -EINVAL;
	}

	/* The tracer didn't start */
	if (ret)
		local_set(&drvdata->mode, CS_MODE_DISABLED);

	return ret;
}

static void etm4_disable_hw(void *info)
{
	u32 control;
	struct etmv4_drvdata *drvdata = info;
	struct etmv4_config *config = &drvdata->config;
	struct coresight_device *csdev = drvdata->csdev;
	struct device *etm_dev = &csdev->dev;
	struct csdev_access *csa = &csdev->access;
	int i;

	etm4_cs_unlock(drvdata, csa);
	etm4_disable_arch_specific(drvdata);

	if (!drvdata->skip_power_up) {
		/* power can be removed from the trace unit now */
		control = etm4x_relaxed_read32(csa, TRCPDCR);
		control &= ~TRCPDCR_PU;
		etm4x_relaxed_write32(csa, control, TRCPDCR);
	}

	control = etm4x_relaxed_read32(csa, TRCPRGCTLR);

	/* EN, bit[0] Trace unit enable bit */
	control &= ~0x1;

	/*
	 * If the CPU supports v8.4 Trace filter Control,
	 * set the ETM to trace prohibited region.
	 */
	etm4x_prohibit_trace(drvdata);
	/*
	 * Make sure everything completes before disabling, as recommended
	 * by section 7.3.77 ("TRCVICTLR, ViewInst Main Control Register,
	 * SSTATUS") of ARM IHI 0064D
	 */
	dsb(sy);
	isb();
	/* Trace synchronization barrier, is a nop if not supported */
	tsb_csync();
	etm4x_relaxed_write32(csa, control, TRCPRGCTLR);

	isb();
	/* wait for TRCSTATR.PMSTABLE to go to '1' */
	if (coresight_timeout(csa, TRCSTATR, TRCSTATR_PMSTABLE_BIT, 1))
		dev_err(etm_dev,
			"timeout while waiting for PM stable Trace Status\n");
	/* read the status of the single shot comparators */
	for (i = 0; i < drvdata->nr_ss_cmp; i++) {
		config->ss_status[i] =
			etm4x_relaxed_read32(csa, TRCSSCSRn(i));
	}

	/* read back the current counter values */
	for (i = 0; i < drvdata->nr_cntr; i++) {
		config->cntr_val[i] =
			etm4x_relaxed_read32(csa, TRCCNTVRn(i));
	}

	coresight_disclaim_device_unlocked(csdev);
	etm4_cs_lock(drvdata, csa);

	dev_dbg(&drvdata->csdev->dev,
		"cpu: %d disable smp call done\n", drvdata->cpu);
}

static int etm4_disable_perf(struct coresight_device *csdev,
			     struct perf_event *event)
{
	u32 control;
	struct etm_filters *filters = event->hw.addr_filters;
	struct etmv4_drvdata *drvdata = dev_get_drvdata(csdev->dev.parent);
	struct perf_event_attr *attr = &event->attr;

	if (WARN_ON_ONCE(drvdata->cpu != smp_processor_id()))
		return -EINVAL;

	etm4_disable_hw(drvdata);
	/*
	 * The config_id occupies bits 63:32 of the config2 perf event attr
	 * field. If this is non-zero then we will have enabled a config.
	 */
	if (attr->config2 & GENMASK_ULL(63, 32))
		cscfg_csdev_disable_active_config(csdev);

	/*
	 * Check if the start/stop logic was active when the unit was stopped.
	 * That way we can re-enable the start/stop logic when the process is
	 * scheduled again.  Configuration of the start/stop logic happens in
	 * function etm4_set_event_filters().
	 */
	control = etm4x_relaxed_read32(&csdev->access, TRCVICTLR);
	/* TRCVICTLR::SSSTATUS, bit[9] */
	filters->ssstatus = (control & BIT(9));

	/*
	 * perf will release trace ids when _free_aux() is
	 * called at the end of the session.
	 */

	return 0;
}

static void etm4_disable_sysfs(struct coresight_device *csdev)
{
	struct etmv4_drvdata *drvdata = dev_get_drvdata(csdev->dev.parent);

	/*
	 * Taking hotplug lock here protects from clocks getting disabled
	 * with tracing being left on (crash scenario) if user disable occurs
	 * after cpu online mask indicates the cpu is offline but before the
	 * DYING hotplug callback is serviced by the ETM driver.
	 */
	cpus_read_lock();
	spin_lock(&drvdata->spinlock);

	/*
	 * Executing etm4_disable_hw on the cpu whose ETM is being disabled
	 * ensures that register writes occur when cpu is powered.
	 */
	smp_call_function_single(drvdata->cpu, etm4_disable_hw, drvdata, 1);

	spin_unlock(&drvdata->spinlock);
	cpus_read_unlock();

	/*
	 * we only release trace IDs when resetting sysfs.
	 * This permits sysfs users to read the trace ID after the trace
	 * session has completed. This maintains operational behaviour with
	 * prior trace id allocation method
	 */

	dev_dbg(&csdev->dev, "ETM tracing disabled\n");
}

static void etm4_disable(struct coresight_device *csdev,
			 struct perf_event *event)
{
	enum cs_mode mode;
	struct etmv4_drvdata *drvdata = dev_get_drvdata(csdev->dev.parent);

	/*
	 * For as long as the tracer isn't disabled another entity can't
	 * change its status.  As such we can read the status here without
	 * fearing it will change under us.
	 */
	mode = local_read(&drvdata->mode);

	switch (mode) {
	case CS_MODE_DISABLED:
		break;
	case CS_MODE_SYSFS:
		etm4_disable_sysfs(csdev);
		break;
	case CS_MODE_PERF:
		etm4_disable_perf(csdev, event);
		break;
	}

	coresight_csr_set_etr_atid(csdev, drvdata->trcid, false);
	if (mode)
		local_set(&drvdata->mode, CS_MODE_DISABLED);
}

static const struct coresight_ops_source etm4_source_ops = {
	.cpu_id		= etm4_cpu_id,
	.enable		= etm4_enable,
	.disable	= etm4_disable,
};

static const struct coresight_ops etm4_cs_ops = {
	.source_ops	= &etm4_source_ops,
};

static inline bool cpu_supports_sysreg_trace(void)
{
	u64 dfr0 = read_sysreg_s(SYS_ID_AA64DFR0_EL1);

	return ((dfr0 >> ID_AA64DFR0_EL1_TraceVer_SHIFT) & 0xfUL) > 0;
}

static bool etm4_init_sysreg_access(struct etmv4_drvdata *drvdata,
				    struct csdev_access *csa)
{
	u32 devarch;

	if (!cpu_supports_sysreg_trace())
		return false;

	/*
	 * ETMs implementing sysreg access must implement TRCDEVARCH.
	 */
	devarch = read_etm4x_sysreg_const_offset(TRCDEVARCH);
	switch (devarch & ETM_DEVARCH_ID_MASK) {
	case ETM_DEVARCH_ETMv4x_ARCH:
		*csa = (struct csdev_access) {
			.io_mem	= false,
			.read	= etm4x_sysreg_read,
			.write	= etm4x_sysreg_write,
		};
		break;
	case ETM_DEVARCH_ETE_ARCH:
		*csa = (struct csdev_access) {
			.io_mem	= false,
			.read	= ete_sysreg_read,
			.write	= ete_sysreg_write,
		};
		break;
	default:
		return false;
	}

	drvdata->arch = etm_devarch_to_arch(devarch);
	return true;
}

static bool is_devtype_cpu_trace(void __iomem *base)
{
	u32 devtype = readl(base + TRCDEVTYPE);

	return (devtype == CS_DEVTYPE_PE_TRACE);
}

static bool etm4_init_iomem_access(struct etmv4_drvdata *drvdata,
				   struct csdev_access *csa)
{
	u32 devarch = readl_relaxed(drvdata->base + TRCDEVARCH);

	if (!is_coresight_device(drvdata->base) || !is_devtype_cpu_trace(drvdata->base))
		return false;

	/*
	 * All ETMs must implement TRCDEVARCH to indicate that
	 * the component is an ETMv4. Even though TRCIDR1 also
	 * contains the information, it is part of the "Trace"
	 * register and must be accessed with the OSLK cleared,
	 * with MMIO. But we cannot touch the OSLK until we are
	 * sure this is an ETM. So rely only on the TRCDEVARCH.
	 */
	if ((devarch & ETM_DEVARCH_ID_MASK) != ETM_DEVARCH_ETMv4x_ARCH) {
		pr_warn_once("TRCDEVARCH doesn't match ETMv4 architecture\n");
		return false;
	}

	drvdata->arch = etm_devarch_to_arch(devarch);
	*csa = CSDEV_ACCESS_IOMEM(drvdata->base);
	return true;
}

static bool etm4_init_csdev_access(struct etmv4_drvdata *drvdata,
				   struct csdev_access *csa)
{
	/*
	 * Always choose the memory mapped io, if there is
	 * a memory map to prevent sysreg access on broken
	 * systems.
	 */
	if (drvdata->base)
		return etm4_init_iomem_access(drvdata, csa);

	if (etm4_init_sysreg_access(drvdata, csa))
		return true;

	return false;
}

static void cpu_detect_trace_filtering(struct etmv4_drvdata *drvdata)
{
	u64 dfr0 = read_sysreg(id_aa64dfr0_el1);
	u64 trfcr;

	drvdata->trfcr = 0;
	if (!cpuid_feature_extract_unsigned_field(dfr0, ID_AA64DFR0_EL1_TraceFilt_SHIFT))
		return;

	/*
	 * If the CPU supports v8.4 SelfHosted Tracing, enable
	 * tracing at the kernel EL and EL0, forcing to use the
	 * virtual time as the timestamp.
	 */
	trfcr = (TRFCR_ELx_TS_VIRTUAL |
		 TRFCR_ELx_ExTRE |
		 TRFCR_ELx_E0TRE);

	/* If we are running at EL2, allow tracing the CONTEXTIDR_EL2. */
	if (is_kernel_in_hyp_mode())
		trfcr |= TRFCR_EL2_CX;

	drvdata->trfcr = trfcr;
}

static void etm4_init_arch_data(void *info)
{
	u32 etmidr0;
	u32 etmidr2;
	u32 etmidr3;
	u32 etmidr4;
	u32 etmidr5;
	struct etm4_init_arg *init_arg = info;
	struct etmv4_drvdata *drvdata;
	struct csdev_access *csa;
	struct device *dev = init_arg->dev;
	int i;

	drvdata = dev_get_drvdata(init_arg->dev);
	csa = init_arg->csa;

	/*
	 * If we are unable to detect the access mechanism,
	 * or unable to detect the trace unit type, fail
	 * early.
	 */
	if (!etm4_init_csdev_access(drvdata, csa))
		return;

	if (!csa->io_mem ||
	    fwnode_property_present(dev_fwnode(dev), "qcom,skip-power-up"))
		drvdata->skip_power_up = true;

	/* Detect the support for OS Lock before we actually use it */
	etm_detect_os_lock(drvdata, csa);

	/* Make sure all registers are accessible */
	etm4_os_unlock_csa(drvdata, csa);
	etm4_cs_unlock(drvdata, csa);

	etm4_check_arch_features(drvdata, csa);

	/* find all capabilities of the tracing unit */
	etmidr0 = etm4x_relaxed_read32(csa, TRCIDR0);

	/* INSTP0, bits[2:1] P0 tracing support field */
	drvdata->instrp0 = !!(FIELD_GET(TRCIDR0_INSTP0_MASK, etmidr0) == 0b11);
	/* TRCBB, bit[5] Branch broadcast tracing support bit */
	drvdata->trcbb = !!(etmidr0 & TRCIDR0_TRCBB);
	/* TRCCOND, bit[6] Conditional instruction tracing support bit */
	drvdata->trccond = !!(etmidr0 & TRCIDR0_TRCCOND);
	/* TRCCCI, bit[7] Cycle counting instruction bit */
	drvdata->trccci = !!(etmidr0 & TRCIDR0_TRCCCI);
	/* RETSTACK, bit[9] Return stack bit */
	drvdata->retstack = !!(etmidr0 & TRCIDR0_RETSTACK);
	/* NUMEVENT, bits[11:10] Number of events field */
	drvdata->nr_event = FIELD_GET(TRCIDR0_NUMEVENT_MASK, etmidr0);
	/* QSUPP, bits[16:15] Q element support field */
	drvdata->q_support = FIELD_GET(TRCIDR0_QSUPP_MASK, etmidr0);
	if (drvdata->q_support)
		drvdata->q_filt = !!(etmidr0 & TRCIDR0_QFILT);
	/* TSSIZE, bits[28:24] Global timestamp size field */
	drvdata->ts_size = FIELD_GET(TRCIDR0_TSSIZE_MASK, etmidr0);

	/* maximum size of resources */
	etmidr2 = etm4x_relaxed_read32(csa, TRCIDR2);
	/* CIDSIZE, bits[9:5] Indicates the Context ID size */
	drvdata->ctxid_size = FIELD_GET(TRCIDR2_CIDSIZE_MASK, etmidr2);
	/* VMIDSIZE, bits[14:10] Indicates the VMID size */
	drvdata->vmid_size = FIELD_GET(TRCIDR2_VMIDSIZE_MASK, etmidr2);
	/* CCSIZE, bits[28:25] size of the cycle counter in bits minus 12 */
	drvdata->ccsize = FIELD_GET(TRCIDR2_CCSIZE_MASK, etmidr2);

	etmidr3 = etm4x_relaxed_read32(csa, TRCIDR3);
	/* CCITMIN, bits[11:0] minimum threshold value that can be programmed */
	drvdata->ccitmin = FIELD_GET(TRCIDR3_CCITMIN_MASK, etmidr3);
	/* EXLEVEL_S, bits[19:16] Secure state instruction tracing */
	drvdata->s_ex_level = FIELD_GET(TRCIDR3_EXLEVEL_S_MASK, etmidr3);
	drvdata->config.s_ex_level = drvdata->s_ex_level;
	/* EXLEVEL_NS, bits[23:20] Non-secure state instruction tracing */
	drvdata->ns_ex_level = FIELD_GET(TRCIDR3_EXLEVEL_NS_MASK, etmidr3);
	/*
	 * TRCERR, bit[24] whether a trace unit can trace a
	 * system error exception.
	 */
	drvdata->trc_error = !!(etmidr3 & TRCIDR3_TRCERR);
	/* SYNCPR, bit[25] implementation has a fixed synchronization period? */
	drvdata->syncpr = !!(etmidr3 & TRCIDR3_SYNCPR);
	/* STALLCTL, bit[26] is stall control implemented? */
	drvdata->stallctl = !!(etmidr3 & TRCIDR3_STALLCTL);
	/* SYSSTALL, bit[27] implementation can support stall control? */
	drvdata->sysstall = !!(etmidr3 & TRCIDR3_SYSSTALL);
	/*
	 * NUMPROC - the number of PEs available for tracing, 5bits
	 *         = TRCIDR3.bits[13:12]bits[30:28]
	 *  bits[4:3] = TRCIDR3.bits[13:12] (since etm-v4.2, otherwise RES0)
	 *  bits[3:0] = TRCIDR3.bits[30:28]
	 */
	drvdata->nr_pe =  (FIELD_GET(TRCIDR3_NUMPROC_HI_MASK, etmidr3) << 3) |
			   FIELD_GET(TRCIDR3_NUMPROC_LO_MASK, etmidr3);
	/* NOOVERFLOW, bit[31] is trace overflow prevention supported */
	drvdata->nooverflow = !!(etmidr3 & TRCIDR3_NOOVERFLOW);

	/* number of resources trace unit supports */
	etmidr4 = etm4x_relaxed_read32(csa, TRCIDR4);
	/* NUMACPAIRS, bits[0:3] number of addr comparator pairs for tracing */
	drvdata->nr_addr_cmp = FIELD_GET(TRCIDR4_NUMACPAIRS_MASK, etmidr4);
	/* NUMPC, bits[15:12] number of PE comparator inputs for tracing */
	drvdata->nr_pe_cmp = FIELD_GET(TRCIDR4_NUMPC_MASK, etmidr4);
	/*
	 * NUMRSPAIR, bits[19:16]
	 * The number of resource pairs conveyed by the HW starts at 0, i.e a
	 * value of 0x0 indicate 1 resource pair, 0x1 indicate two and so on.
	 * As such add 1 to the value of NUMRSPAIR for a better representation.
	 *
	 * For ETM v4.3 and later, 0x0 means 0, and no pairs are available -
	 * the default TRUE and FALSE resource selectors are omitted.
	 * Otherwise for values 0x1 and above the number is N + 1 as per v4.2.
	 */
	drvdata->nr_resource = FIELD_GET(TRCIDR4_NUMRSPAIR_MASK, etmidr4);
	if ((drvdata->arch < ETM_ARCH_V4_3) || (drvdata->nr_resource > 0))
		drvdata->nr_resource += 1;
	/*
	 * NUMSSCC, bits[23:20] the number of single-shot
	 * comparator control for tracing. Read any status regs as these
	 * also contain RO capability data.
	 */
	drvdata->nr_ss_cmp = FIELD_GET(TRCIDR4_NUMSSCC_MASK, etmidr4);
	for (i = 0; i < drvdata->nr_ss_cmp; i++) {
		drvdata->config.ss_status[i] =
			etm4x_relaxed_read32(csa, TRCSSCSRn(i));
	}
	/* NUMCIDC, bits[27:24] number of Context ID comparators for tracing */
	drvdata->numcidc = FIELD_GET(TRCIDR4_NUMCIDC_MASK, etmidr4);
	/* NUMVMIDC, bits[31:28] number of VMID comparators for tracing */
	drvdata->numvmidc = FIELD_GET(TRCIDR4_NUMVMIDC_MASK, etmidr4);

	etmidr5 = etm4x_relaxed_read32(csa, TRCIDR5);
	/* NUMEXTIN, bits[8:0] number of external inputs implemented */
	drvdata->nr_ext_inp = FIELD_GET(TRCIDR5_NUMEXTIN_MASK, etmidr5);
	/* NUMEXTINSEL, bits[11:9] number of external inputs implemented */
	drvdata->ext_inp_sel = FIELD_GET(TRCIDR5_NUMEXTINSEL_MASK, etmidr5);
	/* TRACEIDSIZE, bits[21:16] indicates the trace ID width */
	drvdata->trcid_size = FIELD_GET(TRCIDR5_TRACEIDSIZE_MASK, etmidr5);
	/* ATBTRIG, bit[22] implementation can support ATB triggers? */
	drvdata->atbtrig = !!(etmidr5 & TRCIDR5_ATBTRIG);
	/*
	 * LPOVERRIDE, bit[23] implementation supports
	 * low-power state override
	 */
	drvdata->lpoverride = (etmidr5 & TRCIDR5_LPOVERRIDE) && (!drvdata->skip_power_up);
	/* NUMSEQSTATE, bits[27:25] number of sequencer states implemented */
	drvdata->nrseqstate = FIELD_GET(TRCIDR5_NUMSEQSTATE_MASK, etmidr5);
	/* NUMCNTR, bits[30:28] number of counters available for tracing */
	drvdata->nr_cntr = FIELD_GET(TRCIDR5_NUMCNTR_MASK, etmidr5);
	etm4_cs_lock(drvdata, csa);
	cpu_detect_trace_filtering(drvdata);
}

static inline u32 etm4_get_victlr_access_type(struct etmv4_config *config)
{
	return etm4_get_access_type(config) << __bf_shf(TRCVICTLR_EXLEVEL_MASK);
}

/* Set ELx trace filter access in the TRCVICTLR register */
static void etm4_set_victlr_access(struct etmv4_config *config)
{
	config->vinst_ctrl &= ~TRCVICTLR_EXLEVEL_MASK;
	config->vinst_ctrl |= etm4_get_victlr_access_type(config);
}

static void etm4_set_default_config(struct etmv4_config *config)
{
	/* disable all events tracing */
	config->eventctrl0 = 0x0;
	config->eventctrl1 = 0x0;

	/* disable stalling */
	config->stall_ctrl = 0x0;

	/* enable trace synchronization every 4096 bytes, if available */
	config->syncfreq = 0xC;

	/* disable timestamp event */
	config->ts_ctrl = 0x0;

	/* TRCVICTLR::EVENT = 0x01, select the always on logic */
	config->vinst_ctrl = FIELD_PREP(TRCVICTLR_EVENT_MASK, 0x01);

	/* TRCVICTLR::EXLEVEL_NS:EXLEVELS: Set kernel / user filtering */
	etm4_set_victlr_access(config);
}

static u64 etm4_get_ns_access_type(struct etmv4_config *config)
{
	u64 access_type = 0;

	/*
	 * EXLEVEL_NS, for NonSecure Exception levels.
	 * The mask here is a generic value and must be
	 * shifted to the corresponding field for the registers
	 */
	if (!is_kernel_in_hyp_mode()) {
		/* Stay away from hypervisor mode for non-VHE */
		access_type =  ETM_EXLEVEL_NS_HYP;
		if (config->mode & ETM_MODE_EXCL_KERN)
			access_type |= ETM_EXLEVEL_NS_OS;
	} else if (config->mode & ETM_MODE_EXCL_KERN) {
		access_type = ETM_EXLEVEL_NS_HYP;
	}

	if (config->mode & ETM_MODE_EXCL_USER)
		access_type |= ETM_EXLEVEL_NS_APP;

	return access_type;
}

/*
 * Construct the exception level masks for a given config.
 * This must be shifted to the corresponding register field
 * for usage.
 */
static u64 etm4_get_access_type(struct etmv4_config *config)
{
	/* All Secure exception levels are excluded from the trace */
	return etm4_get_ns_access_type(config) | (u64)config->s_ex_level;
}

static u64 etm4_get_comparator_access_type(struct etmv4_config *config)
{
	return etm4_get_access_type(config) << TRCACATR_EXLEVEL_SHIFT;
}

static void etm4_set_comparator_filter(struct etmv4_config *config,
				       u64 start, u64 stop, int comparator)
{
	u64 access_type = etm4_get_comparator_access_type(config);

	/* First half of default address comparator */
	config->addr_val[comparator] = start;
	config->addr_acc[comparator] = access_type;
	config->addr_type[comparator] = ETM_ADDR_TYPE_RANGE;

	/* Second half of default address comparator */
	config->addr_val[comparator + 1] = stop;
	config->addr_acc[comparator + 1] = access_type;
	config->addr_type[comparator + 1] = ETM_ADDR_TYPE_RANGE;

	/*
	 * Configure the ViewInst function to include this address range
	 * comparator.
	 *
	 * @comparator is divided by two since it is the index in the
	 * etmv4_config::addr_val array but register TRCVIIECTLR deals with
	 * address range comparator _pairs_.
	 *
	 * Therefore:
	 *	index 0 -> compatator pair 0
	 *	index 2 -> comparator pair 1
	 *	index 4 -> comparator pair 2
	 *	...
	 *	index 14 -> comparator pair 7
	 */
	config->viiectlr |= BIT(comparator / 2);
}

static void etm4_set_start_stop_filter(struct etmv4_config *config,
				       u64 address, int comparator,
				       enum etm_addr_type type)
{
	int shift;
	u64 access_type = etm4_get_comparator_access_type(config);

	/* Configure the comparator */
	config->addr_val[comparator] = address;
	config->addr_acc[comparator] = access_type;
	config->addr_type[comparator] = type;

	/*
	 * Configure ViewInst Start-Stop control register.
	 * Addresses configured to start tracing go from bit 0 to n-1,
	 * while those configured to stop tracing from 16 to 16 + n-1.
	 */
	shift = (type == ETM_ADDR_TYPE_START ? 0 : 16);
	config->vissctlr |= BIT(shift + comparator);
}

static void etm4_set_default_filter(struct etmv4_config *config)
{
	/* Trace everything 'default' filter achieved by no filtering */
	config->viiectlr = 0x0;

	/*
	 * TRCVICTLR::SSSTATUS == 1, the start-stop logic is
	 * in the started state
	 */
	config->vinst_ctrl |= TRCVICTLR_SSSTATUS;
	config->mode |= ETM_MODE_VIEWINST_STARTSTOP;

	/* No start-stop filtering for ViewInst */
	config->vissctlr = 0x0;
}

static void etm4_set_default(struct etmv4_config *config)
{
	if (WARN_ON_ONCE(!config))
		return;

	/*
	 * Make default initialisation trace everything
	 *
	 * This is done by a minimum default config sufficient to enable
	 * full instruction trace - with a default filter for trace all
	 * achieved by having no filtering.
	 */
	etm4_set_default_config(config);
	etm4_set_default_filter(config);
}

static int etm4_get_next_comparator(struct etmv4_drvdata *drvdata, u32 type)
{
	int nr_comparator, index = 0;
	struct etmv4_config *config = &drvdata->config;

	/*
	 * nr_addr_cmp holds the number of comparator _pair_, so time 2
	 * for the total number of comparators.
	 */
	nr_comparator = drvdata->nr_addr_cmp * 2;

	/* Go through the tally of comparators looking for a free one. */
	while (index < nr_comparator) {
		switch (type) {
		case ETM_ADDR_TYPE_RANGE:
			if (config->addr_type[index] == ETM_ADDR_TYPE_NONE &&
			    config->addr_type[index + 1] == ETM_ADDR_TYPE_NONE)
				return index;

			/* Address range comparators go in pairs */
			index += 2;
			break;
		case ETM_ADDR_TYPE_START:
		case ETM_ADDR_TYPE_STOP:
			if (config->addr_type[index] == ETM_ADDR_TYPE_NONE)
				return index;

			/* Start/stop address can have odd indexes */
			index += 1;
			break;
		default:
			return -EINVAL;
		}
	}

	/* If we are here all the comparators have been used. */
	return -ENOSPC;
}

static int etm4_set_event_filters(struct etmv4_drvdata *drvdata,
				  struct perf_event *event)
{
	int i, comparator, ret = 0;
	u64 address;
	struct etmv4_config *config = &drvdata->config;
	struct etm_filters *filters = event->hw.addr_filters;

	if (!filters)
		goto default_filter;

	/* Sync events with what Perf got */
	perf_event_addr_filters_sync(event);

	/*
	 * If there are no filters to deal with simply go ahead with
	 * the default filter, i.e the entire address range.
	 */
	if (!filters->nr_filters)
		goto default_filter;

	for (i = 0; i < filters->nr_filters; i++) {
		struct etm_filter *filter = &filters->etm_filter[i];
		enum etm_addr_type type = filter->type;

		/* See if a comparator is free. */
		comparator = etm4_get_next_comparator(drvdata, type);
		if (comparator < 0) {
			ret = comparator;
			goto out;
		}

		switch (type) {
		case ETM_ADDR_TYPE_RANGE:
			etm4_set_comparator_filter(config,
						   filter->start_addr,
						   filter->stop_addr,
						   comparator);
			/*
			 * TRCVICTLR::SSSTATUS == 1, the start-stop logic is
			 * in the started state
			 */
			config->vinst_ctrl |= TRCVICTLR_SSSTATUS;

			/* No start-stop filtering for ViewInst */
			config->vissctlr = 0x0;
			break;
		case ETM_ADDR_TYPE_START:
		case ETM_ADDR_TYPE_STOP:
			/* Get the right start or stop address */
			address = (type == ETM_ADDR_TYPE_START ?
				   filter->start_addr :
				   filter->stop_addr);

			/* Configure comparator */
			etm4_set_start_stop_filter(config, address,
						   comparator, type);

			/*
			 * If filters::ssstatus == 1, trace acquisition was
			 * started but the process was yanked away before the
			 * stop address was hit.  As such the start/stop
			 * logic needs to be re-started so that tracing can
			 * resume where it left.
			 *
			 * The start/stop logic status when a process is
			 * scheduled out is checked in function
			 * etm4_disable_perf().
			 */
			if (filters->ssstatus)
				config->vinst_ctrl |= TRCVICTLR_SSSTATUS;

			/* No include/exclude filtering for ViewInst */
			config->viiectlr = 0x0;
			break;
		default:
			ret = -EINVAL;
			goto out;
		}
	}

	goto out;


default_filter:
	etm4_set_default_filter(config);

out:
	return ret;
}

void etm4_config_trace_mode(struct etmv4_config *config)
{
	u32 mode;

	mode = config->mode;
	mode &= (ETM_MODE_EXCL_KERN | ETM_MODE_EXCL_USER);

	/* excluding kernel AND user space doesn't make sense */
	WARN_ON_ONCE(mode == (ETM_MODE_EXCL_KERN | ETM_MODE_EXCL_USER));

	/* nothing to do if neither flags are set */
	if (!(mode & ETM_MODE_EXCL_KERN) && !(mode & ETM_MODE_EXCL_USER))
		return;

	etm4_set_victlr_access(config);
}

static int etm4_online_cpu(unsigned int cpu)
{
	if (!etmdrvdata[cpu])
		return etm4_probe_cpu(cpu);

	if (etmdrvdata[cpu]->boot_enable && !etmdrvdata[cpu]->sticky_enable)
		coresight_enable(etmdrvdata[cpu]->csdev);
	return 0;
}

static int etm4_starting_cpu(unsigned int cpu)
{
	if (!etmdrvdata[cpu])
		return 0;

	spin_lock(&etmdrvdata[cpu]->spinlock);
	if (!etmdrvdata[cpu]->os_unlock)
		etm4_os_unlock(etmdrvdata[cpu]);

	if (local_read(&etmdrvdata[cpu]->mode))
		etm4_enable_hw(etmdrvdata[cpu]);
	spin_unlock(&etmdrvdata[cpu]->spinlock);
	return 0;
}

static int etm4_dying_cpu(unsigned int cpu)
{
	if (!etmdrvdata[cpu])
		return 0;

	spin_lock(&etmdrvdata[cpu]->spinlock);
	if (local_read(&etmdrvdata[cpu]->mode))
		etm4_disable_hw(etmdrvdata[cpu]);
	spin_unlock(&etmdrvdata[cpu]->spinlock);
	return 0;
}

static int __etm4_cpu_save(struct etmv4_drvdata *drvdata)
{
	int i, ret = 0;
	struct etmv4_save_state *state;
	struct coresight_device *csdev = drvdata->csdev;
	struct csdev_access *csa;
	struct device *etm_dev;

	if (WARN_ON(!csdev))
		return -ENODEV;

	etm_dev = &csdev->dev;
	csa = &csdev->access;

	/*
	 * As recommended by 3.4.1 ("The procedure when powering down the PE")
	 * of ARM IHI 0064D
	 */
	dsb(sy);
	isb();

	etm4_cs_unlock(drvdata, csa);
	/* Lock the OS lock to disable trace and external debugger access */
	etm4_os_lock(drvdata);

	/* wait for TRCSTATR.PMSTABLE to go up */
	if (coresight_timeout(csa, TRCSTATR, TRCSTATR_PMSTABLE_BIT, 1)) {
		dev_err(etm_dev,
			"timeout while waiting for PM Stable Status\n");
		etm4_os_unlock(drvdata);
		ret = -EBUSY;
		goto out;
	}

	state = drvdata->save_state;

	state->trcprgctlr = etm4x_read32(csa, TRCPRGCTLR);
	if (drvdata->nr_pe)
		state->trcprocselr = etm4x_read32(csa, TRCPROCSELR);
	state->trcconfigr = etm4x_read32(csa, TRCCONFIGR);
	state->trcauxctlr = etm4x_read32(csa, TRCAUXCTLR);
	state->trceventctl0r = etm4x_read32(csa, TRCEVENTCTL0R);
	state->trceventctl1r = etm4x_read32(csa, TRCEVENTCTL1R);
	if (drvdata->stallctl)
		state->trcstallctlr = etm4x_read32(csa, TRCSTALLCTLR);
	state->trctsctlr = etm4x_read32(csa, TRCTSCTLR);
	state->trcsyncpr = etm4x_read32(csa, TRCSYNCPR);
	state->trcccctlr = etm4x_read32(csa, TRCCCCTLR);
	state->trcbbctlr = etm4x_read32(csa, TRCBBCTLR);
	state->trctraceidr = etm4x_read32(csa, TRCTRACEIDR);
	if (drvdata->q_filt)
		state->trcqctlr = etm4x_read32(csa, TRCQCTLR);

	state->trcvictlr = etm4x_read32(csa, TRCVICTLR);
	state->trcviiectlr = etm4x_read32(csa, TRCVIIECTLR);
	state->trcvissctlr = etm4x_read32(csa, TRCVISSCTLR);
	if (drvdata->nr_pe_cmp)
		state->trcvipcssctlr = etm4x_read32(csa, TRCVIPCSSCTLR);

	for (i = 0; i < drvdata->nrseqstate - 1; i++)
		state->trcseqevr[i] = etm4x_read32(csa, TRCSEQEVRn(i));

	if (drvdata->nrseqstate) {
		state->trcseqrstevr = etm4x_read32(csa, TRCSEQRSTEVR);
		state->trcseqstr = etm4x_read32(csa, TRCSEQSTR);
	}
	if (drvdata->ext_inp_sel)
		state->trcextinselr = etm4x_read32(csa, TRCEXTINSELR);

	for (i = 0; i < drvdata->nr_cntr; i++) {
		state->trccntrldvr[i] = etm4x_read32(csa, TRCCNTRLDVRn(i));
		state->trccntctlr[i] = etm4x_read32(csa, TRCCNTCTLRn(i));
		state->trccntvr[i] = etm4x_read32(csa, TRCCNTVRn(i));
	}

	/* Resource selector pair 0 is reserved */
	for (i = 2; i < drvdata->nr_resource * 2; i++)
		state->trcrsctlr[i] = etm4x_read32(csa, TRCRSCTLRn(i));

	for (i = 0; i < drvdata->nr_ss_cmp; i++) {
		state->trcssccr[i] = etm4x_read32(csa, TRCSSCCRn(i));
		state->trcsscsr[i] = etm4x_read32(csa, TRCSSCSRn(i));
		if (etm4x_sspcicrn_present(drvdata, i))
			state->trcsspcicr[i] = etm4x_read32(csa, TRCSSPCICRn(i));
	}

	for (i = 0; i < drvdata->nr_addr_cmp * 2; i++) {
		state->trcacvr[i] = etm4x_read64(csa, TRCACVRn(i));
		state->trcacatr[i] = etm4x_read64(csa, TRCACATRn(i));
	}

	/*
	 * Data trace stream is architecturally prohibited for A profile cores
	 * so we don't save (or later restore) trcdvcvr and trcdvcmr - As per
	 * section 1.3.4 ("Possible functional configurations of an ETMv4 trace
	 * unit") of ARM IHI 0064D.
	 */

	for (i = 0; i < drvdata->numcidc; i++)
		state->trccidcvr[i] = etm4x_read64(csa, TRCCIDCVRn(i));

	for (i = 0; i < drvdata->numvmidc; i++)
		state->trcvmidcvr[i] = etm4x_read64(csa, TRCVMIDCVRn(i));

	state->trccidcctlr0 = etm4x_read32(csa, TRCCIDCCTLR0);
	if (drvdata->numcidc > 4)
		state->trccidcctlr1 = etm4x_read32(csa, TRCCIDCCTLR1);

	state->trcvmidcctlr0 = etm4x_read32(csa, TRCVMIDCCTLR0);
	if (drvdata->numvmidc > 4)
		state->trcvmidcctlr0 = etm4x_read32(csa, TRCVMIDCCTLR1);

	state->trcclaimset = etm4x_read32(csa, TRCCLAIMCLR);

	if (!drvdata->skip_power_up)
		state->trcpdcr = etm4x_read32(csa, TRCPDCR);

	/* wait for TRCSTATR.IDLE to go up */
	if (coresight_timeout(csa, TRCSTATR, TRCSTATR_IDLE_BIT, 1)) {
		dev_err(etm_dev,
			"timeout while waiting for Idle Trace Status\n");
		etm4_os_unlock(drvdata);
		ret = -EBUSY;
		goto out;
	}

	drvdata->state_needs_restore = true;

	/*
	 * Power can be removed from the trace unit now. We do this to
	 * potentially save power on systems that respect the TRCPDCR_PU
	 * despite requesting software to save/restore state.
	 */
	if (!drvdata->skip_power_up)
		etm4x_relaxed_write32(csa, (state->trcpdcr & ~TRCPDCR_PU),
				      TRCPDCR);
out:
	etm4_cs_lock(drvdata, csa);
	return ret;
}

static int etm4_cpu_save(struct etmv4_drvdata *drvdata)
{
	int ret = 0;

	/* Save the TRFCR irrespective of whether the ETM is ON */
	if (drvdata->trfcr)
		drvdata->save_trfcr = read_trfcr();
	/*
	 * Save and restore the ETM Trace registers only if
	 * the ETM is active.
	 */
	if (local_read(&drvdata->mode) && drvdata->save_state)
		ret = __etm4_cpu_save(drvdata);
	return ret;
}

static void __etm4_cpu_restore(struct etmv4_drvdata *drvdata)
{
	int i;
	struct etmv4_save_state *state = drvdata->save_state;
	struct csdev_access *csa = &drvdata->csdev->access;

	if (WARN_ON(!drvdata->csdev))
		return;

	etm4_cs_unlock(drvdata, csa);
	etm4x_relaxed_write32(csa, state->trcclaimset, TRCCLAIMSET);

	etm4x_relaxed_write32(csa, state->trcprgctlr, TRCPRGCTLR);
	if (drvdata->nr_pe)
		etm4x_relaxed_write32(csa, state->trcprocselr, TRCPROCSELR);
	etm4x_relaxed_write32(csa, state->trcconfigr, TRCCONFIGR);
	etm4x_relaxed_write32(csa, state->trcauxctlr, TRCAUXCTLR);
	etm4x_relaxed_write32(csa, state->trceventctl0r, TRCEVENTCTL0R);
	etm4x_relaxed_write32(csa, state->trceventctl1r, TRCEVENTCTL1R);
	if (drvdata->stallctl)
		etm4x_relaxed_write32(csa, state->trcstallctlr, TRCSTALLCTLR);
	etm4x_relaxed_write32(csa, state->trctsctlr, TRCTSCTLR);
	etm4x_relaxed_write32(csa, state->trcsyncpr, TRCSYNCPR);
	etm4x_relaxed_write32(csa, state->trcccctlr, TRCCCCTLR);
	etm4x_relaxed_write32(csa, state->trcbbctlr, TRCBBCTLR);
	etm4x_relaxed_write32(csa, state->trctraceidr, TRCTRACEIDR);
	if (drvdata->q_filt)
		etm4x_relaxed_write32(csa, state->trcqctlr, TRCQCTLR);

	etm4x_relaxed_write32(csa, state->trcvictlr, TRCVICTLR);
	etm4x_relaxed_write32(csa, state->trcviiectlr, TRCVIIECTLR);
	etm4x_relaxed_write32(csa, state->trcvissctlr, TRCVISSCTLR);
	if (drvdata->nr_pe_cmp)
		etm4x_relaxed_write32(csa, state->trcvipcssctlr, TRCVIPCSSCTLR);

	for (i = 0; i < drvdata->nrseqstate - 1; i++)
		etm4x_relaxed_write32(csa, state->trcseqevr[i], TRCSEQEVRn(i));

	if (drvdata->nrseqstate) {
		etm4x_relaxed_write32(csa, state->trcseqrstevr, TRCSEQRSTEVR);
		etm4x_relaxed_write32(csa, state->trcseqstr, TRCSEQSTR);
	}
	if (drvdata->ext_inp_sel)
		etm4x_relaxed_write32(csa, state->trcextinselr, TRCEXTINSELR);

	for (i = 0; i < drvdata->nr_cntr; i++) {
		etm4x_relaxed_write32(csa, state->trccntrldvr[i], TRCCNTRLDVRn(i));
		etm4x_relaxed_write32(csa, state->trccntctlr[i], TRCCNTCTLRn(i));
		etm4x_relaxed_write32(csa, state->trccntvr[i], TRCCNTVRn(i));
	}

	/* Resource selector pair 0 is reserved */
	for (i = 2; i < drvdata->nr_resource * 2; i++)
		etm4x_relaxed_write32(csa, state->trcrsctlr[i], TRCRSCTLRn(i));

	for (i = 0; i < drvdata->nr_ss_cmp; i++) {
		etm4x_relaxed_write32(csa, state->trcssccr[i], TRCSSCCRn(i));
		etm4x_relaxed_write32(csa, state->trcsscsr[i], TRCSSCSRn(i));
		if (etm4x_sspcicrn_present(drvdata, i))
			etm4x_relaxed_write32(csa, state->trcsspcicr[i], TRCSSPCICRn(i));
	}

	for (i = 0; i < drvdata->nr_addr_cmp * 2; i++) {
		etm4x_relaxed_write64(csa, state->trcacvr[i], TRCACVRn(i));
		etm4x_relaxed_write64(csa, state->trcacatr[i], TRCACATRn(i));
	}

	for (i = 0; i < drvdata->numcidc; i++)
		etm4x_relaxed_write64(csa, state->trccidcvr[i], TRCCIDCVRn(i));

	for (i = 0; i < drvdata->numvmidc; i++)
		etm4x_relaxed_write64(csa, state->trcvmidcvr[i], TRCVMIDCVRn(i));

	etm4x_relaxed_write32(csa, state->trccidcctlr0, TRCCIDCCTLR0);
	if (drvdata->numcidc > 4)
		etm4x_relaxed_write32(csa, state->trccidcctlr1, TRCCIDCCTLR1);

	etm4x_relaxed_write32(csa, state->trcvmidcctlr0, TRCVMIDCCTLR0);
	if (drvdata->numvmidc > 4)
		etm4x_relaxed_write32(csa, state->trcvmidcctlr0, TRCVMIDCCTLR1);

	etm4x_relaxed_write32(csa, state->trcclaimset, TRCCLAIMSET);

	if (!drvdata->skip_power_up)
		etm4x_relaxed_write32(csa, state->trcpdcr, TRCPDCR);

	drvdata->state_needs_restore = false;

	/*
	 * As recommended by section 4.3.7 ("Synchronization when using the
	 * memory-mapped interface") of ARM IHI 0064D
	 */
	dsb(sy);
	isb();

	/* Unlock the OS lock to re-enable trace and external debug access */
	etm4_os_unlock(drvdata);
	etm4_cs_lock(drvdata, csa);
}

static void etm4_cpu_restore(struct etmv4_drvdata *drvdata)
{
	if (drvdata->trfcr)
		write_trfcr(drvdata->save_trfcr);
	if (drvdata->state_needs_restore)
		__etm4_cpu_restore(drvdata);
}

static int etm4_cpu_pm_notify(struct notifier_block *nb, unsigned long cmd,
			      void *v)
{
	struct etmv4_drvdata *drvdata;
	unsigned int cpu = smp_processor_id();

	if (!etmdrvdata[cpu])
		return NOTIFY_OK;

	drvdata = etmdrvdata[cpu];

	if (WARN_ON_ONCE(drvdata->cpu != cpu))
		return NOTIFY_BAD;

	switch (cmd) {
	case CPU_PM_ENTER:
		if (etm4_cpu_save(drvdata))
			return NOTIFY_BAD;
		break;
	case CPU_PM_EXIT:
	case CPU_PM_ENTER_FAILED:
		etm4_cpu_restore(drvdata);
		break;
	default:
		return NOTIFY_DONE;
	}

	return NOTIFY_OK;
}

static struct notifier_block etm4_cpu_pm_nb = {
	.notifier_call = etm4_cpu_pm_notify,
};

/* Setup PM. Deals with error conditions and counts */
static int __init etm4_pm_setup(void)
{
	int ret;

	ret = cpu_pm_register_notifier(&etm4_cpu_pm_nb);
	if (ret)
		return ret;

	ret = cpuhp_setup_state_nocalls(CPUHP_AP_ARM_CORESIGHT_STARTING,
					"arm/coresight4:starting",
					etm4_starting_cpu, etm4_dying_cpu);

	if (ret)
		goto unregister_notifier;

	ret = cpuhp_setup_state_nocalls(CPUHP_AP_ONLINE_DYN,
					"arm/coresight4:online",
					etm4_online_cpu, NULL);

	/* HP dyn state ID returned in ret on success */
	if (ret > 0) {
		hp_online = ret;
		return 0;
	}

	/* failed dyn state - remove others */
	cpuhp_remove_state_nocalls(CPUHP_AP_ARM_CORESIGHT_STARTING);

unregister_notifier:
	cpu_pm_unregister_notifier(&etm4_cpu_pm_nb);
	return ret;
}

static void etm4_pm_clear(void)
{
	cpu_pm_unregister_notifier(&etm4_cpu_pm_nb);
	cpuhp_remove_state_nocalls(CPUHP_AP_ARM_CORESIGHT_STARTING);
	if (hp_online) {
		cpuhp_remove_state_nocalls(hp_online);
		hp_online = 0;
	}
}

static int etm4_add_coresight_dev(struct etm4_init_arg *init_arg)
{
	int ret;
	struct coresight_platform_data *pdata = NULL;
	struct device *dev = init_arg->dev;
	struct etmv4_drvdata *drvdata = dev_get_drvdata(dev);
	struct coresight_desc desc = { 0 };
	u8 major, minor;
	char *type_name;

	if (!drvdata)
		return -EINVAL;

	desc.access = *init_arg->csa;

	if (!drvdata->arch)
		return -EINVAL;

	major = ETM_ARCH_MAJOR_VERSION(drvdata->arch);
	minor = ETM_ARCH_MINOR_VERSION(drvdata->arch);

	if (etm4x_is_ete(drvdata)) {
		type_name = "ete";
		/* ETE v1 has major version == 0b101. Adjust this for logging.*/
		major -= 4;
	} else {
		type_name = "etm";
	}

	if (of_property_read_string(dev->of_node, "coresight-name", &desc.name))
		desc.name = devm_kasprintf(dev, GFP_KERNEL,
				   "%s%d", type_name, drvdata->cpu);
	if (!desc.name)
		return -ENOMEM;

	etm4_set_default(&drvdata->config);

	pdata = coresight_get_platform_data(dev);
	if (IS_ERR(pdata))
		return PTR_ERR(pdata);

	dev->platform_data = pdata;

	desc.type = CORESIGHT_DEV_TYPE_SOURCE;
	desc.subtype.source_subtype = CORESIGHT_DEV_SUBTYPE_SOURCE_PROC;
	desc.ops = &etm4_cs_ops;
	desc.pdata = pdata;
	desc.dev = dev;
	desc.groups = coresight_etmv4_groups;
	drvdata->csdev = coresight_register(&desc);
	if (IS_ERR(drvdata->csdev))
		return PTR_ERR(drvdata->csdev);

	ret = etm_perf_symlink(drvdata->csdev, true);
	if (ret) {
		coresight_unregister(drvdata->csdev);
		return ret;
	}

	/* register with config infrastructure & load any current features */
	ret = etm4_cscfg_register(drvdata->csdev);
	if (ret) {
		coresight_unregister(drvdata->csdev);
		return ret;
	}

	etmdrvdata[drvdata->cpu] = drvdata;

	dev_info(&drvdata->csdev->dev, "CPU%d: %s v%d.%d initialized\n",
		 drvdata->cpu, type_name, major, minor);

	if (boot_enable) {
		coresight_enable(drvdata->csdev);
		drvdata->boot_enable = true;
	}

	return 0;
}

static int etm4_probe(struct device *dev)
{
	struct etmv4_drvdata *drvdata = dev_get_drvdata(dev);
	struct csdev_access access = { 0 };
	struct etm4_init_arg init_arg = { 0 };
	struct etm4_init_arg *delayed;

	if (WARN_ON(!drvdata))
		return -ENOMEM;

	if (pm_save_enable == PARAM_PM_SAVE_FIRMWARE)
		pm_save_enable = coresight_loses_context_with_cpu(dev) ?
			       PARAM_PM_SAVE_SELF_HOSTED : PARAM_PM_SAVE_NEVER;

	if (pm_save_enable != PARAM_PM_SAVE_NEVER) {
		drvdata->save_state = devm_kmalloc(dev,
				sizeof(struct etmv4_save_state), GFP_KERNEL);
		if (!drvdata->save_state)
			return -ENOMEM;
	}

	spin_lock_init(&drvdata->spinlock);

	drvdata->cpu = coresight_get_cpu(dev);
	if (drvdata->cpu < 0)
		return drvdata->cpu;

	init_arg.dev = dev;
	init_arg.csa = &access;

	/*
	 * Serialize against CPUHP callbacks to avoid race condition
	 * between the smp call and saving the delayed probe.
	 */
	cpus_read_lock();
	if (smp_call_function_single(drvdata->cpu,
				etm4_init_arch_data,  &init_arg, 1)) {
		/* The CPU was offline, try again once it comes online. */
		delayed = devm_kmalloc(dev, sizeof(*delayed), GFP_KERNEL);
		if (!delayed) {
			cpus_read_unlock();
			return -ENOMEM;
		}

		*delayed = init_arg;

		per_cpu(delayed_probe, drvdata->cpu) = delayed;

		cpus_read_unlock();
		return 0;
	}
	cpus_read_unlock();

	return etm4_add_coresight_dev(&init_arg);
}

static int etm4_probe_amba(struct amba_device *adev, const struct amba_id *id)
{
	struct etmv4_drvdata *drvdata;
	void __iomem *base;
	struct device *dev = &adev->dev;
	struct resource *res = &adev->res;
	int ret;

	/* Validity for the resource is already checked by the AMBA core */
	base = devm_ioremap_resource(dev, res);
	if (IS_ERR(base))
		return PTR_ERR(base);

	drvdata = devm_kzalloc(dev, sizeof(*drvdata), GFP_KERNEL);
	if (!drvdata)
		return -ENOMEM;

	drvdata->base = base;
	dev_set_drvdata(dev, drvdata);
	ret = etm4_probe(dev);
	if (!ret)
		pm_runtime_put_sync(&adev->dev);

	return ret;
}

static int etm4_probe_platform_dev(struct platform_device *pdev)
{
	struct resource *res = platform_get_resource(pdev, IORESOURCE_MEM, 0);
	struct etmv4_drvdata *drvdata;
	int ret;

	drvdata = devm_kzalloc(&pdev->dev, sizeof(*drvdata), GFP_KERNEL);
	if (!drvdata)
		return -ENOMEM;

	drvdata->pclk = coresight_get_enable_apb_pclk(&pdev->dev);
	if (IS_ERR(drvdata->pclk))
		return -ENODEV;

	if (res) {
		drvdata->base = devm_ioremap_resource(&pdev->dev, res);
		if (IS_ERR(drvdata->base)) {
			clk_put(drvdata->pclk);
			return PTR_ERR(drvdata->base);
		}
	}

	dev_set_drvdata(&pdev->dev, drvdata);
	pm_runtime_get_noresume(&pdev->dev);
	pm_runtime_set_active(&pdev->dev);
	pm_runtime_enable(&pdev->dev);

	ret = etm4_probe(&pdev->dev);

<<<<<<< HEAD
	pm_runtime_put_sync(&pdev->dev);
=======
	pm_runtime_put(&pdev->dev);
	if (ret)
		pm_runtime_disable(&pdev->dev);

>>>>>>> e665991d
	return ret;
}

static int etm4_probe_cpu(unsigned int cpu)
{
	int ret;
	struct etm4_init_arg init_arg;
	struct csdev_access access = { 0 };
	struct etm4_init_arg *iap = *this_cpu_ptr(&delayed_probe);

	if (!iap)
		return 0;

	init_arg = *iap;
	devm_kfree(init_arg.dev, iap);
	*this_cpu_ptr(&delayed_probe) = NULL;

	ret = pm_runtime_resume_and_get(init_arg.dev);
	if (ret < 0) {
		dev_err(init_arg.dev, "Failed to get PM runtime!\n");
		return 0;
	}

	init_arg.csa = &access;
	etm4_init_arch_data(&init_arg);

	etm4_add_coresight_dev(&init_arg);

	pm_runtime_put_sync(init_arg.dev);
	return 0;
}

static struct amba_cs_uci_id uci_id_etm4[] = {
	{
		/*  ETMv4 UCI data */
		.devarch	= ETM_DEVARCH_ETMv4x_ARCH,
		.devarch_mask	= ETM_DEVARCH_ID_MASK,
		.devtype	= CS_DEVTYPE_PE_TRACE,
	}
};

static void clear_etmdrvdata(void *info)
{
	int cpu = *(int *)info;

	etmdrvdata[cpu] = NULL;
	per_cpu(delayed_probe, cpu) = NULL;
}

static void etm4_remove_dev(struct etmv4_drvdata *drvdata)
{
	bool had_delayed_probe;
	/*
	 * Taking hotplug lock here to avoid racing between etm4_remove_dev()
	 * and CPU hotplug call backs.
	 */
	cpus_read_lock();

	had_delayed_probe = per_cpu(delayed_probe, drvdata->cpu);

	/*
	 * The readers for etmdrvdata[] are CPU hotplug call backs
	 * and PM notification call backs. Change etmdrvdata[i] on
	 * CPU i ensures these call backs has consistent view
	 * inside one call back function.
	 */
	if (smp_call_function_single(drvdata->cpu, clear_etmdrvdata, &drvdata->cpu, 1))
		clear_etmdrvdata(&drvdata->cpu);

	cpus_read_unlock();

	if (!had_delayed_probe) {
		etm_perf_symlink(drvdata->csdev, false);
		cscfg_unregister_csdev(drvdata->csdev);
		coresight_unregister(drvdata->csdev);
	}
}

static void etm4_remove_amba(struct amba_device *adev)
{
	struct etmv4_drvdata *drvdata = dev_get_drvdata(&adev->dev);

	if (drvdata)
		etm4_remove_dev(drvdata);
}

static int etm4_remove_platform_dev(struct platform_device *pdev)
{
	struct etmv4_drvdata *drvdata = dev_get_drvdata(&pdev->dev);

	if (drvdata)
		etm4_remove_dev(drvdata);
	pm_runtime_disable(&pdev->dev);

	if (drvdata && !IS_ERR_OR_NULL(drvdata->pclk))
		clk_put(drvdata->pclk);

	return 0;
}

static const struct amba_id etm4_ids[] = {
	CS_AMBA_ID(0x000bb95d),			/* Cortex-A53 */
	CS_AMBA_ID(0x000bb95e),			/* Cortex-A57 */
	CS_AMBA_ID(0x000bb95a),			/* Cortex-A72 */
	CS_AMBA_ID(0x000bb959),			/* Cortex-A73 */
	CS_AMBA_UCI_ID(0x000bb9da, uci_id_etm4),/* Cortex-A35 */
	CS_AMBA_UCI_ID(0x000bbd05, uci_id_etm4),/* Cortex-A55 */
	CS_AMBA_UCI_ID(0x000bbd0a, uci_id_etm4),/* Cortex-A75 */
	CS_AMBA_UCI_ID(0x000bbd0c, uci_id_etm4),/* Neoverse N1 */
	CS_AMBA_UCI_ID(0x000bbd41, uci_id_etm4),/* Cortex-A78 */
	CS_AMBA_UCI_ID(0x000f0205, uci_id_etm4),/* Qualcomm Kryo */
	CS_AMBA_UCI_ID(0x000f0211, uci_id_etm4),/* Qualcomm Kryo */
	CS_AMBA_UCI_ID(0x000bb802, uci_id_etm4),/* Qualcomm Kryo 385 Cortex-A55 */
	CS_AMBA_UCI_ID(0x000bb803, uci_id_etm4),/* Qualcomm Kryo 385 Cortex-A75 */
	CS_AMBA_UCI_ID(0x000bb805, uci_id_etm4),/* Qualcomm Kryo 4XX Cortex-A55 */
	CS_AMBA_UCI_ID(0x000bb804, uci_id_etm4),/* Qualcomm Kryo 4XX Cortex-A76 */
	CS_AMBA_UCI_ID(0x000bbd0d, uci_id_etm4),/* Qualcomm Kryo 5XX Cortex-A77 */
	CS_AMBA_UCI_ID(0x000cc0af, uci_id_etm4),/* Marvell ThunderX2 */
	CS_AMBA_UCI_ID(0x000b6d01, uci_id_etm4),/* HiSilicon-Hip08 */
	CS_AMBA_UCI_ID(0x000b6d02, uci_id_etm4),/* HiSilicon-Hip09 */
	/*
	 * Match all PIDs with ETM4 DEVARCH. No need for adding any of the new
	 * CPUs to the list here.
	 */
	CS_AMBA_MATCH_ALL_UCI(uci_id_etm4),
	{},
};

MODULE_DEVICE_TABLE(amba, etm4_ids);

static struct amba_driver etm4x_amba_driver = {
	.drv = {
		.name   = "coresight-etm4x",
		.owner  = THIS_MODULE,
		.suppress_bind_attrs = true,
	},
	.probe		= etm4_probe_amba,
	.remove         = etm4_remove_amba,
	.id_table	= etm4_ids,
};

#ifdef CONFIG_PM
static int etm4_runtime_suspend(struct device *dev)
{
	struct etmv4_drvdata *drvdata = dev_get_drvdata(dev);

	if (drvdata->pclk && !IS_ERR(drvdata->pclk))
		clk_disable_unprepare(drvdata->pclk);

	return 0;
}

static int etm4_runtime_resume(struct device *dev)
{
	struct etmv4_drvdata *drvdata = dev_get_drvdata(dev);

	if (drvdata->pclk && !IS_ERR(drvdata->pclk))
		clk_prepare_enable(drvdata->pclk);

	return 0;
}
#endif

#ifdef CONFIG_DEEPSLEEP
static int etm_suspend(struct device *dev)
{
	struct etmv4_drvdata *drvdata = dev_get_drvdata(dev);

	if (pm_suspend_target_state == PM_SUSPEND_MEM)
		coresight_disable(drvdata->csdev);

	return 0;
}
#else
static int etm_suspend(struct device *dev)
{
	return 0;
}
#endif

#ifdef CONFIG_HIBERNATION
static int etm_freeze(struct device *dev)
{
	struct etmv4_drvdata *drvdata = dev_get_drvdata(dev);

	coresight_disable(drvdata->csdev);

	return 0;
}
#else
static int etm_freeze(struct device *dev)
{
	return 0;
}
#endif

static const struct dev_pm_ops etm4_dev_pm_ops = {
	SET_RUNTIME_PM_OPS(etm4_runtime_suspend, etm4_runtime_resume, NULL)
	.suspend = etm_suspend,
	.freeze  = etm_freeze,
};

static const struct of_device_id etm4_sysreg_match[] = {
	{ .compatible	= "arm,coresight-etm4x-sysreg" },
	{ .compatible	= "arm,embedded-trace-extension" },
	{}
};

#ifdef CONFIG_ACPI
static const struct acpi_device_id etm4x_acpi_ids[] = {
	{"ARMHC500", 0}, /* ARM CoreSight ETM4x */
	{}
};
MODULE_DEVICE_TABLE(acpi, etm4x_acpi_ids);
#endif

static struct platform_driver etm4_platform_driver = {
	.probe		= etm4_probe_platform_dev,
	.remove		= etm4_remove_platform_dev,
	.driver			= {
		.name			= "coresight-etm4x",
		.of_match_table		= etm4_sysreg_match,
		.acpi_match_table	= ACPI_PTR(etm4x_acpi_ids),
		.suppress_bind_attrs	= true,
		.pm			= &etm4_dev_pm_ops,
	},
};

static int __init etm4x_init(void)
{
	int ret;

	ret = etm4_pm_setup();

	/* etm4_pm_setup() does its own cleanup - exit on error */
	if (ret)
		return ret;

	ret = amba_driver_register(&etm4x_amba_driver);
	if (ret) {
		pr_err("Error registering etm4x AMBA driver\n");
		goto clear_pm;
	}

	ret = platform_driver_register(&etm4_platform_driver);
	if (!ret)
		return 0;

	pr_err("Error registering etm4x platform driver\n");
	amba_driver_unregister(&etm4x_amba_driver);

clear_pm:
	etm4_pm_clear();
	return ret;
}

static void __exit etm4x_exit(void)
{
	amba_driver_unregister(&etm4x_amba_driver);
	platform_driver_unregister(&etm4_platform_driver);
	etm4_pm_clear();
}

module_init(etm4x_init);
module_exit(etm4x_exit);

MODULE_AUTHOR("Pratik Patel <pratikp@codeaurora.org>");
MODULE_AUTHOR("Mathieu Poirier <mathieu.poirier@linaro.org>");
MODULE_DESCRIPTION("Arm CoreSight Program Flow Trace v4.x driver");
MODULE_LICENSE("GPL v2");<|MERGE_RESOLUTION|>--- conflicted
+++ resolved
@@ -2197,14 +2197,10 @@
 
 	ret = etm4_probe(&pdev->dev);
 
-<<<<<<< HEAD
 	pm_runtime_put_sync(&pdev->dev);
-=======
-	pm_runtime_put(&pdev->dev);
 	if (ret)
 		pm_runtime_disable(&pdev->dev);
 
->>>>>>> e665991d
 	return ret;
 }
 
