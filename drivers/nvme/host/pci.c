--- conflicted
+++ resolved
@@ -3529,11 +3529,8 @@
 		.driver_data = NVME_QUIRK_BOGUS_NID, },
 	{ PCI_DEVICE(0x1d97, 0x2263), /* Lexar NM610 */
 		.driver_data = NVME_QUIRK_BOGUS_NID, },
-<<<<<<< HEAD
-=======
 	{ PCI_DEVICE(0x1d97, 0x2269), /* Lexar NM760 */
 		.driver_data = NVME_QUIRK_BOGUS_NID, },
->>>>>>> 9abf2313
 	{ PCI_DEVICE(PCI_VENDOR_ID_AMAZON, 0x0061),
 		.driver_data = NVME_QUIRK_DMA_ADDRESS_BITS_48, },
 	{ PCI_DEVICE(PCI_VENDOR_ID_AMAZON, 0x0065),
