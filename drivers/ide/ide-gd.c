// SPDX-License-Identifier: GPL-2.0-only
#include <linux/module.h>
#include <linux/types.h>
#include <linux/string.h>
#include <linux/kernel.h>
#include <linux/errno.h>
#include <linux/genhd.h>
#include <linux/mutex.h>
#include <linux/ide.h>
#include <linux/hdreg.h>
#include <linux/dmi.h>
#include <linux/slab.h>

#if !defined(CONFIG_DEBUG_BLOCK_EXT_DEVT)
#define IDE_DISK_MINORS		(1 << PARTN_BITS)
#else
#define IDE_DISK_MINORS		0
#endif

#include "ide-disk.h"
#include "ide-floppy.h"

#define IDE_GD_VERSION	"1.18"

/* module parameters */
static DEFINE_MUTEX(ide_gd_mutex);
static unsigned long debug_mask;
module_param(debug_mask, ulong, 0644);

static DEFINE_MUTEX(ide_disk_ref_mutex);

static void ide_disk_release(struct device *);

static struct ide_disk_obj *ide_disk_get(struct gendisk *disk)
{
	struct ide_disk_obj *idkp = NULL;

	mutex_lock(&ide_disk_ref_mutex);
	idkp = ide_drv_g(disk, ide_disk_obj);
	if (idkp) {
		if (ide_device_get(idkp->drive))
			idkp = NULL;
		else
			get_device(&idkp->dev);
	}
	mutex_unlock(&ide_disk_ref_mutex);
	return idkp;
}

static void ide_disk_put(struct ide_disk_obj *idkp)
{
	ide_drive_t *drive = idkp->drive;

	mutex_lock(&ide_disk_ref_mutex);
	put_device(&idkp->dev);
	ide_device_put(drive);
	mutex_unlock(&ide_disk_ref_mutex);
}

sector_t ide_gd_capacity(ide_drive_t *drive)
{
	return drive->capacity64;
}

static int ide_gd_probe(ide_drive_t *);

static void ide_gd_remove(ide_drive_t *drive)
{
	struct ide_disk_obj *idkp = drive->driver_data;
	struct gendisk *g = idkp->disk;

	ide_proc_unregister_driver(drive, idkp->driver);
	device_del(&idkp->dev);
	del_gendisk(g);
	drive->disk_ops->flush(drive);

	mutex_lock(&ide_disk_ref_mutex);
	put_device(&idkp->dev);
	mutex_unlock(&ide_disk_ref_mutex);
}

static void ide_disk_release(struct device *dev)
{
	struct ide_disk_obj *idkp = to_ide_drv(dev, ide_disk_obj);
	ide_drive_t *drive = idkp->drive;
	struct gendisk *g = idkp->disk;

	drive->disk_ops = NULL;
	drive->driver_data = NULL;
	g->private_data = NULL;
	put_disk(g);
	kfree(idkp);
}

/*
 * On HPA drives the capacity needs to be
 * reinitialized on resume otherwise the disk
 * can not be used and a hard reset is required
 */
static void ide_gd_resume(ide_drive_t *drive)
{
	if (ata_id_hpa_enabled(drive->id))
		(void)drive->disk_ops->get_capacity(drive);
}

static const struct dmi_system_id ide_coldreboot_table[] = {
	{
		/* Acer TravelMate 66x cuts power during reboot */
		.ident   = "Acer TravelMate 660",
		.matches = {
			DMI_MATCH(DMI_SYS_VENDOR, "Acer"),
			DMI_MATCH(DMI_PRODUCT_NAME, "TravelMate 660"),
		},
	},

	{ }	/* terminate list */
};

static void ide_gd_shutdown(ide_drive_t *drive)
{
#ifdef	CONFIG_ALPHA
	/* On Alpha, halt(8) doesn't actually turn the machine off,
	   it puts you into the sort of firmware monitor. Typically,
	   it's used to boot another kernel image, so it's not much
	   different from reboot(8). Therefore, we don't need to
	   spin down the disk in this case, especially since Alpha
	   firmware doesn't handle disks in standby mode properly.
	   On the other hand, it's reasonably safe to turn the power
	   off when the shutdown process reaches the firmware prompt,
	   as the firmware initialization takes rather long time -
	   at least 10 seconds, which should be sufficient for
	   the disk to expire its write cache. */
	if (system_state != SYSTEM_POWER_OFF) {
#else
	if (system_state == SYSTEM_RESTART &&
		!dmi_check_system(ide_coldreboot_table)) {
#endif
		drive->disk_ops->flush(drive);
		return;
	}

	printk(KERN_INFO "Shutdown: %s\n", drive->name);

	drive->gendev.bus->suspend(&drive->gendev, PMSG_SUSPEND);
}

#ifdef CONFIG_IDE_PROC_FS
static ide_proc_entry_t *ide_disk_proc_entries(ide_drive_t *drive)
{
	return (drive->media == ide_disk) ? ide_disk_proc : ide_floppy_proc;
}

static const struct ide_proc_devset *ide_disk_proc_devsets(ide_drive_t *drive)
{
	return (drive->media == ide_disk) ? ide_disk_settings
					  : ide_floppy_settings;
}
#endif

static ide_startstop_t ide_gd_do_request(ide_drive_t *drive,
					 struct request *rq, sector_t sector)
{
	return drive->disk_ops->do_request(drive, rq, sector);
}

static struct ide_driver ide_gd_driver = {
	.gen_driver = {
		.owner		= THIS_MODULE,
		.name		= "ide-gd",
		.bus		= &ide_bus_type,
	},
	.probe			= ide_gd_probe,
	.remove			= ide_gd_remove,
	.resume			= ide_gd_resume,
	.shutdown		= ide_gd_shutdown,
	.version		= IDE_GD_VERSION,
	.do_request		= ide_gd_do_request,
#ifdef CONFIG_IDE_PROC_FS
	.proc_entries		= ide_disk_proc_entries,
	.proc_devsets		= ide_disk_proc_devsets,
#endif
};

static int ide_gd_open(struct block_device *bdev, fmode_t mode)
{
	struct gendisk *disk = bdev->bd_disk;
	struct ide_disk_obj *idkp;
	ide_drive_t *drive;
	int ret = 0;

	idkp = ide_disk_get(disk);
	if (idkp == NULL)
		return -ENXIO;

	drive = idkp->drive;

	ide_debug_log(IDE_DBG_FUNC, "enter");

	idkp->openers++;

	if ((drive->dev_flags & IDE_DFLAG_REMOVABLE) && idkp->openers == 1) {
		drive->dev_flags &= ~IDE_DFLAG_FORMAT_IN_PROGRESS;
		/* Just in case */

		ret = drive->disk_ops->init_media(drive, disk);

		/*
		 * Allow O_NDELAY to open a drive without a disk, or with an
		 * unreadable disk, so that we can get the format capacity
		 * of the drive or begin the format - Sam
		 */
		if (ret && (mode & FMODE_NDELAY) == 0) {
			ret = -EIO;
			goto out_put_idkp;
		}

		if ((drive->dev_flags & IDE_DFLAG_WP) && (mode & FMODE_WRITE)) {
			ret = -EROFS;
			goto out_put_idkp;
		}

		/*
		 * Ignore the return code from door_lock,
		 * since the open() has already succeeded,
		 * and the door_lock is irrelevant at this point.
		 */
		drive->disk_ops->set_doorlock(drive, disk, 1);
		drive->dev_flags |= IDE_DFLAG_MEDIA_CHANGED;
		check_disk_change(bdev);
	} else if (drive->dev_flags & IDE_DFLAG_FORMAT_IN_PROGRESS) {
		ret = -EBUSY;
		goto out_put_idkp;
	}
	return 0;

out_put_idkp:
	idkp->openers--;
	ide_disk_put(idkp);
	return ret;
}

static int ide_gd_unlocked_open(struct block_device *bdev, fmode_t mode)
{
	int ret;

	mutex_lock(&ide_gd_mutex);
	ret = ide_gd_open(bdev, mode);
	mutex_unlock(&ide_gd_mutex);

	return ret;
}


static void ide_gd_release(struct gendisk *disk, fmode_t mode)
{
	struct ide_disk_obj *idkp = ide_drv_g(disk, ide_disk_obj);
	ide_drive_t *drive = idkp->drive;

	ide_debug_log(IDE_DBG_FUNC, "enter");

	mutex_lock(&ide_gd_mutex);
	if (idkp->openers == 1)
		drive->disk_ops->flush(drive);

	if ((drive->dev_flags & IDE_DFLAG_REMOVABLE) && idkp->openers == 1) {
		drive->disk_ops->set_doorlock(drive, disk, 0);
		drive->dev_flags &= ~IDE_DFLAG_FORMAT_IN_PROGRESS;
	}

	idkp->openers--;

	ide_disk_put(idkp);
	mutex_unlock(&ide_gd_mutex);
}

static int ide_gd_getgeo(struct block_device *bdev, struct hd_geometry *geo)
{
	struct ide_disk_obj *idkp = ide_drv_g(bdev->bd_disk, ide_disk_obj);
	ide_drive_t *drive = idkp->drive;

	geo->heads = drive->bios_head;
	geo->sectors = drive->bios_sect;
	geo->cylinders = (u16)drive->bios_cyl; /* truncate */
	return 0;
}

static unsigned int ide_gd_check_events(struct gendisk *disk,
					unsigned int clearing)
{
	struct ide_disk_obj *idkp = ide_drv_g(disk, ide_disk_obj);
	ide_drive_t *drive = idkp->drive;
	bool ret;

	/* do not scan partitions twice if this is a removable device */
	if (drive->dev_flags & IDE_DFLAG_ATTACH) {
		drive->dev_flags &= ~IDE_DFLAG_ATTACH;
		return 0;
	}

	/*
	 * The following is used to force revalidation on the first open on
	 * removeable devices, and never gets reported to userland as
	 * DISK_EVENT_FLAG_UEVENT isn't set in genhd->event_flags.
	 * This is intended as removable ide disk can't really detect
	 * MEDIA_CHANGE events.
	 */
	ret = drive->dev_flags & IDE_DFLAG_MEDIA_CHANGED;
	drive->dev_flags &= ~IDE_DFLAG_MEDIA_CHANGED;

	return ret ? DISK_EVENT_MEDIA_CHANGE : 0;
}

static void ide_gd_unlock_native_capacity(struct gendisk *disk)
{
	struct ide_disk_obj *idkp = ide_drv_g(disk, ide_disk_obj);
	ide_drive_t *drive = idkp->drive;
	const struct ide_disk_ops *disk_ops = drive->disk_ops;

	if (disk_ops->unlock_native_capacity)
		disk_ops->unlock_native_capacity(drive);
}

static int ide_gd_revalidate_disk(struct gendisk *disk)
{
	struct ide_disk_obj *idkp = ide_drv_g(disk, ide_disk_obj);
	ide_drive_t *drive = idkp->drive;

	if (ide_gd_check_events(disk, 0))
		drive->disk_ops->get_capacity(drive);

	set_capacity(disk, ide_gd_capacity(drive));
	return 0;
}

static int ide_gd_ioctl(struct block_device *bdev, fmode_t mode,
			     unsigned int cmd, unsigned long arg)
{
	struct ide_disk_obj *idkp = ide_drv_g(bdev->bd_disk, ide_disk_obj);
	ide_drive_t *drive = idkp->drive;

	return drive->disk_ops->ioctl(drive, bdev, mode, cmd, arg);
}

#ifdef CONFIG_COMPAT
static int ide_gd_compat_ioctl(struct block_device *bdev, fmode_t mode,
			       unsigned int cmd, unsigned long arg)
{
	struct ide_disk_obj *idkp = ide_drv_g(bdev->bd_disk, ide_disk_obj);
	ide_drive_t *drive = idkp->drive;

	if (!drive->disk_ops->compat_ioctl)
		return -ENOIOCTLCMD;

	return drive->disk_ops->compat_ioctl(drive, bdev, mode, cmd, arg);
}
#endif

static const struct block_device_operations ide_gd_ops = {
	.owner			= THIS_MODULE,
	.open			= ide_gd_unlocked_open,
	.release		= ide_gd_release,
	.ioctl			= ide_gd_ioctl,
#ifdef CONFIG_COMPAT
<<<<<<< HEAD
	.ioctl			= ide_gd_compat_ioctl,
=======
	.compat_ioctl		= ide_gd_compat_ioctl,
>>>>>>> 77a36a3a
#endif
	.getgeo			= ide_gd_getgeo,
	.check_events		= ide_gd_check_events,
	.unlock_native_capacity	= ide_gd_unlock_native_capacity,
	.revalidate_disk	= ide_gd_revalidate_disk
};

static int ide_gd_probe(ide_drive_t *drive)
{
	const struct ide_disk_ops *disk_ops = NULL;
	struct ide_disk_obj *idkp;
	struct gendisk *g;

	/* strstr("foo", "") is non-NULL */
	if (!strstr("ide-gd", drive->driver_req))
		goto failed;

#ifdef CONFIG_IDE_GD_ATA
	if (drive->media == ide_disk)
		disk_ops = &ide_ata_disk_ops;
#endif
#ifdef CONFIG_IDE_GD_ATAPI
	if (drive->media == ide_floppy)
		disk_ops = &ide_atapi_disk_ops;
#endif
	if (disk_ops == NULL)
		goto failed;

	if (disk_ops->check(drive, DRV_NAME) == 0) {
		printk(KERN_ERR PFX "%s: not supported by this driver\n",
			drive->name);
		goto failed;
	}

	idkp = kzalloc(sizeof(*idkp), GFP_KERNEL);
	if (!idkp) {
		printk(KERN_ERR PFX "%s: can't allocate a disk structure\n",
			drive->name);
		goto failed;
	}

	g = alloc_disk_node(IDE_DISK_MINORS, hwif_to_node(drive->hwif));
	if (!g)
		goto out_free_idkp;

	ide_init_disk(g, drive);

	idkp->dev.parent = &drive->gendev;
	idkp->dev.release = ide_disk_release;
	dev_set_name(&idkp->dev, "%s", dev_name(&drive->gendev));

	if (device_register(&idkp->dev))
		goto out_free_disk;

	idkp->drive = drive;
	idkp->driver = &ide_gd_driver;
	idkp->disk = g;

	g->private_data = &idkp->driver;

	drive->driver_data = idkp;
	drive->debug_mask = debug_mask;
	drive->disk_ops = disk_ops;

	disk_ops->setup(drive);

	set_capacity(g, ide_gd_capacity(drive));

	g->minors = IDE_DISK_MINORS;
	g->flags |= GENHD_FL_EXT_DEVT;
	if (drive->dev_flags & IDE_DFLAG_REMOVABLE)
		g->flags = GENHD_FL_REMOVABLE;
	g->fops = &ide_gd_ops;
	g->events = DISK_EVENT_MEDIA_CHANGE;
	device_add_disk(&drive->gendev, g, NULL);
	return 0;

out_free_disk:
	put_disk(g);
out_free_idkp:
	kfree(idkp);
failed:
	return -ENODEV;
}

static int __init ide_gd_init(void)
{
	printk(KERN_INFO DRV_NAME " driver " IDE_GD_VERSION "\n");
	return driver_register(&ide_gd_driver.gen_driver);
}

static void __exit ide_gd_exit(void)
{
	driver_unregister(&ide_gd_driver.gen_driver);
}

MODULE_ALIAS("ide:*m-disk*");
MODULE_ALIAS("ide-disk");
MODULE_ALIAS("ide:*m-floppy*");
MODULE_ALIAS("ide-floppy");
module_init(ide_gd_init);
module_exit(ide_gd_exit);
MODULE_LICENSE("GPL");
MODULE_DESCRIPTION("generic ATA/ATAPI disk driver");<|MERGE_RESOLUTION|>--- conflicted
+++ resolved
@@ -361,11 +361,7 @@
 	.release		= ide_gd_release,
 	.ioctl			= ide_gd_ioctl,
 #ifdef CONFIG_COMPAT
-<<<<<<< HEAD
-	.ioctl			= ide_gd_compat_ioctl,
-=======
 	.compat_ioctl		= ide_gd_compat_ioctl,
->>>>>>> 77a36a3a
 #endif
 	.getgeo			= ide_gd_getgeo,
 	.check_events		= ide_gd_check_events,
