// SPDX-License-Identifier: GPL-2.0-only
/*
 * Framework for buffer objects that can be shared across devices/subsystems.
 *
 * Copyright(C) 2011 Linaro Limited. All rights reserved.
 * Author: Sumit Semwal <sumit.semwal@ti.com>
 *
 * Many thanks to linaro-mm-sig list, and specially
 * Arnd Bergmann <arnd@arndb.de>, Rob Clark <rob@ti.com> and
 * Daniel Vetter <daniel@ffwll.ch> for their support in creation and
 * refining of this idea.
 */

#include <linux/fs.h>
#include <linux/slab.h>
#include <linux/dma-buf.h>
#include <linux/dma-fence.h>
#include <linux/dma-fence-unwrap.h>
#include <linux/anon_inodes.h>
#include <linux/export.h>
#include <linux/debugfs.h>
#include <linux/module.h>
#include <linux/seq_file.h>
#include <linux/sync_file.h>
#include <linux/poll.h>
#include <linux/dma-resv.h>
#include <linux/mm.h>
#include <linux/mount.h>
#include <linux/pseudo_fs.h>

#include <uapi/linux/dma-buf.h>
#include <uapi/linux/magic.h>

#include "dma-buf-sysfs-stats.h"

static inline int is_dma_buf_file(struct file *);

struct dma_buf_list {
	struct list_head head;
	struct mutex lock;
};

static struct dma_buf_list db_list;

static char *dmabuffs_dname(struct dentry *dentry, char *buffer, int buflen)
{
	struct dma_buf *dmabuf;
	char name[DMA_BUF_NAME_LEN];
	size_t ret = 0;

	dmabuf = dentry->d_fsdata;
	spin_lock(&dmabuf->name_lock);
	if (dmabuf->name)
		ret = strlcpy(name, dmabuf->name, DMA_BUF_NAME_LEN);
	spin_unlock(&dmabuf->name_lock);

	return dynamic_dname(buffer, buflen, "/%s:%s",
			     dentry->d_name.name, ret > 0 ? name : "");
}

static void dma_buf_release(struct dentry *dentry)
{
	struct dma_buf *dmabuf;

	dmabuf = dentry->d_fsdata;
	if (unlikely(!dmabuf))
		return;

	BUG_ON(dmabuf->vmapping_counter);

	/*
	 * If you hit this BUG() it could mean:
	 * * There's a file reference imbalance in dma_buf_poll / dma_buf_poll_cb or somewhere else
	 * * dmabuf->cb_in/out.active are non-0 despite no pending fence callback
	 */
	BUG_ON(dmabuf->cb_in.active || dmabuf->cb_out.active);

	dma_buf_stats_teardown(dmabuf);
	dmabuf->ops->release(dmabuf);

	if (dmabuf->resv == (struct dma_resv *)&dmabuf[1])
		dma_resv_fini(dmabuf->resv);

	WARN_ON(!list_empty(&dmabuf->attachments));
	module_put(dmabuf->owner);
	kfree(dmabuf->name);
	kfree(dmabuf);
}

static int dma_buf_file_release(struct inode *inode, struct file *file)
{
	struct dma_buf *dmabuf;

	if (!is_dma_buf_file(file))
		return -EINVAL;

	dmabuf = file->private_data;

	mutex_lock(&db_list.lock);
	list_del(&dmabuf->list_node);
	mutex_unlock(&db_list.lock);

	return 0;
}

static const struct dentry_operations dma_buf_dentry_ops = {
	.d_dname = dmabuffs_dname,
	.d_release = dma_buf_release,
};

static struct vfsmount *dma_buf_mnt;

static int dma_buf_fs_init_context(struct fs_context *fc)
{
	struct pseudo_fs_context *ctx;

	ctx = init_pseudo(fc, DMA_BUF_MAGIC);
	if (!ctx)
		return -ENOMEM;
	ctx->dops = &dma_buf_dentry_ops;
	return 0;
}

static struct file_system_type dma_buf_fs_type = {
	.name = "dmabuf",
	.init_fs_context = dma_buf_fs_init_context,
	.kill_sb = kill_anon_super,
};

static int dma_buf_mmap_internal(struct file *file, struct vm_area_struct *vma)
{
	struct dma_buf *dmabuf;
	int ret;

	if (!is_dma_buf_file(file))
		return -EINVAL;

	dmabuf = file->private_data;

	/* check if buffer supports mmap */
	if (!dmabuf->ops->mmap)
		return -EINVAL;

	/* check for overflowing the buffer's size */
	if (vma->vm_pgoff + vma_pages(vma) >
	    dmabuf->size >> PAGE_SHIFT)
		return -EINVAL;

	dma_resv_lock(dmabuf->resv, NULL);
	ret = dmabuf->ops->mmap(dmabuf, vma);
	dma_resv_unlock(dmabuf->resv);

	return ret;
}

static loff_t dma_buf_llseek(struct file *file, loff_t offset, int whence)
{
	struct dma_buf *dmabuf;
	loff_t base;

	if (!is_dma_buf_file(file))
		return -EBADF;

	dmabuf = file->private_data;

	/* only support discovering the end of the buffer,
	   but also allow SEEK_SET to maintain the idiomatic
	   SEEK_END(0), SEEK_CUR(0) pattern */
	if (whence == SEEK_END)
		base = dmabuf->size;
	else if (whence == SEEK_SET)
		base = 0;
	else
		return -EINVAL;

	if (offset != 0)
		return -EINVAL;

	return base + offset;
}

/**
 * DOC: implicit fence polling
 *
 * To support cross-device and cross-driver synchronization of buffer access
 * implicit fences (represented internally in the kernel with &struct dma_fence)
 * can be attached to a &dma_buf. The glue for that and a few related things are
 * provided in the &dma_resv structure.
 *
 * Userspace can query the state of these implicitly tracked fences using poll()
 * and related system calls:
 *
 * - Checking for EPOLLIN, i.e. read access, can be use to query the state of the
 *   most recent write or exclusive fence.
 *
 * - Checking for EPOLLOUT, i.e. write access, can be used to query the state of
 *   all attached fences, shared and exclusive ones.
 *
 * Note that this only signals the completion of the respective fences, i.e. the
 * DMA transfers are complete. Cache flushing and any other necessary
 * preparations before CPU access can begin still need to happen.
 *
 * As an alternative to poll(), the set of fences on DMA buffer can be
 * exported as a &sync_file using &dma_buf_sync_file_export.
 */

static void dma_buf_poll_cb(struct dma_fence *fence, struct dma_fence_cb *cb)
{
	struct dma_buf_poll_cb_t *dcb = (struct dma_buf_poll_cb_t *)cb;
	struct dma_buf *dmabuf = container_of(dcb->poll, struct dma_buf, poll);
	unsigned long flags;

	spin_lock_irqsave(&dcb->poll->lock, flags);
	wake_up_locked_poll(dcb->poll, dcb->active);
	dcb->active = 0;
	spin_unlock_irqrestore(&dcb->poll->lock, flags);
	dma_fence_put(fence);
	/* Paired with get_file in dma_buf_poll */
	fput(dmabuf->file);
}

static bool dma_buf_poll_add_cb(struct dma_resv *resv, bool write,
				struct dma_buf_poll_cb_t *dcb)
{
	struct dma_resv_iter cursor;
	struct dma_fence *fence;
	int r;

	dma_resv_for_each_fence(&cursor, resv, dma_resv_usage_rw(write),
				fence) {
		dma_fence_get(fence);
		r = dma_fence_add_callback(fence, &dcb->cb, dma_buf_poll_cb);
		if (!r)
			return true;
		dma_fence_put(fence);
	}

	return false;
}

static __poll_t dma_buf_poll(struct file *file, poll_table *poll)
{
	struct dma_buf *dmabuf;
	struct dma_resv *resv;
	__poll_t events;

	dmabuf = file->private_data;
	if (!dmabuf || !dmabuf->resv)
		return EPOLLERR;

	resv = dmabuf->resv;

	poll_wait(file, &dmabuf->poll, poll);

	events = poll_requested_events(poll) & (EPOLLIN | EPOLLOUT);
	if (!events)
		return 0;

	dma_resv_lock(resv, NULL);

	if (events & EPOLLOUT) {
		struct dma_buf_poll_cb_t *dcb = &dmabuf->cb_out;

		/* Check that callback isn't busy */
		spin_lock_irq(&dmabuf->poll.lock);
		if (dcb->active)
			events &= ~EPOLLOUT;
		else
			dcb->active = EPOLLOUT;
		spin_unlock_irq(&dmabuf->poll.lock);

		if (events & EPOLLOUT) {
			/* Paired with fput in dma_buf_poll_cb */
			get_file(dmabuf->file);

			if (!dma_buf_poll_add_cb(resv, true, dcb))
				/* No callback queued, wake up any other waiters */
				dma_buf_poll_cb(NULL, &dcb->cb);
			else
				events &= ~EPOLLOUT;
		}
	}

	if (events & EPOLLIN) {
		struct dma_buf_poll_cb_t *dcb = &dmabuf->cb_in;

		/* Check that callback isn't busy */
		spin_lock_irq(&dmabuf->poll.lock);
		if (dcb->active)
			events &= ~EPOLLIN;
		else
			dcb->active = EPOLLIN;
		spin_unlock_irq(&dmabuf->poll.lock);

		if (events & EPOLLIN) {
			/* Paired with fput in dma_buf_poll_cb */
			get_file(dmabuf->file);

			if (!dma_buf_poll_add_cb(resv, false, dcb))
				/* No callback queued, wake up any other waiters */
				dma_buf_poll_cb(NULL, &dcb->cb);
			else
				events &= ~EPOLLIN;
		}
	}

	dma_resv_unlock(resv);
	return events;
}

/**
 * dma_buf_set_name - Set a name to a specific dma_buf to track the usage.
 * It could support changing the name of the dma-buf if the same
 * piece of memory is used for multiple purpose between different devices.
 *
 * @dmabuf: [in]     dmabuf buffer that will be renamed.
 * @buf:    [in]     A piece of userspace memory that contains the name of
 *                   the dma-buf.
 *
 * Returns 0 on success. If the dma-buf buffer is already attached to
 * devices, return -EBUSY.
 *
 */
static long dma_buf_set_name(struct dma_buf *dmabuf, const char __user *buf)
{
	char *name = strndup_user(buf, DMA_BUF_NAME_LEN);

	if (IS_ERR(name))
		return PTR_ERR(name);

	spin_lock(&dmabuf->name_lock);
	kfree(dmabuf->name);
	dmabuf->name = name;
	spin_unlock(&dmabuf->name_lock);

	return 0;
}

#if IS_ENABLED(CONFIG_SYNC_FILE)
static long dma_buf_export_sync_file(struct dma_buf *dmabuf,
				     void __user *user_data)
{
	struct dma_buf_export_sync_file arg;
	enum dma_resv_usage usage;
	struct dma_fence *fence = NULL;
	struct sync_file *sync_file;
	int fd, ret;

	if (copy_from_user(&arg, user_data, sizeof(arg)))
		return -EFAULT;

	if (arg.flags & ~DMA_BUF_SYNC_RW)
		return -EINVAL;

	if ((arg.flags & DMA_BUF_SYNC_RW) == 0)
		return -EINVAL;

	fd = get_unused_fd_flags(O_CLOEXEC);
	if (fd < 0)
		return fd;

	usage = dma_resv_usage_rw(arg.flags & DMA_BUF_SYNC_WRITE);
	ret = dma_resv_get_singleton(dmabuf->resv, usage, &fence);
	if (ret)
		goto err_put_fd;

	if (!fence)
		fence = dma_fence_get_stub();

	sync_file = sync_file_create(fence);

	dma_fence_put(fence);

	if (!sync_file) {
		ret = -ENOMEM;
		goto err_put_fd;
	}

	arg.fd = fd;
	if (copy_to_user(user_data, &arg, sizeof(arg))) {
		ret = -EFAULT;
		goto err_put_file;
	}

	fd_install(fd, sync_file->file);

	return 0;

err_put_file:
	fput(sync_file->file);
err_put_fd:
	put_unused_fd(fd);
	return ret;
}

static long dma_buf_import_sync_file(struct dma_buf *dmabuf,
				     const void __user *user_data)
{
	struct dma_buf_import_sync_file arg;
	struct dma_fence *fence, *f;
	enum dma_resv_usage usage;
	struct dma_fence_unwrap iter;
	unsigned int num_fences;
	int ret = 0;

	if (copy_from_user(&arg, user_data, sizeof(arg)))
		return -EFAULT;

	if (arg.flags & ~DMA_BUF_SYNC_RW)
		return -EINVAL;

	if ((arg.flags & DMA_BUF_SYNC_RW) == 0)
		return -EINVAL;

	fence = sync_file_get_fence(arg.fd);
	if (!fence)
		return -EINVAL;

	usage = (arg.flags & DMA_BUF_SYNC_WRITE) ? DMA_RESV_USAGE_WRITE :
						   DMA_RESV_USAGE_READ;

	num_fences = 0;
	dma_fence_unwrap_for_each(f, &iter, fence)
		++num_fences;

	if (num_fences > 0) {
		dma_resv_lock(dmabuf->resv, NULL);

		ret = dma_resv_reserve_fences(dmabuf->resv, num_fences);
		if (!ret) {
			dma_fence_unwrap_for_each(f, &iter, fence)
				dma_resv_add_fence(dmabuf->resv, f, usage);
		}

		dma_resv_unlock(dmabuf->resv);
	}

	dma_fence_put(fence);

	return ret;
}
#endif

static long dma_buf_ioctl(struct file *file,
			  unsigned int cmd, unsigned long arg)
{
	struct dma_buf *dmabuf;
	struct dma_buf_sync sync;
	enum dma_data_direction direction;
	int ret;

	dmabuf = file->private_data;

	switch (cmd) {
	case DMA_BUF_IOCTL_SYNC:
		if (copy_from_user(&sync, (void __user *) arg, sizeof(sync)))
			return -EFAULT;

		if (sync.flags & ~DMA_BUF_SYNC_VALID_FLAGS_MASK)
			return -EINVAL;

		switch (sync.flags & DMA_BUF_SYNC_RW) {
		case DMA_BUF_SYNC_READ:
			direction = DMA_FROM_DEVICE;
			break;
		case DMA_BUF_SYNC_WRITE:
			direction = DMA_TO_DEVICE;
			break;
		case DMA_BUF_SYNC_RW:
			direction = DMA_BIDIRECTIONAL;
			break;
		default:
			return -EINVAL;
		}

		if (sync.flags & DMA_BUF_SYNC_END)
			ret = dma_buf_end_cpu_access(dmabuf, direction);
		else
			ret = dma_buf_begin_cpu_access(dmabuf, direction);

		return ret;

	case DMA_BUF_SET_NAME_A:
	case DMA_BUF_SET_NAME_B:
		return dma_buf_set_name(dmabuf, (const char __user *)arg);

#if IS_ENABLED(CONFIG_SYNC_FILE)
	case DMA_BUF_IOCTL_EXPORT_SYNC_FILE:
		return dma_buf_export_sync_file(dmabuf, (void __user *)arg);
	case DMA_BUF_IOCTL_IMPORT_SYNC_FILE:
		return dma_buf_import_sync_file(dmabuf, (const void __user *)arg);
#endif

	default:
		return -ENOTTY;
	}
}

static void dma_buf_show_fdinfo(struct seq_file *m, struct file *file)
{
	struct dma_buf *dmabuf = file->private_data;

	seq_printf(m, "size:\t%zu\n", dmabuf->size);
	/* Don't count the temporary reference taken inside procfs seq_show */
	seq_printf(m, "count:\t%ld\n", file_count(dmabuf->file) - 1);
	seq_printf(m, "exp_name:\t%s\n", dmabuf->exp_name);
	spin_lock(&dmabuf->name_lock);
	if (dmabuf->name)
		seq_printf(m, "name:\t%s\n", dmabuf->name);
	spin_unlock(&dmabuf->name_lock);
}

static const struct file_operations dma_buf_fops = {
	.release	= dma_buf_file_release,
	.mmap		= dma_buf_mmap_internal,
	.llseek		= dma_buf_llseek,
	.poll		= dma_buf_poll,
	.unlocked_ioctl	= dma_buf_ioctl,
	.compat_ioctl	= compat_ptr_ioctl,
	.show_fdinfo	= dma_buf_show_fdinfo,
};

/*
 * is_dma_buf_file - Check if struct file* is associated with dma_buf
 */
static inline int is_dma_buf_file(struct file *file)
{
	return file->f_op == &dma_buf_fops;
}

static struct file *dma_buf_getfile(struct dma_buf *dmabuf, int flags)
{
	static atomic64_t dmabuf_inode = ATOMIC64_INIT(0);
	struct file *file;
	struct inode *inode = alloc_anon_inode(dma_buf_mnt->mnt_sb);

	if (IS_ERR(inode))
		return ERR_CAST(inode);

	inode->i_size = dmabuf->size;
	inode_set_bytes(inode, dmabuf->size);

	/*
	 * The ->i_ino acquired from get_next_ino() is not unique thus
	 * not suitable for using it as dentry name by dmabuf stats.
	 * Override ->i_ino with the unique and dmabuffs specific
	 * value.
	 */
	inode->i_ino = atomic64_add_return(1, &dmabuf_inode);
	flags &= O_ACCMODE | O_NONBLOCK;
	file = alloc_file_pseudo(inode, dma_buf_mnt, "dmabuf",
				 flags, &dma_buf_fops);
	if (IS_ERR(file))
		goto err_alloc_file;
	file->private_data = dmabuf;
	file->f_path.dentry->d_fsdata = dmabuf;

	return file;

err_alloc_file:
	iput(inode);
	return file;
}

/**
 * DOC: dma buf device access
 *
 * For device DMA access to a shared DMA buffer the usual sequence of operations
 * is fairly simple:
 *
 * 1. The exporter defines his exporter instance using
 *    DEFINE_DMA_BUF_EXPORT_INFO() and calls dma_buf_export() to wrap a private
 *    buffer object into a &dma_buf. It then exports that &dma_buf to userspace
 *    as a file descriptor by calling dma_buf_fd().
 *
 * 2. Userspace passes this file-descriptors to all drivers it wants this buffer
 *    to share with: First the file descriptor is converted to a &dma_buf using
 *    dma_buf_get(). Then the buffer is attached to the device using
 *    dma_buf_attach().
 *
 *    Up to this stage the exporter is still free to migrate or reallocate the
 *    backing storage.
 *
 * 3. Once the buffer is attached to all devices userspace can initiate DMA
 *    access to the shared buffer. In the kernel this is done by calling
 *    dma_buf_map_attachment() and dma_buf_unmap_attachment().
 *
 * 4. Once a driver is done with a shared buffer it needs to call
 *    dma_buf_detach() (after cleaning up any mappings) and then release the
 *    reference acquired with dma_buf_get() by calling dma_buf_put().
 *
 * For the detailed semantics exporters are expected to implement see
 * &dma_buf_ops.
 */

/**
 * dma_buf_export - Creates a new dma_buf, and associates an anon file
 * with this buffer, so it can be exported.
 * Also connect the allocator specific data and ops to the buffer.
 * Additionally, provide a name string for exporter; useful in debugging.
 *
 * @exp_info:	[in]	holds all the export related information provided
 *			by the exporter. see &struct dma_buf_export_info
 *			for further details.
 *
 * Returns, on success, a newly created struct dma_buf object, which wraps the
 * supplied private data and operations for struct dma_buf_ops. On either
 * missing ops, or error in allocating struct dma_buf, will return negative
 * error.
 *
 * For most cases the easiest way to create @exp_info is through the
 * %DEFINE_DMA_BUF_EXPORT_INFO macro.
 */
struct dma_buf *dma_buf_export(const struct dma_buf_export_info *exp_info)
{
	struct dma_buf *dmabuf;
	struct dma_resv *resv = exp_info->resv;
	struct file *file;
	size_t alloc_size = sizeof(struct dma_buf);
	int ret;

	if (!exp_info->resv)
		alloc_size += sizeof(struct dma_resv);
	else
		/* prevent &dma_buf[1] == dma_buf->resv */
		alloc_size += 1;

	if (WARN_ON(!exp_info->priv
			  || !exp_info->ops
			  || !exp_info->ops->map_dma_buf
			  || !exp_info->ops->unmap_dma_buf
			  || !exp_info->ops->release)) {
		return ERR_PTR(-EINVAL);
	}

	if (WARN_ON(exp_info->ops->cache_sgt_mapping &&
		    (exp_info->ops->pin || exp_info->ops->unpin)))
		return ERR_PTR(-EINVAL);

	if (WARN_ON(!exp_info->ops->pin != !exp_info->ops->unpin))
		return ERR_PTR(-EINVAL);

	if (!try_module_get(exp_info->owner))
		return ERR_PTR(-ENOENT);

	dmabuf = kzalloc(alloc_size, GFP_KERNEL);
	if (!dmabuf) {
		ret = -ENOMEM;
		goto err_module;
	}

	dmabuf->priv = exp_info->priv;
	dmabuf->ops = exp_info->ops;
	dmabuf->size = exp_info->size;
	dmabuf->exp_name = exp_info->exp_name;
	dmabuf->owner = exp_info->owner;
	spin_lock_init(&dmabuf->name_lock);
	init_waitqueue_head(&dmabuf->poll);
	dmabuf->cb_in.poll = dmabuf->cb_out.poll = &dmabuf->poll;
	dmabuf->cb_in.active = dmabuf->cb_out.active = 0;

	if (!resv) {
		resv = (struct dma_resv *)&dmabuf[1];
		dma_resv_init(resv);
	}
	dmabuf->resv = resv;

	file = dma_buf_getfile(dmabuf, exp_info->flags);
	if (IS_ERR(file)) {
		ret = PTR_ERR(file);
		goto err_dmabuf;
	}

	dmabuf->file = file;

	INIT_LIST_HEAD(&dmabuf->attachments);

	mutex_lock(&db_list.lock);
	list_add(&dmabuf->list_node, &db_list.head);
	mutex_unlock(&db_list.lock);

	ret = dma_buf_stats_setup(dmabuf);
	if (ret)
		goto err_sysfs;

	return dmabuf;

err_sysfs:
	/*
	 * Set file->f_path.dentry->d_fsdata to NULL so that when
	 * dma_buf_release() gets invoked by dentry_ops, it exits
	 * early before calling the release() dma_buf op.
	 */
	file->f_path.dentry->d_fsdata = NULL;
	fput(file);
err_dmabuf:
	kfree(dmabuf);
err_module:
	module_put(exp_info->owner);
	return ERR_PTR(ret);
}
EXPORT_SYMBOL_NS_GPL(dma_buf_export, DMA_BUF);

/**
 * dma_buf_fd - returns a file descriptor for the given struct dma_buf
 * @dmabuf:	[in]	pointer to dma_buf for which fd is required.
 * @flags:      [in]    flags to give to fd
 *
 * On success, returns an associated 'fd'. Else, returns error.
 */
int dma_buf_fd(struct dma_buf *dmabuf, int flags)
{
	int fd;

	if (!dmabuf || !dmabuf->file)
		return -EINVAL;

	fd = get_unused_fd_flags(flags);
	if (fd < 0)
		return fd;

	fd_install(fd, dmabuf->file);

	return fd;
}
EXPORT_SYMBOL_NS_GPL(dma_buf_fd, DMA_BUF);

/**
 * dma_buf_get - returns the struct dma_buf related to an fd
 * @fd:	[in]	fd associated with the struct dma_buf to be returned
 *
 * On success, returns the struct dma_buf associated with an fd; uses
 * file's refcounting done by fget to increase refcount. returns ERR_PTR
 * otherwise.
 */
struct dma_buf *dma_buf_get(int fd)
{
	struct file *file;

	file = fget(fd);

	if (!file)
		return ERR_PTR(-EBADF);

	if (!is_dma_buf_file(file)) {
		fput(file);
		return ERR_PTR(-EINVAL);
	}

	return file->private_data;
}
EXPORT_SYMBOL_NS_GPL(dma_buf_get, DMA_BUF);

/**
 * dma_buf_put - decreases refcount of the buffer
 * @dmabuf:	[in]	buffer to reduce refcount of
 *
 * Uses file's refcounting done implicitly by fput().
 *
 * If, as a result of this call, the refcount becomes 0, the 'release' file
 * operation related to this fd is called. It calls &dma_buf_ops.release vfunc
 * in turn, and frees the memory allocated for dmabuf when exported.
 */
void dma_buf_put(struct dma_buf *dmabuf)
{
	if (WARN_ON(!dmabuf || !dmabuf->file))
		return;

	fput(dmabuf->file);
}
EXPORT_SYMBOL_NS_GPL(dma_buf_put, DMA_BUF);

static void mangle_sg_table(struct sg_table *sg_table)
{
#ifdef CONFIG_DMABUF_DEBUG
	int i;
	struct scatterlist *sg;

	/* To catch abuse of the underlying struct page by importers mix
	 * up the bits, but take care to preserve the low SG_ bits to
	 * not corrupt the sgt. The mixing is undone in __unmap_dma_buf
	 * before passing the sgt back to the exporter. */
	for_each_sgtable_sg(sg_table, sg, i)
		sg->page_link ^= ~0xffUL;
#endif

}
static struct sg_table * __map_dma_buf(struct dma_buf_attachment *attach,
				       enum dma_data_direction direction)
{
	struct sg_table *sg_table;
	signed long ret;

	sg_table = attach->dmabuf->ops->map_dma_buf(attach, direction);
	if (IS_ERR_OR_NULL(sg_table))
		return sg_table;

	if (!dma_buf_attachment_is_dynamic(attach)) {
		ret = dma_resv_wait_timeout(attach->dmabuf->resv,
					    DMA_RESV_USAGE_KERNEL, true,
					    MAX_SCHEDULE_TIMEOUT);
		if (ret < 0) {
			attach->dmabuf->ops->unmap_dma_buf(attach, sg_table,
							   direction);
			return ERR_PTR(ret);
		}
	}

	mangle_sg_table(sg_table);
	return sg_table;
}

/**
 * DOC: locking convention
 *
 * In order to avoid deadlock situations between dma-buf exports and importers,
 * all dma-buf API users must follow the common dma-buf locking convention.
 *
 * Convention for importers
 *
 * 1. Importers must hold the dma-buf reservation lock when calling these
 *    functions:
 *
 *     - dma_buf_pin()
 *     - dma_buf_unpin()
 *     - dma_buf_map_attachment()
 *     - dma_buf_unmap_attachment()
 *     - dma_buf_vmap()
 *     - dma_buf_vunmap()
 *
 * 2. Importers must not hold the dma-buf reservation lock when calling these
 *    functions:
 *
 *     - dma_buf_attach()
 *     - dma_buf_dynamic_attach()
 *     - dma_buf_detach()
 *     - dma_buf_export(
 *     - dma_buf_fd()
 *     - dma_buf_get()
 *     - dma_buf_put()
 *     - dma_buf_mmap()
 *     - dma_buf_begin_cpu_access()
 *     - dma_buf_end_cpu_access()
 *     - dma_buf_map_attachment_unlocked()
 *     - dma_buf_unmap_attachment_unlocked()
 *     - dma_buf_vmap_unlocked()
 *     - dma_buf_vunmap_unlocked()
 *
 * Convention for exporters
 *
 * 1. These &dma_buf_ops callbacks are invoked with unlocked dma-buf
 *    reservation and exporter can take the lock:
 *
 *     - &dma_buf_ops.attach()
 *     - &dma_buf_ops.detach()
 *     - &dma_buf_ops.release()
 *     - &dma_buf_ops.begin_cpu_access()
 *     - &dma_buf_ops.end_cpu_access()
 *
 * 2. These &dma_buf_ops callbacks are invoked with locked dma-buf
 *    reservation and exporter can't take the lock:
 *
 *     - &dma_buf_ops.pin()
 *     - &dma_buf_ops.unpin()
 *     - &dma_buf_ops.map_dma_buf()
 *     - &dma_buf_ops.unmap_dma_buf()
 *     - &dma_buf_ops.mmap()
 *     - &dma_buf_ops.vmap()
 *     - &dma_buf_ops.vunmap()
 *
 * 3. Exporters must hold the dma-buf reservation lock when calling these
 *    functions:
 *
 *     - dma_buf_move_notify()
 */

/**
 * dma_buf_dynamic_attach - Add the device to dma_buf's attachments list
 * @dmabuf:		[in]	buffer to attach device to.
 * @dev:		[in]	device to be attached.
 * @importer_ops:	[in]	importer operations for the attachment
 * @importer_priv:	[in]	importer private pointer for the attachment
 *
 * Returns struct dma_buf_attachment pointer for this attachment. Attachments
 * must be cleaned up by calling dma_buf_detach().
 *
 * Optionally this calls &dma_buf_ops.attach to allow device-specific attach
 * functionality.
 *
 * Returns:
 *
 * A pointer to newly created &dma_buf_attachment on success, or a negative
 * error code wrapped into a pointer on failure.
 *
 * Note that this can fail if the backing storage of @dmabuf is in a place not
 * accessible to @dev, and cannot be moved to a more suitable place. This is
 * indicated with the error code -EBUSY.
 */
struct dma_buf_attachment *
dma_buf_dynamic_attach(struct dma_buf *dmabuf, struct device *dev,
		       const struct dma_buf_attach_ops *importer_ops,
		       void *importer_priv)
{
	struct dma_buf_attachment *attach;
	int ret;

	if (WARN_ON(!dmabuf || !dev))
		return ERR_PTR(-EINVAL);

	if (WARN_ON(importer_ops && !importer_ops->move_notify))
		return ERR_PTR(-EINVAL);

	attach = kzalloc(sizeof(*attach), GFP_KERNEL);
	if (!attach)
		return ERR_PTR(-ENOMEM);

	attach->dev = dev;
	attach->dmabuf = dmabuf;
	if (importer_ops)
		attach->peer2peer = importer_ops->allow_peer2peer;
	attach->importer_ops = importer_ops;
	attach->importer_priv = importer_priv;

	if (dmabuf->ops->attach) {
		ret = dmabuf->ops->attach(dmabuf, attach);
		if (ret)
			goto err_attach;
	}
	dma_resv_lock(dmabuf->resv, NULL);
	list_add(&attach->node, &dmabuf->attachments);
	dma_resv_unlock(dmabuf->resv);

	/* When either the importer or the exporter can't handle dynamic
	 * mappings we cache the mapping here to avoid issues with the
	 * reservation object lock.
	 */
	if (dma_buf_attachment_is_dynamic(attach) !=
	    dma_buf_is_dynamic(dmabuf)) {
		struct sg_table *sgt;

		dma_resv_lock(attach->dmabuf->resv, NULL);
		if (dma_buf_is_dynamic(attach->dmabuf)) {
			ret = dmabuf->ops->pin(attach);
			if (ret)
				goto err_unlock;
		}

		sgt = __map_dma_buf(attach, DMA_BIDIRECTIONAL);
		if (!sgt)
			sgt = ERR_PTR(-ENOMEM);
		if (IS_ERR(sgt)) {
			ret = PTR_ERR(sgt);
			goto err_unpin;
		}
		dma_resv_unlock(attach->dmabuf->resv);
		attach->sgt = sgt;
		attach->dir = DMA_BIDIRECTIONAL;
	}

	return attach;

err_attach:
	kfree(attach);
	return ERR_PTR(ret);

err_unpin:
	if (dma_buf_is_dynamic(attach->dmabuf))
		dmabuf->ops->unpin(attach);

err_unlock:
	dma_resv_unlock(attach->dmabuf->resv);

	dma_buf_detach(dmabuf, attach);
	return ERR_PTR(ret);
}
EXPORT_SYMBOL_NS_GPL(dma_buf_dynamic_attach, DMA_BUF);

/**
 * dma_buf_attach - Wrapper for dma_buf_dynamic_attach
 * @dmabuf:	[in]	buffer to attach device to.
 * @dev:	[in]	device to be attached.
 *
 * Wrapper to call dma_buf_dynamic_attach() for drivers which still use a static
 * mapping.
 */
struct dma_buf_attachment *dma_buf_attach(struct dma_buf *dmabuf,
					  struct device *dev)
{
	return dma_buf_dynamic_attach(dmabuf, dev, NULL, NULL);
}
EXPORT_SYMBOL_NS_GPL(dma_buf_attach, DMA_BUF);

static void __unmap_dma_buf(struct dma_buf_attachment *attach,
			    struct sg_table *sg_table,
			    enum dma_data_direction direction)
{
	/* uses XOR, hence this unmangles */
	mangle_sg_table(sg_table);

	attach->dmabuf->ops->unmap_dma_buf(attach, sg_table, direction);
}

/**
 * dma_buf_detach - Remove the given attachment from dmabuf's attachments list
 * @dmabuf:	[in]	buffer to detach from.
 * @attach:	[in]	attachment to be detached; is free'd after this call.
 *
 * Clean up a device attachment obtained by calling dma_buf_attach().
 *
 * Optionally this calls &dma_buf_ops.detach for device-specific detach.
 */
void dma_buf_detach(struct dma_buf *dmabuf, struct dma_buf_attachment *attach)
{
	if (WARN_ON(!dmabuf || !attach || dmabuf != attach->dmabuf))
		return;

	dma_resv_lock(dmabuf->resv, NULL);

	if (attach->sgt) {

		__unmap_dma_buf(attach, attach->sgt, attach->dir);

		if (dma_buf_is_dynamic(attach->dmabuf))
			dmabuf->ops->unpin(attach);
	}
	list_del(&attach->node);

	dma_resv_unlock(dmabuf->resv);

	if (dmabuf->ops->detach)
		dmabuf->ops->detach(dmabuf, attach);

	kfree(attach);
}
EXPORT_SYMBOL_NS_GPL(dma_buf_detach, DMA_BUF);

/**
 * dma_buf_pin - Lock down the DMA-buf
 * @attach:	[in]	attachment which should be pinned
 *
 * Only dynamic importers (who set up @attach with dma_buf_dynamic_attach()) may
 * call this, and only for limited use cases like scanout and not for temporary
 * pin operations. It is not permitted to allow userspace to pin arbitrary
 * amounts of buffers through this interface.
 *
 * Buffers must be unpinned by calling dma_buf_unpin().
 *
 * Returns:
 * 0 on success, negative error code on failure.
 */
int dma_buf_pin(struct dma_buf_attachment *attach)
{
	struct dma_buf *dmabuf = attach->dmabuf;
	int ret = 0;

	WARN_ON(!dma_buf_attachment_is_dynamic(attach));

	dma_resv_assert_held(dmabuf->resv);

	if (dmabuf->ops->pin)
		ret = dmabuf->ops->pin(attach);

	return ret;
}
EXPORT_SYMBOL_NS_GPL(dma_buf_pin, DMA_BUF);

/**
 * dma_buf_unpin - Unpin a DMA-buf
 * @attach:	[in]	attachment which should be unpinned
 *
 * This unpins a buffer pinned by dma_buf_pin() and allows the exporter to move
 * any mapping of @attach again and inform the importer through
 * &dma_buf_attach_ops.move_notify.
 */
void dma_buf_unpin(struct dma_buf_attachment *attach)
{
	struct dma_buf *dmabuf = attach->dmabuf;

	WARN_ON(!dma_buf_attachment_is_dynamic(attach));

	dma_resv_assert_held(dmabuf->resv);

	if (dmabuf->ops->unpin)
		dmabuf->ops->unpin(attach);
}
EXPORT_SYMBOL_NS_GPL(dma_buf_unpin, DMA_BUF);

/**
 * dma_buf_map_attachment - Returns the scatterlist table of the attachment;
 * mapped into _device_ address space. Is a wrapper for map_dma_buf() of the
 * dma_buf_ops.
 * @attach:	[in]	attachment whose scatterlist is to be returned
 * @direction:	[in]	direction of DMA transfer
 *
 * Returns sg_table containing the scatterlist to be returned; returns ERR_PTR
 * on error. May return -EINTR if it is interrupted by a signal.
 *
 * On success, the DMA addresses and lengths in the returned scatterlist are
 * PAGE_SIZE aligned.
 *
 * A mapping must be unmapped by using dma_buf_unmap_attachment(). Note that
 * the underlying backing storage is pinned for as long as a mapping exists,
 * therefore users/importers should not hold onto a mapping for undue amounts of
 * time.
 *
 * Important: Dynamic importers must wait for the exclusive fence of the struct
 * dma_resv attached to the DMA-BUF first.
 */
struct sg_table *dma_buf_map_attachment(struct dma_buf_attachment *attach,
					enum dma_data_direction direction)
{
	struct sg_table *sg_table;
	int r;

	might_sleep();

	if (WARN_ON(!attach || !attach->dmabuf))
		return ERR_PTR(-EINVAL);

	dma_resv_assert_held(attach->dmabuf->resv);

	if (attach->sgt) {
		/*
		 * Two mappings with different directions for the same
		 * attachment are not allowed.
		 */
		if (attach->dir != direction &&
		    attach->dir != DMA_BIDIRECTIONAL)
			return ERR_PTR(-EBUSY);

		return attach->sgt;
	}

	if (dma_buf_is_dynamic(attach->dmabuf)) {
		if (!IS_ENABLED(CONFIG_DMABUF_MOVE_NOTIFY)) {
			r = attach->dmabuf->ops->pin(attach);
			if (r)
				return ERR_PTR(r);
		}
	}

	sg_table = __map_dma_buf(attach, direction);
	if (!sg_table)
		sg_table = ERR_PTR(-ENOMEM);

	if (IS_ERR(sg_table) && dma_buf_is_dynamic(attach->dmabuf) &&
	     !IS_ENABLED(CONFIG_DMABUF_MOVE_NOTIFY))
		attach->dmabuf->ops->unpin(attach);

	if (!IS_ERR(sg_table) && attach->dmabuf->ops->cache_sgt_mapping) {
		attach->sgt = sg_table;
		attach->dir = direction;
	}

#ifdef CONFIG_DMA_API_DEBUG
	if (!IS_ERR(sg_table)) {
		struct scatterlist *sg;
		u64 addr;
		int len;
		int i;

		for_each_sgtable_dma_sg(sg_table, sg, i) {
			addr = sg_dma_address(sg);
			len = sg_dma_len(sg);
			if (!PAGE_ALIGNED(addr) || !PAGE_ALIGNED(len)) {
				pr_debug("%s: addr %llx or len %x is not page aligned!\n",
					 __func__, addr, len);
			}
		}
	}
#endif /* CONFIG_DMA_API_DEBUG */
	return sg_table;
}
EXPORT_SYMBOL_NS_GPL(dma_buf_map_attachment, DMA_BUF);

/**
 * dma_buf_map_attachment_unlocked - Returns the scatterlist table of the attachment;
 * mapped into _device_ address space. Is a wrapper for map_dma_buf() of the
 * dma_buf_ops.
 * @attach:	[in]	attachment whose scatterlist is to be returned
 * @direction:	[in]	direction of DMA transfer
 *
 * Unlocked variant of dma_buf_map_attachment().
 */
struct sg_table *
dma_buf_map_attachment_unlocked(struct dma_buf_attachment *attach,
				enum dma_data_direction direction)
{
	struct sg_table *sg_table;

	might_sleep();

	if (WARN_ON(!attach || !attach->dmabuf))
		return ERR_PTR(-EINVAL);

	dma_resv_lock(attach->dmabuf->resv, NULL);
	sg_table = dma_buf_map_attachment(attach, direction);
	dma_resv_unlock(attach->dmabuf->resv);

	return sg_table;
}
EXPORT_SYMBOL_NS_GPL(dma_buf_map_attachment_unlocked, DMA_BUF);

/**
 * dma_buf_unmap_attachment - unmaps and decreases usecount of the buffer;might
 * deallocate the scatterlist associated. Is a wrapper for unmap_dma_buf() of
 * dma_buf_ops.
 * @attach:	[in]	attachment to unmap buffer from
 * @sg_table:	[in]	scatterlist info of the buffer to unmap
 * @direction:  [in]    direction of DMA transfer
 *
 * This unmaps a DMA mapping for @attached obtained by dma_buf_map_attachment().
 */
void dma_buf_unmap_attachment(struct dma_buf_attachment *attach,
				struct sg_table *sg_table,
				enum dma_data_direction direction)
{
	might_sleep();

	if (WARN_ON(!attach || !attach->dmabuf || !sg_table))
		return;

	dma_resv_assert_held(attach->dmabuf->resv);

	if (attach->sgt == sg_table)
		return;

	__unmap_dma_buf(attach, sg_table, direction);

	if (dma_buf_is_dynamic(attach->dmabuf) &&
	    !IS_ENABLED(CONFIG_DMABUF_MOVE_NOTIFY))
		dma_buf_unpin(attach);
}
EXPORT_SYMBOL_NS_GPL(dma_buf_unmap_attachment, DMA_BUF);

/**
 * dma_buf_unmap_attachment_unlocked - unmaps and decreases usecount of the buffer;might
 * deallocate the scatterlist associated. Is a wrapper for unmap_dma_buf() of
 * dma_buf_ops.
 * @attach:	[in]	attachment to unmap buffer from
 * @sg_table:	[in]	scatterlist info of the buffer to unmap
 * @direction:	[in]	direction of DMA transfer
 *
 * Unlocked variant of dma_buf_unmap_attachment().
 */
void dma_buf_unmap_attachment_unlocked(struct dma_buf_attachment *attach,
				       struct sg_table *sg_table,
				       enum dma_data_direction direction)
{
	might_sleep();

	if (WARN_ON(!attach || !attach->dmabuf || !sg_table))
		return;

	dma_resv_lock(attach->dmabuf->resv, NULL);
	dma_buf_unmap_attachment(attach, sg_table, direction);
	dma_resv_unlock(attach->dmabuf->resv);
}
EXPORT_SYMBOL_NS_GPL(dma_buf_unmap_attachment_unlocked, DMA_BUF);

/**
 * dma_buf_move_notify - notify attachments that DMA-buf is moving
 *
 * @dmabuf:	[in]	buffer which is moving
 *
 * Informs all attachmenst that they need to destroy and recreated all their
 * mappings.
 */
void dma_buf_move_notify(struct dma_buf *dmabuf)
{
	struct dma_buf_attachment *attach;

	dma_resv_assert_held(dmabuf->resv);

	list_for_each_entry(attach, &dmabuf->attachments, node)
		if (attach->importer_ops)
			attach->importer_ops->move_notify(attach);
}
EXPORT_SYMBOL_NS_GPL(dma_buf_move_notify, DMA_BUF);

/**
 * DOC: cpu access
 *
 * There are mutliple reasons for supporting CPU access to a dma buffer object:
 *
 * - Fallback operations in the kernel, for example when a device is connected
 *   over USB and the kernel needs to shuffle the data around first before
 *   sending it away. Cache coherency is handled by braketing any transactions
 *   with calls to dma_buf_begin_cpu_access() and dma_buf_end_cpu_access()
 *   access.
 *
 *   Since for most kernel internal dma-buf accesses need the entire buffer, a
 *   vmap interface is introduced. Note that on very old 32-bit architectures
 *   vmalloc space might be limited and result in vmap calls failing.
 *
 *   Interfaces::
 *
 *      void \*dma_buf_vmap(struct dma_buf \*dmabuf, struct iosys_map \*map)
 *      void dma_buf_vunmap(struct dma_buf \*dmabuf, struct iosys_map \*map)
 *
 *   The vmap call can fail if there is no vmap support in the exporter, or if
 *   it runs out of vmalloc space. Note that the dma-buf layer keeps a reference
 *   count for all vmap access and calls down into the exporter's vmap function
 *   only when no vmapping exists, and only unmaps it once. Protection against
 *   concurrent vmap/vunmap calls is provided by taking the &dma_buf.lock mutex.
 *
 * - For full compatibility on the importer side with existing userspace
 *   interfaces, which might already support mmap'ing buffers. This is needed in
 *   many processing pipelines (e.g. feeding a software rendered image into a
 *   hardware pipeline, thumbnail creation, snapshots, ...). Also, Android's ION
 *   framework already supported this and for DMA buffer file descriptors to
 *   replace ION buffers mmap support was needed.
 *
 *   There is no special interfaces, userspace simply calls mmap on the dma-buf
 *   fd. But like for CPU access there's a need to braket the actual access,
 *   which is handled by the ioctl (DMA_BUF_IOCTL_SYNC). Note that
 *   DMA_BUF_IOCTL_SYNC can fail with -EAGAIN or -EINTR, in which case it must
 *   be restarted.
 *
 *   Some systems might need some sort of cache coherency management e.g. when
 *   CPU and GPU domains are being accessed through dma-buf at the same time.
 *   To circumvent this problem there are begin/end coherency markers, that
 *   forward directly to existing dma-buf device drivers vfunc hooks. Userspace
 *   can make use of those markers through the DMA_BUF_IOCTL_SYNC ioctl. The
 *   sequence would be used like following:
 *
 *     - mmap dma-buf fd
 *     - for each drawing/upload cycle in CPU 1. SYNC_START ioctl, 2. read/write
 *       to mmap area 3. SYNC_END ioctl. This can be repeated as often as you
 *       want (with the new data being consumed by say the GPU or the scanout
 *       device)
 *     - munmap once you don't need the buffer any more
 *
 *    For correctness and optimal performance, it is always required to use
 *    SYNC_START and SYNC_END before and after, respectively, when accessing the
 *    mapped address. Userspace cannot rely on coherent access, even when there
 *    are systems where it just works without calling these ioctls.
 *
 * - And as a CPU fallback in userspace processing pipelines.
 *
 *   Similar to the motivation for kernel cpu access it is again important that
 *   the userspace code of a given importing subsystem can use the same
 *   interfaces with a imported dma-buf buffer object as with a native buffer
 *   object. This is especially important for drm where the userspace part of
 *   contemporary OpenGL, X, and other drivers is huge, and reworking them to
 *   use a different way to mmap a buffer rather invasive.
 *
 *   The assumption in the current dma-buf interfaces is that redirecting the
 *   initial mmap is all that's needed. A survey of some of the existing
 *   subsystems shows that no driver seems to do any nefarious thing like
 *   syncing up with outstanding asynchronous processing on the device or
 *   allocating special resources at fault time. So hopefully this is good
 *   enough, since adding interfaces to intercept pagefaults and allow pte
 *   shootdowns would increase the complexity quite a bit.
 *
 *   Interface::
 *
 *      int dma_buf_mmap(struct dma_buf \*, struct vm_area_struct \*,
 *		       unsigned long);
 *
 *   If the importing subsystem simply provides a special-purpose mmap call to
 *   set up a mapping in userspace, calling do_mmap with &dma_buf.file will
 *   equally achieve that for a dma-buf object.
 */

static int __dma_buf_begin_cpu_access(struct dma_buf *dmabuf,
				      enum dma_data_direction direction)
{
	bool write = (direction == DMA_BIDIRECTIONAL ||
		      direction == DMA_TO_DEVICE);
	struct dma_resv *resv = dmabuf->resv;
	long ret;

	/* Wait on any implicit rendering fences */
	ret = dma_resv_wait_timeout(resv, dma_resv_usage_rw(write),
				    true, MAX_SCHEDULE_TIMEOUT);
	if (ret < 0)
		return ret;

	return 0;
}

/**
 * dma_buf_begin_cpu_access - Must be called before accessing a dma_buf from the
 * cpu in the kernel context. Calls begin_cpu_access to allow exporter-specific
 * preparations. Coherency is only guaranteed in the specified range for the
 * specified access direction.
 * @dmabuf:	[in]	buffer to prepare cpu access for.
 * @direction:	[in]	length of range for cpu access.
 *
 * After the cpu access is complete the caller should call
 * dma_buf_end_cpu_access(). Only when cpu access is braketed by both calls is
 * it guaranteed to be coherent with other DMA access.
 *
 * This function will also wait for any DMA transactions tracked through
 * implicit synchronization in &dma_buf.resv. For DMA transactions with explicit
 * synchronization this function will only ensure cache coherency, callers must
 * ensure synchronization with such DMA transactions on their own.
 *
 * Can return negative error values, returns 0 on success.
 */
int dma_buf_begin_cpu_access(struct dma_buf *dmabuf,
			     enum dma_data_direction direction)
{
	int ret = 0;

	if (WARN_ON(!dmabuf))
		return -EINVAL;

	might_lock(&dmabuf->resv->lock.base);

	if (dmabuf->ops->begin_cpu_access)
		ret = dmabuf->ops->begin_cpu_access(dmabuf, direction);

	/* Ensure that all fences are waited upon - but we first allow
	 * the native handler the chance to do so more efficiently if it
	 * chooses. A double invocation here will be reasonably cheap no-op.
	 */
	if (ret == 0)
		ret = __dma_buf_begin_cpu_access(dmabuf, direction);

	return ret;
}
EXPORT_SYMBOL_NS_GPL(dma_buf_begin_cpu_access, DMA_BUF);

int dma_buf_begin_cpu_access_partial(struct dma_buf *dmabuf,
				     enum dma_data_direction direction,
				     unsigned int offset, unsigned int len)
{
	int ret = 0;

	if (WARN_ON(!dmabuf))
		return -EINVAL;

	if (dmabuf->ops->begin_cpu_access_partial)
		ret = dmabuf->ops->begin_cpu_access_partial(dmabuf, direction,
							    offset, len);

	/* Ensure that all fences are waited upon - but we first allow
	 * the native handler the chance to do so more efficiently if it
	 * chooses. A double invocation here will be reasonably cheap no-op.
	 */
	if (ret == 0)
		ret = __dma_buf_begin_cpu_access(dmabuf, direction);

	return ret;
}
EXPORT_SYMBOL_GPL(dma_buf_begin_cpu_access_partial);

/**
 * dma_buf_end_cpu_access - Must be called after accessing a dma_buf from the
 * cpu in the kernel context. Calls end_cpu_access to allow exporter-specific
 * actions. Coherency is only guaranteed in the specified range for the
 * specified access direction.
 * @dmabuf:	[in]	buffer to complete cpu access for.
 * @direction:	[in]	length of range for cpu access.
 *
 * This terminates CPU access started with dma_buf_begin_cpu_access().
 *
 * Can return negative error values, returns 0 on success.
 */
int dma_buf_end_cpu_access(struct dma_buf *dmabuf,
			   enum dma_data_direction direction)
{
	int ret = 0;

	WARN_ON(!dmabuf);

	might_lock(&dmabuf->resv->lock.base);

	if (dmabuf->ops->end_cpu_access)
		ret = dmabuf->ops->end_cpu_access(dmabuf, direction);

	return ret;
}
EXPORT_SYMBOL_NS_GPL(dma_buf_end_cpu_access, DMA_BUF);

int dma_buf_end_cpu_access_partial(struct dma_buf *dmabuf,
				   enum dma_data_direction direction,
				   unsigned int offset, unsigned int len)
{
	int ret = 0;

	WARN_ON(!dmabuf);

	if (dmabuf->ops->end_cpu_access_partial)
		ret = dmabuf->ops->end_cpu_access_partial(dmabuf, direction,
							  offset, len);

	return ret;
}
EXPORT_SYMBOL_GPL(dma_buf_end_cpu_access_partial);

/**
 * dma_buf_mmap - Setup up a userspace mmap with the given vma
 * @dmabuf:	[in]	buffer that should back the vma
 * @vma:	[in]	vma for the mmap
 * @pgoff:	[in]	offset in pages where this mmap should start within the
 *			dma-buf buffer.
 *
 * This function adjusts the passed in vma so that it points at the file of the
 * dma_buf operation. It also adjusts the starting pgoff and does bounds
 * checking on the size of the vma. Then it calls the exporters mmap function to
 * set up the mapping.
 *
 * Can return negative error values, returns 0 on success.
 */
int dma_buf_mmap(struct dma_buf *dmabuf, struct vm_area_struct *vma,
		 unsigned long pgoff)
{
	int ret;

	if (WARN_ON(!dmabuf || !vma))
		return -EINVAL;

	/* check if buffer supports mmap */
	if (!dmabuf->ops->mmap)
		return -EINVAL;

	/* check for offset overflow */
	if (pgoff + vma_pages(vma) < pgoff)
		return -EOVERFLOW;

	/* check for overflowing the buffer's size */
	if (pgoff + vma_pages(vma) >
	    dmabuf->size >> PAGE_SHIFT)
		return -EINVAL;

	/* readjust the vma */
	vma_set_file(vma, dmabuf->file);
	vma->vm_pgoff = pgoff;

	dma_resv_lock(dmabuf->resv, NULL);
	ret = dmabuf->ops->mmap(dmabuf, vma);
	dma_resv_unlock(dmabuf->resv);

	return ret;
}
EXPORT_SYMBOL_NS_GPL(dma_buf_mmap, DMA_BUF);

/**
 * dma_buf_vmap - Create virtual mapping for the buffer object into kernel
 * address space. Same restrictions as for vmap and friends apply.
 * @dmabuf:	[in]	buffer to vmap
 * @map:	[out]	returns the vmap pointer
 *
 * This call may fail due to lack of virtual mapping address space.
 * These calls are optional in drivers. The intended use for them
 * is for mapping objects linear in kernel space for high use objects.
 *
 * To ensure coherency users must call dma_buf_begin_cpu_access() and
 * dma_buf_end_cpu_access() around any cpu access performed through this
 * mapping.
 *
 * Returns 0 on success, or a negative errno code otherwise.
 */
int dma_buf_vmap(struct dma_buf *dmabuf, struct iosys_map *map)
{
	struct iosys_map ptr;
	int ret;

	iosys_map_clear(map);

	if (WARN_ON(!dmabuf))
		return -EINVAL;

	dma_resv_assert_held(dmabuf->resv);

	if (!dmabuf->ops->vmap)
		return -EINVAL;

	if (dmabuf->vmapping_counter) {
		dmabuf->vmapping_counter++;
		BUG_ON(iosys_map_is_null(&dmabuf->vmap_ptr));
		*map = dmabuf->vmap_ptr;
		return 0;
	}

	BUG_ON(iosys_map_is_set(&dmabuf->vmap_ptr));

	ret = dmabuf->ops->vmap(dmabuf, &ptr);
	if (WARN_ON_ONCE(ret))
		return ret;

	dmabuf->vmap_ptr = ptr;
	dmabuf->vmapping_counter = 1;

	*map = dmabuf->vmap_ptr;

	return 0;
}
EXPORT_SYMBOL_NS_GPL(dma_buf_vmap, DMA_BUF);

/**
 * dma_buf_vmap_unlocked - Create virtual mapping for the buffer object into kernel
 * address space. Same restrictions as for vmap and friends apply.
 * @dmabuf:	[in]	buffer to vmap
 * @map:	[out]	returns the vmap pointer
 *
 * Unlocked version of dma_buf_vmap()
 *
 * Returns 0 on success, or a negative errno code otherwise.
 */
int dma_buf_vmap_unlocked(struct dma_buf *dmabuf, struct iosys_map *map)
{
	int ret;

	iosys_map_clear(map);

	if (WARN_ON(!dmabuf))
		return -EINVAL;

	dma_resv_lock(dmabuf->resv, NULL);
	ret = dma_buf_vmap(dmabuf, map);
	dma_resv_unlock(dmabuf->resv);

	return ret;
}
EXPORT_SYMBOL_NS_GPL(dma_buf_vmap_unlocked, DMA_BUF);

/**
 * dma_buf_vunmap - Unmap a vmap obtained by dma_buf_vmap.
 * @dmabuf:	[in]	buffer to vunmap
 * @map:	[in]	vmap pointer to vunmap
 */
void dma_buf_vunmap(struct dma_buf *dmabuf, struct iosys_map *map)
{
	if (WARN_ON(!dmabuf))
		return;

	dma_resv_assert_held(dmabuf->resv);

	BUG_ON(iosys_map_is_null(&dmabuf->vmap_ptr));
	BUG_ON(dmabuf->vmapping_counter == 0);
	BUG_ON(!iosys_map_is_equal(&dmabuf->vmap_ptr, map));

	if (--dmabuf->vmapping_counter == 0) {
		if (dmabuf->ops->vunmap)
			dmabuf->ops->vunmap(dmabuf, map);
		iosys_map_clear(&dmabuf->vmap_ptr);
	}
}
EXPORT_SYMBOL_NS_GPL(dma_buf_vunmap, DMA_BUF);

<<<<<<< HEAD
int dma_buf_get_flags(struct dma_buf *dmabuf, unsigned long *flags)
{
	int ret = 0;

	if (WARN_ON(!dmabuf) || !flags)
		return -EINVAL;

	if (dmabuf->ops->get_flags)
		ret = dmabuf->ops->get_flags(dmabuf, flags);

	return ret;
}
EXPORT_SYMBOL_GPL(dma_buf_get_flags);
=======
/**
 * dma_buf_vunmap_unlocked - Unmap a vmap obtained by dma_buf_vmap.
 * @dmabuf:	[in]	buffer to vunmap
 * @map:	[in]	vmap pointer to vunmap
 */
void dma_buf_vunmap_unlocked(struct dma_buf *dmabuf, struct iosys_map *map)
{
	if (WARN_ON(!dmabuf))
		return;

	dma_resv_lock(dmabuf->resv, NULL);
	dma_buf_vunmap(dmabuf, map);
	dma_resv_unlock(dmabuf->resv);
}
EXPORT_SYMBOL_NS_GPL(dma_buf_vunmap_unlocked, DMA_BUF);
>>>>>>> a594533d

#ifdef CONFIG_DEBUG_FS
static int dma_buf_debug_show(struct seq_file *s, void *unused)
{
	struct dma_buf *buf_obj;
	struct dma_buf_attachment *attach_obj;
	int count = 0, attach_count;
	size_t size = 0;
	int ret;

	ret = mutex_lock_interruptible(&db_list.lock);

	if (ret)
		return ret;

	seq_puts(s, "\nDma-buf Objects:\n");
	seq_printf(s, "%-8s\t%-8s\t%-8s\t%-8s\texp_name\t%-8s\tname\n",
		   "size", "flags", "mode", "count", "ino");

	list_for_each_entry(buf_obj, &db_list.head, list_node) {

		ret = dma_resv_lock_interruptible(buf_obj->resv, NULL);
		if (ret)
			goto error_unlock;


		spin_lock(&buf_obj->name_lock);
		seq_printf(s, "%08zu\t%08x\t%08x\t%08ld\t%s\t%08lu\t%s\n",
				buf_obj->size,
				buf_obj->file->f_flags, buf_obj->file->f_mode,
				file_count(buf_obj->file),
				buf_obj->exp_name,
				file_inode(buf_obj->file)->i_ino,
				buf_obj->name ?: "<none>");
		spin_unlock(&buf_obj->name_lock);

		dma_resv_describe(buf_obj->resv, s);

		seq_puts(s, "\tAttached Devices:\n");
		attach_count = 0;

		list_for_each_entry(attach_obj, &buf_obj->attachments, node) {
			seq_printf(s, "\t%s\n", dev_name(attach_obj->dev));
			attach_count++;
		}
		dma_resv_unlock(buf_obj->resv);

		seq_printf(s, "Total %d devices attached\n\n",
				attach_count);

		count++;
		size += buf_obj->size;
	}

	seq_printf(s, "\nTotal %d objects, %zu bytes\n", count, size);

	mutex_unlock(&db_list.lock);
	return 0;

error_unlock:
	mutex_unlock(&db_list.lock);
	return ret;
}

DEFINE_SHOW_ATTRIBUTE(dma_buf_debug);

static struct dentry *dma_buf_debugfs_dir;

static int dma_buf_init_debugfs(void)
{
	struct dentry *d;
	int err = 0;

	d = debugfs_create_dir("dma_buf", NULL);
	if (IS_ERR(d))
		return PTR_ERR(d);

	dma_buf_debugfs_dir = d;

	d = debugfs_create_file("bufinfo", S_IRUGO, dma_buf_debugfs_dir,
				NULL, &dma_buf_debug_fops);
	if (IS_ERR(d)) {
		pr_debug("dma_buf: debugfs: failed to create node bufinfo\n");
		debugfs_remove_recursive(dma_buf_debugfs_dir);
		dma_buf_debugfs_dir = NULL;
		err = PTR_ERR(d);
	}

	return err;
}

static void dma_buf_uninit_debugfs(void)
{
	debugfs_remove_recursive(dma_buf_debugfs_dir);
}
#else
static inline int dma_buf_init_debugfs(void)
{
	return 0;
}
static inline void dma_buf_uninit_debugfs(void)
{
}
#endif

static int __init dma_buf_init(void)
{
	int ret;

	ret = dma_buf_init_sysfs_statistics();
	if (ret)
		return ret;

	dma_buf_mnt = kern_mount(&dma_buf_fs_type);
	if (IS_ERR(dma_buf_mnt))
		return PTR_ERR(dma_buf_mnt);

	mutex_init(&db_list.lock);
	INIT_LIST_HEAD(&db_list.head);
	dma_buf_init_debugfs();
	return 0;
}
subsys_initcall(dma_buf_init);

static void __exit dma_buf_deinit(void)
{
	dma_buf_uninit_debugfs();
	kern_unmount(dma_buf_mnt);
	dma_buf_uninit_sysfs_statistics();
}
__exitcall(dma_buf_deinit);<|MERGE_RESOLUTION|>--- conflicted
+++ resolved
@@ -1642,21 +1642,6 @@
 }
 EXPORT_SYMBOL_NS_GPL(dma_buf_vunmap, DMA_BUF);
 
-<<<<<<< HEAD
-int dma_buf_get_flags(struct dma_buf *dmabuf, unsigned long *flags)
-{
-	int ret = 0;
-
-	if (WARN_ON(!dmabuf) || !flags)
-		return -EINVAL;
-
-	if (dmabuf->ops->get_flags)
-		ret = dmabuf->ops->get_flags(dmabuf, flags);
-
-	return ret;
-}
-EXPORT_SYMBOL_GPL(dma_buf_get_flags);
-=======
 /**
  * dma_buf_vunmap_unlocked - Unmap a vmap obtained by dma_buf_vmap.
  * @dmabuf:	[in]	buffer to vunmap
@@ -1672,7 +1657,20 @@
 	dma_resv_unlock(dmabuf->resv);
 }
 EXPORT_SYMBOL_NS_GPL(dma_buf_vunmap_unlocked, DMA_BUF);
->>>>>>> a594533d
+
+int dma_buf_get_flags(struct dma_buf *dmabuf, unsigned long *flags)
+{
+	int ret = 0;
+
+	if (WARN_ON(!dmabuf) || !flags)
+		return -EINVAL;
+
+	if (dmabuf->ops->get_flags)
+		ret = dmabuf->ops->get_flags(dmabuf, flags);
+
+	return ret;
+}
+EXPORT_SYMBOL_GPL(dma_buf_get_flags);
 
 #ifdef CONFIG_DEBUG_FS
 static int dma_buf_debug_show(struct seq_file *s, void *unused)
