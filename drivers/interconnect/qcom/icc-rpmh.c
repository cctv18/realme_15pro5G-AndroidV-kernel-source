// SPDX-License-Identifier: GPL-2.0
/*
 * Copyright (c) 2020-2021, The Linux Foundation. All rights reserved.
 * Copyright (c) 2023, Qualcomm Innovation Center, Inc. All rights reserved.
 */

#include <linux/clk.h>
#include <linux/interconnect.h>
#include <linux/interconnect-provider.h>
#include <linux/module.h>
#include <linux/of.h>
#include <linux/of_platform.h>
#include <linux/of_device.h>
#include <linux/slab.h>
#include <soc/qcom/socinfo.h>

#include "bcm-voter.h"
#include "icc-common.h"
#include "icc-debug.h"
#include "icc-rpmh.h"
#include "qnoc-qos.h"

static LIST_HEAD(qnoc_probe_list);
static DEFINE_MUTEX(probe_list_lock);

/**
 * qcom_icc_pre_aggregate - cleans up stale values from prior icc_set
 * @node: icc node to operate on
 */
void qcom_icc_pre_aggregate(struct icc_node *node)
{
	size_t i;
	struct qcom_icc_node *qn;
	struct qcom_icc_provider *qp;

	qn = node->data;
	qp = to_qcom_provider(node->provider);

	for (i = 0; i < QCOM_ICC_NUM_BUCKETS; i++) {
		qn->sum_avg[i] = 0;
		qn->max_peak[i] = 0;
		qn->perf_mode[i] = false;
	}

	for (i = 0; i < qn->num_bcms; i++)
		qcom_icc_bcm_voter_add(qp->voters[qn->bcms[i]->voter_idx],
				       qn->bcms[i]);
}
EXPORT_SYMBOL_GPL(qcom_icc_pre_aggregate);

static void qcom_icc_pre_aggregate_stub(struct icc_node *node)
{
}

/**
 * qcom_icc_aggregate - aggregate bw for buckets indicated by tag
 * @node: node to aggregate
 * @tag: tag to indicate which buckets to aggregate
 * @avg_bw: new bw to sum aggregate
 * @peak_bw: new bw to max aggregate
 * @agg_avg: existing aggregate avg bw val
 * @agg_peak: existing aggregate peak bw val
 */
int qcom_icc_aggregate(struct icc_node *node, u32 tag, u32 avg_bw,
		       u32 peak_bw, u32 *agg_avg, u32 *agg_peak)
{
	size_t i;
	struct qcom_icc_node *qn;

	qn = node->data;

	if (!tag)
		tag = QCOM_ICC_TAG_ALWAYS;

	for (i = 0; i < QCOM_ICC_NUM_BUCKETS; i++) {
		if (tag & BIT(i)) {
			qn->sum_avg[i] += avg_bw;
			qn->max_peak[i] = max_t(u32, qn->max_peak[i], peak_bw);
			if (tag & QCOM_ICC_TAG_PERF_MODE && (avg_bw || peak_bw))
				qn->perf_mode[i] = true;
		}

		if (node->init_avg || node->init_peak) {
			qn->sum_avg[i] = max_t(u64, qn->sum_avg[i], node->init_avg);
			qn->max_peak[i] = max_t(u64, qn->max_peak[i], node->init_peak);
		}
	}

	*agg_avg += avg_bw;
	*agg_peak = max_t(u32, *agg_peak, peak_bw);

	return 0;
}
EXPORT_SYMBOL_GPL(qcom_icc_aggregate);

int qcom_icc_aggregate_stub(struct icc_node *node, u32 tag, u32 avg_bw,
			    u32 peak_bw, u32 *agg_avg, u32 *agg_peak)
{
	return 0;
}
EXPORT_SYMBOL(qcom_icc_aggregate_stub);

/**
 * qcom_icc_set - set the constraints based on path
 * @src: source node for the path to set constraints on
 * @dst: destination node for the path to set constraints on
 *
 * Return: 0 on success, or an error code otherwise
 */
int qcom_icc_set(struct icc_node *src, struct icc_node *dst)
{
	struct qcom_icc_provider *qp;
	struct icc_node *node;
	struct qcom_icc_node *qn;
	u64 clk_rate;
	int i, ret;

	if (!src)
		node = dst;
	else
		node = src;

	qp = to_qcom_provider(node->provider);
	qn = node->data;

	if (qn->bw_scale_numerator && qn->bw_scale_denominator) {
		node->avg_bw *= qn->bw_scale_numerator;
		do_div(node->avg_bw, qn->bw_scale_denominator);

		node->peak_bw *= qn->bw_scale_numerator;
		do_div(node->peak_bw, qn->bw_scale_denominator);
	}

	if (qn->clk) {
		/*
		 * Multiply by 1000 to convert the unit of bandwidth from KBps
		 * to Bps, then divide by the bandwidth to get the clk rate in Hz.
		 */
		clk_rate = (u64)max(node->avg_bw, node->peak_bw) * 1000 / qn->buswidth;
		clk_rate = clk_rate > U32_MAX ? U32_MAX : clk_rate;

		if (clk_rate > 0) {
			ret = clk_set_rate(qn->clk, clk_rate);
			if (ret)
				dev_warn(qp->dev, "Failed to set %s rate to %llu for %s\n",
					 qn->clk_name, clk_rate, qn->name);

			if (qn->toggle_clk && !qn->clk_enabled) {
				ret = clk_prepare_enable(qn->clk);
				if (ret) {
					dev_err(qp->dev, "Failed to enable %s for %s\n",
						qn->clk_name, qn->name);
					return ret;
				}

				qn->clk_enabled = true;
			}
		} else if (qn->toggle_clk && qn->clk_enabled) {
			clk_disable_unprepare(qn->clk);
			qn->clk_enabled = false;
		}
	}

	for (i = 0; i < qp->num_voters; i++)
		qcom_icc_bcm_voter_commit(qp->voters[i]);

	return 0;
}
EXPORT_SYMBOL_GPL(qcom_icc_set);

int qcom_icc_set_stub(struct icc_node *src, struct icc_node *dst)
{
	return 0;
}
EXPORT_SYMBOL(qcom_icc_set_stub);

int qcom_icc_get_bw_stub(struct icc_node *node, u32 *avg, u32 *peak)
{
	*avg = 0;
	*peak = 0;

	return 0;
}
EXPORT_SYMBOL(qcom_icc_get_bw_stub);

/**
 * qcom_icc_bcm_init - populates bcm aux data and connect qnodes
 * @bcm: bcm to be initialized
 * @dev: associated provider device
 *
 * Return: 0 on success, or an error code otherwise
 */
int qcom_icc_bcm_init(struct qcom_icc_provider *qp, struct qcom_icc_bcm *bcm,
		      struct device *dev)
{
	struct qcom_icc_node *qn;
	const struct bcm_db *data;
	struct bcm_voter *voter;
	size_t data_count;
	int ret;
	int i;

	/* BCM is already initialised*/
	if (bcm->disabled || bcm->addr)
		return 0;

	bcm->addr = cmd_db_read_addr(bcm->name);
	if (!bcm->addr) {
		dev_err(dev, "%s could not find RPMh address\n",
			bcm->name);
		return -EINVAL;
	}

	data = cmd_db_read_aux_data(bcm->name, &data_count);
	if (IS_ERR(data)) {
		dev_err(dev, "%s command db read error (%ld)\n",
			bcm->name, PTR_ERR(data));
		return PTR_ERR(data);
	}
	if (!data_count) {
		dev_err(dev, "%s command db missing or partial aux data\n",
			bcm->name);
		return -EINVAL;
	}

	bcm->aux_data.unit = max_t(u32, 1, le32_to_cpu(data->unit));
	bcm->aux_data.width = max_t(u16, 1, le16_to_cpu(data->width));
	bcm->aux_data.vcd = data->vcd;
	bcm->aux_data.reserved = data->reserved;
	INIT_LIST_HEAD(&bcm->list);
	INIT_LIST_HEAD(&bcm->ws_list);

	if (!bcm->vote_scale)
		bcm->vote_scale = 1000;

	/* Link Qnodes to their respective BCMs */
	for (i = 0; i < bcm->num_nodes; i++) {
		qn = bcm->nodes[i];
		qn->bcms[qn->num_bcms] = bcm;
		qn->num_bcms++;
	}

	if (bcm->keepalive || bcm->keepalive_early) {
		voter = qp->voters[bcm->voter_idx];
		qcom_icc_bcm_voter_add(voter, bcm);

		ret = qcom_icc_bcm_voter_commit(voter);
		if (ret) {
			dev_err(dev, "failed to place initial vote for %s\n",
				bcm->name);
			return ret;
		}
	}

	return 0;
}
EXPORT_SYMBOL_GPL(qcom_icc_bcm_init);

static bool bcm_needs_qos_proxy(struct qcom_icc_bcm *bcm)
{
	int i;

	if (bcm->qos_proxy)
		return true;

	if (bcm->voter_idx == 0)
		for (i = 0; i < bcm->num_nodes; i++)
			if (bcm->nodes[i]->qosbox)
				return true;

	return false;
}

static int enable_qos_deps(struct qcom_icc_provider *qp)
{
	struct qcom_icc_bcm *bcm;
	struct bcm_voter *voter;
	bool keepalive;
	int ret, i;

	for (i = 0; i < qp->num_bcms; i++) {
		bcm = qp->bcms[i];
		if (bcm_needs_qos_proxy(bcm)) {
			keepalive = bcm->keepalive;
			bcm->keepalive = true;

			voter = qp->voters[bcm->voter_idx];
			qcom_icc_bcm_voter_add(voter, bcm);
			ret = qcom_icc_bcm_voter_commit(voter);

			bcm->keepalive = keepalive;

			if (ret) {
				dev_err(qp->dev, "failed to vote BW to %s for QoS\n",
					bcm->name);
				return ret;
			}
		}
	}

	ret = clk_bulk_prepare_enable(qp->num_clks, qp->clks);
	if (ret) {
		dev_err(qp->dev, "failed to enable clocks for QoS\n");
		return ret;
	}

	return 0;
}

static void disable_qos_deps(struct qcom_icc_provider *qp)
{
	struct qcom_icc_bcm *bcm;
	struct bcm_voter *voter;
	int i;

	clk_bulk_disable_unprepare(qp->num_clks, qp->clks);

	for (i = 0; i < qp->num_bcms; i++) {
		bcm = qp->bcms[i];
		if (bcm_needs_qos_proxy(bcm)) {
			voter = qp->voters[bcm->voter_idx];
			qcom_icc_bcm_voter_add(voter, bcm);
			qcom_icc_bcm_voter_commit(voter);
		}
	}
}

int qcom_icc_rpmh_configure_qos(struct qcom_icc_provider *qp)
{
	struct qcom_icc_node *qnode;
	size_t i;
	int ret;

	ret = enable_qos_deps(qp);
	if (ret)
		return ret;

	for (i = 0; i < qp->num_nodes; i++) {
		qnode = qp->nodes[i];
		if (!qnode)
			continue;

		if (qnode->qosbox)
			qnode->noc_ops->set_qos(qnode);
	}

	disable_qos_deps(qp);

	return ret;
}
EXPORT_SYMBOL(qcom_icc_rpmh_configure_qos);

static struct regmap *qcom_icc_rpmh_map(struct platform_device *pdev,
					const struct qcom_icc_desc *desc)
{
	void __iomem *base;
	struct resource *res;
	struct device *dev = &pdev->dev;

	res = platform_get_resource(pdev, IORESOURCE_MEM, 0);
	if (!res)
		return NULL;

	base = devm_ioremap(dev, res->start, resource_size(res));
	if (IS_ERR(base))
		return ERR_CAST(base);

	return devm_regmap_init_mmio(dev, base, desc->config);
}

static bool is_voter_disabled(struct device *dev, char *voter)
{
	struct device_node *np = dev->of_node;
	int idx = 0;

	if (!voter || !np)
		return true;

	idx = of_property_match_string(np, "qcom,disabled-voters", voter);
	if (idx >= 0)
		return true;

	if ((strnstr(voter, "disp", strlen(voter)) && socinfo_get_part_info(PART_DISPLAY)) ||
	    (strnstr(voter, "cam", strlen(voter)) && socinfo_get_part_info(PART_CAMERA)))
		return true;

	return false;
}

static int qcom_icc_init_disabled_parts(struct qcom_icc_provider *qp)
{
	struct qcom_icc_bcm *bcm;
	struct qcom_icc_node * const *qnodes, *qn;
	const struct qcom_icc_desc *desc;
	int voter_idx, i, j;
	char *voter_name;

	desc = of_device_get_match_data(qp->dev);
	if (!desc)
		return -EINVAL;

	for (i = 0; i < qp->num_bcms; i++) {
		bcm = qp->bcms[i];
		voter_idx = bcm->voter_idx;
		voter_name = desc->voters[voter_idx];

		/* Disable BCMs incase of NO display or No Camera */
		if (is_voter_disabled(qp->dev, voter_name)) {
			bcm->disabled = true;
			qnodes = qp->nodes;

			for (j = 0; j < qp->num_nodes; j++) {
				qn = qnodes[j];
				if (!qn)
					continue;

				if (strnstr(qn->name, voter_name, strlen(qn->name)))
					qn->disabled = true;
			}
		}
	}

	return 0;
}

int qcom_icc_rpmh_probe(struct platform_device *pdev)
{
	const struct qcom_icc_desc *desc;
	struct device *dev = &pdev->dev;
	struct icc_onecell_data *data;
	struct icc_provider *provider;
	struct qcom_icc_node * const *qnodes, *qn;
	struct qcom_icc_provider *qp;
	struct icc_node *node;
	size_t num_nodes, i, j;
	int ret;

	desc = of_device_get_match_data(dev);
	if (!desc)
		return -EINVAL;

	qnodes = desc->nodes;
	num_nodes = desc->num_nodes;

	qp = devm_kzalloc(dev, sizeof(*qp), GFP_KERNEL);
	if (!qp)
		return -ENOMEM;

	data = devm_kzalloc(dev, struct_size(data, nodes, num_nodes), GFP_KERNEL);
	if (!data)
		return -ENOMEM;

	qp->stub = of_property_read_bool(pdev->dev.of_node, "qcom,stub");
	qp->skip_qos = of_property_read_bool(pdev->dev.of_node, "qcom,skip-qos");

	provider = &qp->provider;
	provider->dev = dev;
	provider->set = qcom_icc_set_stub;
	provider->pre_aggregate = qcom_icc_pre_aggregate_stub;
	provider->aggregate = qcom_icc_aggregate_stub;
	provider->xlate_extended = qcom_icc_xlate_extended;
	provider->data = data;
	provider->get_bw = qcom_icc_get_bw_stub;

	icc_provider_init(provider);

	qp->dev = dev;
	qp->bcms = desc->bcms;
	qp->nodes = desc->nodes;
	qp->num_nodes = desc->num_nodes;

	if (!qp->stub) {
		qp->num_bcms = desc->num_bcms;
		qp->num_voters = desc->num_voters;

		qp->voters = devm_kcalloc(&pdev->dev, qp->num_voters,
					  sizeof(*qp->voters), GFP_KERNEL);

		if (!qp->voters)
			return -ENOMEM;

		ret = qcom_icc_init_disabled_parts(qp);
		if (ret)
			return ret;

		for (i = 0; i < qp->num_voters; i++) {
			if (desc->voters[i] && !is_voter_disabled(qp->dev, desc->voters[i])) {
				qp->voters[i] = of_bcm_voter_get(qp->dev, desc->voters[i]);
				if (IS_ERR(qp->voters[i]))
					return PTR_ERR(qp->voters[i]);
			}
		}
	}

	qp->regmap = qcom_icc_rpmh_map(pdev, desc);
	if (IS_ERR(qp->regmap))
		return PTR_ERR(qp->regmap);

<<<<<<< HEAD
	ret = icc_provider_add(provider);
	if (ret)
		return ret;

	qp->num_clks = devm_clk_bulk_get_all(qp->dev, &qp->clks);
	if (qp->num_clks < 0)
		return qp->num_clks;

=======
>>>>>>> 3e3fa082
	for (i = 0; i < qp->num_bcms; i++)
		qcom_icc_bcm_init(qp, qp->bcms[i], dev);

	for (i = 0; i < num_nodes; i++) {
		qn = qnodes[i];
		if (!qn || qn->disabled)
			continue;

		qn->regmap = dev_get_regmap(qp->dev, NULL);

		node = icc_node_create(qn->id);
		if (IS_ERR(node)) {
			ret = PTR_ERR(node);
			goto err_remove_nodes;
		}

		if (qn->clk_name) {
			qn->clk = devm_clk_get(qp->dev, qn->clk_name);
			if (IS_ERR(qn->clk)) {
				ret = PTR_ERR(qn->clk);
				if (ret != -EPROBE_DEFER)
					dev_err(qp->dev, "failed to get %s, err:(%d)\n",
						qn->clk_name, ret);
				goto err;
			}
		}

		node->name = qn->name;
		node->data = qn;
		icc_node_add(node, provider);

		for (j = 0; j < qn->num_links; j++)
			icc_link_create(node, qn->links[j]);

		data->nodes[i] = node;
	}

	data->num_nodes = num_nodes;

<<<<<<< HEAD
	if (!qp->skip_qos) {
		ret = qcom_icc_rpmh_configure_qos(qp);
		if (ret)
			goto err;
	}
=======
	ret = icc_provider_register(provider);
	if (ret)
		goto err_remove_nodes;
>>>>>>> 3e3fa082

	platform_set_drvdata(pdev, qp);

	/* Populate child NoC devices if any */
	if (of_get_child_count(dev->of_node) > 0) {
		ret = of_platform_populate(dev->of_node, NULL, NULL, dev);
		if (ret)
			goto err_deregister_provider;
	}

	if (!qp->stub) {
		provider->set = qcom_icc_set;
		provider->pre_aggregate = qcom_icc_pre_aggregate;
		provider->aggregate = qcom_icc_aggregate;
	}

	qcom_icc_debug_register(provider);

	mutex_lock(&probe_list_lock);
	list_add_tail(&qp->probe_list, &qnoc_probe_list);
	mutex_unlock(&probe_list_lock);

	return 0;
<<<<<<< HEAD
err:
	clk_bulk_put_all(qp->num_clks, qp->clks);
=======

err_deregister_provider:
	icc_provider_deregister(provider);
err_remove_nodes:
>>>>>>> 3e3fa082
	icc_nodes_remove(provider);

	return ret;
}
EXPORT_SYMBOL_GPL(qcom_icc_rpmh_probe);

int qcom_icc_rpmh_remove(struct platform_device *pdev)
{
	struct qcom_icc_provider *qp = platform_get_drvdata(pdev);

<<<<<<< HEAD
	qcom_icc_debug_unregister(&qp->provider);
	clk_bulk_put_all(qp->num_clks, qp->clks);

=======
	icc_provider_deregister(&qp->provider);
>>>>>>> 3e3fa082
	icc_nodes_remove(&qp->provider);

	return 0;
}
EXPORT_SYMBOL_GPL(qcom_icc_rpmh_remove);

void qcom_icc_rpmh_sync_state(struct device *dev)
{
	struct platform_device *pdev = to_platform_device(dev);
	const struct of_device_id *oft = dev->driver->of_match_table;
	struct qcom_icc_provider *qp = platform_get_drvdata(pdev);
	struct qcom_icc_bcm *bcm;
	struct bcm_voter *voter;
	static int probe_count;
	int num_providers;

	for (num_providers = 0; oft[num_providers].data; num_providers++)
		;

	mutex_lock(&probe_list_lock);
	probe_count++;

	if (probe_count < num_providers) {
		mutex_unlock(&probe_list_lock);
		return;
	}

	list_for_each_entry(qp, &qnoc_probe_list, probe_list) {
		int i;

		for (i = 0; i < qp->num_voters; i++)
			qcom_icc_bcm_voter_clear_init(qp->voters[i]);

		for (i = 0; i < qp->num_bcms; i++) {
			bcm = qp->bcms[i];
			if (!bcm->keepalive && !bcm->keepalive_early)
				continue;

			bcm->keepalive_early = false;

			voter = qp->voters[bcm->voter_idx];
			qcom_icc_bcm_voter_add(voter, bcm);
			qcom_icc_bcm_voter_commit(voter);
		}
	}

	mutex_unlock(&probe_list_lock);

	dev_info(dev, "sync-state\n");
}
EXPORT_SYMBOL(qcom_icc_rpmh_sync_state);

MODULE_LICENSE("GPL v2");<|MERGE_RESOLUTION|>--- conflicted
+++ resolved
@@ -496,17 +496,10 @@
 	if (IS_ERR(qp->regmap))
 		return PTR_ERR(qp->regmap);
 
-<<<<<<< HEAD
-	ret = icc_provider_add(provider);
-	if (ret)
-		return ret;
-
 	qp->num_clks = devm_clk_bulk_get_all(qp->dev, &qp->clks);
 	if (qp->num_clks < 0)
 		return qp->num_clks;
 
-=======
->>>>>>> 3e3fa082
 	for (i = 0; i < qp->num_bcms; i++)
 		qcom_icc_bcm_init(qp, qp->bcms[i], dev);
 
@@ -530,7 +523,7 @@
 				if (ret != -EPROBE_DEFER)
 					dev_err(qp->dev, "failed to get %s, err:(%d)\n",
 						qn->clk_name, ret);
-				goto err;
+				goto err_remove_nodes;
 			}
 		}
 
@@ -546,17 +539,15 @@
 
 	data->num_nodes = num_nodes;
 
-<<<<<<< HEAD
 	if (!qp->skip_qos) {
 		ret = qcom_icc_rpmh_configure_qos(qp);
 		if (ret)
-			goto err;
-	}
-=======
+			goto err_remove_nodes;
+	}
+
 	ret = icc_provider_register(provider);
 	if (ret)
 		goto err_remove_nodes;
->>>>>>> 3e3fa082
 
 	platform_set_drvdata(pdev, qp);
 
@@ -580,15 +571,11 @@
 	mutex_unlock(&probe_list_lock);
 
 	return 0;
-<<<<<<< HEAD
-err:
-	clk_bulk_put_all(qp->num_clks, qp->clks);
-=======
 
 err_deregister_provider:
 	icc_provider_deregister(provider);
 err_remove_nodes:
->>>>>>> 3e3fa082
+	clk_bulk_put_all(qp->num_clks, qp->clks);
 	icc_nodes_remove(provider);
 
 	return ret;
@@ -599,13 +586,10 @@
 {
 	struct qcom_icc_provider *qp = platform_get_drvdata(pdev);
 
-<<<<<<< HEAD
 	qcom_icc_debug_unregister(&qp->provider);
 	clk_bulk_put_all(qp->num_clks, qp->clks);
 
-=======
 	icc_provider_deregister(&qp->provider);
->>>>>>> 3e3fa082
 	icc_nodes_remove(&qp->provider);
 
 	return 0;
