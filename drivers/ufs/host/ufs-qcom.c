// SPDX-License-Identifier: GPL-2.0-only
/*
 * Copyright (c) 2013-2022, Linux Foundation. All rights reserved.
 * Copyright (c) 2024 Qualcomm Innovation Center, Inc. All rights reserved.
 */

#include <linux/acpi.h>
#include <linux/time.h>
#include <linux/clk.h>
#include <linux/delay.h>
#include <linux/interconnect.h>
#include <linux/module.h>
#include <linux/of.h>
#include <linux/bitfield.h>
#include <linux/platform_device.h>
#include <linux/phy/phy.h>
#include <linux/gpio/consumer.h>
#include <linux/reset-controller.h>
#include <linux/interconnect.h>
#include <linux/phy/phy-qcom-ufs.h>
#include <linux/clk/qcom.h>
#include <linux/devfreq.h>
#include <linux/cpu.h>
#include <linux/blk-mq.h>
#include <linux/blk_types.h>
#include <linux/thermal.h>
#include <linux/cpufreq.h>
#include <linux/debugfs.h>
#include <trace/hooks/ufshcd.h>
#include <linux/ipc_logging.h>
#include <soc/qcom/minidump.h>
#if IS_ENABLED(CONFIG_SCHED_WALT)
#include <linux/sched/walt.h>
#endif
#include <linux/nvmem-consumer.h>

#include <soc/qcom/ice.h>

#include <ufs/ufshcd.h>
#include "ufshcd-pltfrm.h"
#include <ufs/unipro.h>
#include "ufs-qcom.h"
#define CREATE_TRACE_POINTS
#include "ufs-qcom-trace.h"
#include <ufs/ufshci.h>
#include <ufs/ufs_quirks.h>
#include <ufs/ufshcd-crypto-qti.h>

#define MCQ_QCFGPTR_MASK	GENMASK(7, 0)
#define MCQ_QCFGPTR_UNIT	0x200
#define MCQ_SQATTR_OFFSET(c) \
	((((c) >> 16) & MCQ_QCFGPTR_MASK) * MCQ_QCFGPTR_UNIT)
#define MCQ_QCFG_SIZE	0x40

#define UFS_DDR "ufs-ddr"
#define CPU_UFS "cpu-ufs"
#define MAX_PROP_SIZE		   50
#define VDDP_REF_CLK_MIN_UV        1200000
#define VDDP_REF_CLK_MAX_UV        1200000
#define VCCQ_DEFAULT_1_2V	1200000

#define UFS_QCOM_LOAD_MON_DLY_MS 30

#define	ANDROID_BOOT_DEV_MAX	30

#define	UFS_QCOM_IRQ_PRIME_MASK	0x80
#define	UFS_QCOM_IRQ_SLVR_MASK	0x0f
#define	UFS_QCOM_ESI_AFFINITY_MASK	0xf0

#define UFS_QCOM_BER_TH_DEF_G1_G4	0
#define UFS_QCOM_BER_TH_DEF_G5	3
/*
 * Default time window of PHY BER monitor in millisecond.
 * Can be overridden by MODULE CmdLine and MODULE sysfs node.
 */
#define UFS_QCOM_BER_DUR_DEF_MS	(60*60*1000)

/* Max number of log pages */
#define UFS_QCOM_MAX_LOG_SZ	10
#define ufs_qcom_log_str(host, fmt, ...)	\
	do {	\
		if (host->ufs_ipc_log_ctx && host->dbg_en)	\
			ipc_log_string(host->ufs_ipc_log_ctx,	\
				       ",%d,"fmt, raw_smp_processor_id(), \
				       ##__VA_ARGS__);	\
	} while (0)

enum {
	UFS_QCOM_CMD_SEND,
	UFS_QCOM_CMD_COMPL,
};

static char android_boot_dev[ANDROID_BOOT_DEV_MAX];

static DEFINE_PER_CPU(struct freq_qos_request, qos_min_req);

int ufsqcom_dump_regs(struct ufs_hba *hba, size_t offset, size_t len,
		     const char *prefix, enum ufshcd_res id)
{
	u32 *regs;
	size_t pos;

	if (offset % 4 != 0 || len % 4 != 0) /* keep readl happy */
		return -EINVAL;

	regs = kzalloc(len, GFP_ATOMIC);
	if (!regs)
		return -ENOMEM;

	for (pos = 0; pos < len; pos += 4)
		regs[pos / 4] = readl(hba->res[id].base + offset + pos);

	print_hex_dump(KERN_ERR, prefix,
		       len > 4 ? DUMP_PREFIX_OFFSET : DUMP_PREFIX_NONE,
			   16, 4, regs, len, false);

	kfree(regs);

	return 0;
}

enum {
	TSTBUS_UAWM,
	TSTBUS_UARM,
	TSTBUS_TXUC,
	TSTBUS_RXUC,
	TSTBUS_DFC,
	TSTBUS_TRLUT,
	TSTBUS_TMRLUT,
	TSTBUS_OCSC,
	TSTBUS_UTP_HCI,
	TSTBUS_COMBINED,
	TSTBUS_WRAPPER,
	TSTBUS_UNIPRO,
	TSTBUS_MAX,
};

#define QCOM_UFS_MAX_GEAR 5
#define QCOM_UFS_MAX_LANE 2

enum {
	MODE_MIN,
	MODE_PWM,
	MODE_HS_RA,
	MODE_HS_RB,
	MODE_MAX,
};

struct __ufs_qcom_bw_table {
	u32 mem_bw;
	u32 cfg_bw;
} ufs_qcom_bw_table[MODE_MAX + 1][QCOM_UFS_MAX_GEAR + 1][QCOM_UFS_MAX_LANE + 1] = {
	[MODE_MIN][0][0]		   = { 0,		0 }, /* Bandwidth values in KB/s */
	[MODE_PWM][UFS_PWM_G1][UFS_LANE_1] = { 922,		1000 },
	[MODE_PWM][UFS_PWM_G2][UFS_LANE_1] = { 1844,		1000 },
	[MODE_PWM][UFS_PWM_G3][UFS_LANE_1] = { 3688,		1000 },
	[MODE_PWM][UFS_PWM_G4][UFS_LANE_1] = { 7376,		1000 },
	[MODE_PWM][UFS_PWM_G5][UFS_LANE_1] = { 14752,		1000 },
	[MODE_PWM][UFS_PWM_G1][UFS_LANE_2] = { 1844,		1000 },
	[MODE_PWM][UFS_PWM_G2][UFS_LANE_2] = { 3688,		1000 },
	[MODE_PWM][UFS_PWM_G3][UFS_LANE_2] = { 7376,		1000 },
	[MODE_PWM][UFS_PWM_G4][UFS_LANE_2] = { 14752,		1000 },
	[MODE_PWM][UFS_PWM_G5][UFS_LANE_2] = { 29504,		1000 },
	[MODE_HS_RA][UFS_HS_G1][UFS_LANE_1] = { 127796,		1000 },
	[MODE_HS_RA][UFS_HS_G2][UFS_LANE_1] = { 255591,		1000 },
	[MODE_HS_RA][UFS_HS_G3][UFS_LANE_1] = { 1492582,	102400 },
	[MODE_HS_RA][UFS_HS_G4][UFS_LANE_1] = { 2915200,	204800 },
	[MODE_HS_RA][UFS_HS_G5][UFS_LANE_1] = { 5836800,	409600 },
	[MODE_HS_RA][UFS_HS_G1][UFS_LANE_2] = { 255591,		1000 },
	[MODE_HS_RA][UFS_HS_G2][UFS_LANE_2] = { 511181,		1000 },
	[MODE_HS_RA][UFS_HS_G3][UFS_LANE_2] = { 1492582,	204800 },
	[MODE_HS_RA][UFS_HS_G4][UFS_LANE_2] = { 2915200,	409600 },
	[MODE_HS_RA][UFS_HS_G5][UFS_LANE_2] = { 5836800,	819200 },
	[MODE_HS_RB][UFS_HS_G1][UFS_LANE_1] = { 149422,		1000 },
	[MODE_HS_RB][UFS_HS_G2][UFS_LANE_1] = { 298189,		1000 },
	[MODE_HS_RB][UFS_HS_G3][UFS_LANE_1] = { 1492582,	102400 },
	[MODE_HS_RB][UFS_HS_G4][UFS_LANE_1] = { 2915200,	204800 },
	[MODE_HS_RB][UFS_HS_G5][UFS_LANE_1] = { 5836800,	409600 },
	[MODE_HS_RB][UFS_HS_G1][UFS_LANE_2] = { 298189,		1000 },
	[MODE_HS_RB][UFS_HS_G2][UFS_LANE_2] = { 596378,		1000 },
	[MODE_HS_RB][UFS_HS_G3][UFS_LANE_2] = { 1492582,	204800 },
	[MODE_HS_RB][UFS_HS_G4][UFS_LANE_2] = { 2915200,	409600 },
	[MODE_HS_RB][UFS_HS_G5][UFS_LANE_2] = { 5836800,	819200 },
	[MODE_MAX][0][0]		    = { 7643136,	819200 },
};

static struct ufs_qcom_host *ufs_qcom_hosts[MAX_UFS_QCOM_HOSTS];

static void ufs_qcom_get_default_testbus_cfg(struct ufs_qcom_host *host);
static int ufs_qcom_set_dme_vs_core_clk_ctrl_clear_div(struct ufs_hba *hba,
						       u32 clk_1us_cycles,
						       u32 clk_40ns_cycles,
						       bool scale_up);
static void ufs_qcom_parse_limits(struct ufs_qcom_host *host);
static void ufs_qcom_parse_lpm(struct ufs_qcom_host *host);
static void ufs_qcom_parse_wb(struct ufs_qcom_host *host);
static int ufs_qcom_set_dme_vs_core_clk_ctrl_max_freq_mode(struct ufs_hba *hba);
static int ufs_qcom_init_sysfs(struct ufs_hba *hba);
static int ufs_qcom_update_qos_constraints(struct qos_cpu_group *qcg,
					   enum constraint type);
static int ufs_qcom_unvote_qos_all(struct ufs_hba *hba);
static void ufs_qcom_parse_g4_workaround_flag(struct ufs_qcom_host *host);
static int ufs_qcom_mod_min_cpufreq(unsigned int cpu, s32 new_val);
static int ufs_qcom_config_shared_ice(struct ufs_qcom_host *host);
static int ufs_qcom_ber_threshold_set(const char *val, const struct kernel_param *kp);
static int ufs_qcom_ber_duration_set(const char *val, const struct kernel_param *kp);
static void ufs_qcom_ber_mon_init(struct ufs_hba *hba);
static void ufs_qcom_enable_vccq_proxy_vote(struct ufs_hba *hba);

static s64 idle_time[UFS_QCOM_BER_MODE_MAX];
static ktime_t idle_start;
static bool crash_on_ber;
static bool override_ber_threshold;
static bool override_ber_duration;
static int ber_threshold = UFS_QCOM_BER_TH_DEF_G1_G4;
static int ber_mon_dur_ms = UFS_QCOM_BER_DUR_DEF_MS;

static struct ufs_qcom_ber_table ber_table[] = {
	[UFS_HS_DONT_CHANGE] = {UFS_QCOM_BER_MODE_G1_G4, UFS_QCOM_BER_TH_DEF_G1_G4},
	[UFS_HS_G1] = {UFS_QCOM_BER_MODE_G1_G4, UFS_QCOM_BER_TH_DEF_G1_G4},
	[UFS_HS_G2] = {UFS_QCOM_BER_MODE_G1_G4, UFS_QCOM_BER_TH_DEF_G1_G4},
	[UFS_HS_G3] = {UFS_QCOM_BER_MODE_G1_G4, UFS_QCOM_BER_TH_DEF_G1_G4},
	[UFS_HS_G4] = {UFS_QCOM_BER_MODE_G1_G4, UFS_QCOM_BER_TH_DEF_G1_G4},
	[UFS_HS_G5] = {UFS_QCOM_BER_MODE_G5, UFS_QCOM_BER_TH_DEF_G5},
};

module_param(crash_on_ber, bool, 0644);
MODULE_PARM_DESC(crash_on_ber, "Crash if PHY BER exceeds threshold. the default value is false");

static const struct kernel_param_ops ber_threshold_ops = {
	.set = ufs_qcom_ber_threshold_set,
	.get = param_get_int,
};

module_param_cb(ber_threshold, &ber_threshold_ops, &ber_threshold, 0644);
MODULE_PARM_DESC(ber_threshold, "Set UFS BER threshold, should be less than 16.\n"
								"The default value is 3 for G5 and 0 for Non G5.");

static int ufs_qcom_ber_threshold_set(const char *val, const struct kernel_param *kp)
{
	unsigned int n;
	int ret;

	ret = kstrtou32(val, 0, &n);
	if (ret != 0 || n > (UFS_QCOM_EVT_LEN - 1))
		return -EINVAL;
	if (n)
		override_ber_threshold = true;
	else
		override_ber_threshold = false;

	return param_set_int(val, kp);
}

static const struct kernel_param_ops ber_duration_ops = {
	.set = ufs_qcom_ber_duration_set,
	.get = param_get_int,
};

module_param_cb(ber_duration_ms, &ber_duration_ops, &ber_mon_dur_ms, 0644);
MODULE_PARM_DESC(ber_duration_ms, "Set the duration of BER monitor window.\n"
								"The default value is 3600000(1 hour)");

static int ufs_qcom_ber_duration_set(const char *val, const struct kernel_param *kp)
{
	s64 n;

	if (kstrtos64(val, 0, &n))
		return -EINVAL;

	if (n)
		override_ber_duration = true;
	else
		override_ber_duration = false;

	return param_set_int(val, kp);
}

/**
 * Checks if the populated CPUs are the same as the SoC's max CPUs.
 * Return: 1 if some CPUs are not populated (partial); 0 otherwise.
 */
static inline bool ufs_qcom_partial_cpu_found(struct ufs_qcom_host *host)
{
	return cpumask_weight(cpu_possible_mask) != host->max_cpus;
}

/**
 * ufs_qcom_save_regs - read register value and save to memory for specified domain.
 * If it is a new domain which never been saved, allocate memory for it and add to list.
 * @host - ufs_qcom_host
 * @offset - register address offest
 * @len - length or size
 * @prefix - domain name
 */
static int ufs_qcom_save_regs(struct ufs_qcom_host *host, size_t offset, size_t len,
		     const char *prefix)
{
	struct ufs_qcom_regs *regs = NULL;
	struct list_head *head = &host->regs_list_head;
	unsigned int noio_flag;
	size_t pos;

	if (offset % 4 != 0 || len % 4 != 0)
		return -EINVAL;

	/* find the node if this register domain has been saved before */
	list_for_each_entry(regs, head, list)
		if (regs->prefix && !strcmp(regs->prefix, prefix))
			break;

	/* create a new node and add it to list if this domain never been written */
	if (&regs->list == head) {
		/* use memalloc_noio_save() here as GFP_ATOMIC should not be invoked
		 * in an IO error context
		 */
		noio_flag = memalloc_noio_save();
		regs = devm_kzalloc(host->hba->dev, sizeof(*regs), GFP_ATOMIC);
		if (!regs)
			goto out;
		regs->ptr = devm_kzalloc(host->hba->dev, len, GFP_ATOMIC);
		if (!regs->ptr)
			goto out;
		memalloc_noio_restore(noio_flag);
		regs->prefix = prefix;
		regs->len = len;
		list_add_tail(&regs->list, &host->regs_list_head);
	}

	for (pos = 0; pos < len; pos += 4) {
		if (offset == 0 &&
		    pos >= REG_UIC_ERROR_CODE_PHY_ADAPTER_LAYER &&
		    pos <= REG_UIC_ERROR_CODE_DME)
			continue;
		regs->ptr[pos / 4] = ufshcd_readl(host->hba, offset + pos);
	}
	return 0;

out:
	memalloc_noio_restore(noio_flag);
	return -ENOMEM;
}

static int ufs_qcom_save_testbus(struct ufs_qcom_host *host)
{
	struct ufs_qcom_regs *regs = NULL;
	struct list_head *head = &host->regs_list_head;
	int i, j;
	int nminor = 32, testbus_len = nminor * sizeof(u32);
	unsigned int noio_flag;
	char *prefix;

	for (j = 0; j < TSTBUS_MAX; j++) {
		switch (j) {
		case TSTBUS_UAWM:
			prefix = "TSTBUS_UAWM ";
			break;
		case TSTBUS_UARM:
			prefix = "TSTBUS_UARM ";
			break;
		case TSTBUS_TXUC:
			prefix = "TSTBUS_TXUC ";
			break;
		case TSTBUS_RXUC:
			prefix = "TSTBUS_RXUC ";
			break;
		case TSTBUS_DFC:
			prefix = "TSTBUS_DFC ";
			break;
		case TSTBUS_TRLUT:
			prefix = "TSTBUS_TRLUT ";
			break;
		case TSTBUS_TMRLUT:
			prefix = "TSTBUS_TMRLUT ";
			break;
		case TSTBUS_OCSC:
			prefix = "TSTBUS_OCSC ";
			break;
		case TSTBUS_UTP_HCI:
			prefix = "TSTBUS_UTP_HCI ";
			break;
		case TSTBUS_COMBINED:
			prefix = "TSTBUS_COMBINED ";
			break;
		case TSTBUS_WRAPPER:
			prefix = "TSTBUS_WRAPPER ";
			break;
		case TSTBUS_UNIPRO:
			prefix = "TSTBUS_UNIPRO ";
			break;
		default:
			prefix = "UNKNOWN ";
			break;
		}

		/* find the node if this register domain has been saved before */
		list_for_each_entry(regs, head, list)
			if (regs->prefix && !strcmp(regs->prefix, prefix))
				break;

		/* create a new node and add it to list if this domain never been written */
		if (&regs->list == head) {
			noio_flag = memalloc_noio_save();
			regs = devm_kzalloc(host->hba->dev, sizeof(*regs), GFP_ATOMIC);
			if (!regs)
				goto out;
			regs->ptr = devm_kzalloc(host->hba->dev, testbus_len, GFP_ATOMIC);
			if (!regs->ptr)
				goto out;
			memalloc_noio_restore(noio_flag);
			regs->prefix = prefix;
			regs->len = testbus_len;
			list_add_tail(&regs->list, &host->regs_list_head);
		}

		host->testbus.select_major = j;
		for (i = 0; i < nminor; i++) {
			host->testbus.select_minor = i;
			ufs_qcom_testbus_config(host);
			regs->ptr[i] = ufshcd_readl(host->hba, UFS_TEST_BUS);
		}
	}
	return 0;

out:
	memalloc_noio_restore(noio_flag);
	return -ENOMEM;
}

static inline void cancel_dwork_unvote_cpufreq(struct ufs_hba *hba)
{
	struct ufs_qcom_host *host = ufshcd_get_variant(hba);
	int err, i;

	if (host->cpufreq_dis)
		return;

	cancel_delayed_work_sync(&host->fwork);
	if (!host->cur_freq_vote)
		return;
	atomic_set(&host->num_reqs_threshold, 0);

	for (i = 0; i < host->num_cpus; i++) {
		err = ufs_qcom_mod_min_cpufreq(host->cpu_info[i].cpu,
				       host->cpu_info[i].min_cpu_scale_freq);
	if (err < 0)
		dev_err(hba->dev, "fail set cpufreq-fmin_def %d\n", err);
	else
		host->cur_freq_vote = false;
		dev_dbg(hba->dev, "%s: err=%d,cpu=%u\n", __func__, err,
			host->cpu_info[i].cpu);
	}
}

static int ufs_qcom_get_pwr_dev_param(struct ufs_qcom_dev_params *qcom_param,
				      struct ufs_pa_layer_attr *dev_max,
				      struct ufs_pa_layer_attr *agreed_pwr)
{
	int min_qcom_gear;
	int min_dev_gear;
	bool is_dev_sup_hs = false;
	bool is_qcom_max_hs = false;

	if (dev_max->pwr_rx == FAST_MODE)
		is_dev_sup_hs = true;

	if (qcom_param->desired_working_mode == FAST) {
		is_qcom_max_hs = true;
		min_qcom_gear = min_t(u32, qcom_param->hs_rx_gear,
				      qcom_param->hs_tx_gear);
	} else {
		min_qcom_gear = min_t(u32, qcom_param->pwm_rx_gear,
				      qcom_param->pwm_tx_gear);
	}

	/*
	 * device doesn't support HS but qcom_param->desired_working_mode is
	 * HS, thus device and qcom_param don't agree
	 */
	if (!is_dev_sup_hs && is_qcom_max_hs) {
		pr_err("%s: failed to agree on power mode (device doesn't support HS but requested power is HS)\n",
			__func__);
		return -EOPNOTSUPP;
	} else if (is_dev_sup_hs && is_qcom_max_hs) {
		/*
		 * since device supports HS, it supports FAST_MODE.
		 * since qcom_param->desired_working_mode is also HS
		 * then final decision (FAST/FASTAUTO) is done according
		 * to qcom_params as it is the restricting factor
		 */
		agreed_pwr->pwr_rx = agreed_pwr->pwr_tx =
						qcom_param->rx_pwr_hs;
	} else {
		/*
		 * here qcom_param->desired_working_mode is PWM.
		 * it doesn't matter whether device supports HS or PWM,
		 * in both cases qcom_param->desired_working_mode will
		 * determine the mode
		 */
		agreed_pwr->pwr_rx = agreed_pwr->pwr_tx =
			qcom_param->rx_pwr_pwm;
	}

	/*
	 * we would like tx to work in the minimum number of lanes
	 * between device capability and vendor preferences.
	 * the same decision will be made for rx
	 */
	agreed_pwr->lane_tx = min_t(u32, dev_max->lane_tx,
						qcom_param->tx_lanes);
	agreed_pwr->lane_rx = min_t(u32, dev_max->lane_rx,
						qcom_param->rx_lanes);

	/* device maximum gear is the minimum between device rx and tx gears */
	min_dev_gear = min_t(u32, dev_max->gear_rx, dev_max->gear_tx);

	/*
	 * if both device capabilities and vendor pre-defined preferences are
	 * both HS or both PWM then set the minimum gear to be the chosen
	 * working gear.
	 * if one is PWM and one is HS then the one that is PWM get to decide
	 * what is the gear, as it is the one that also decided previously what
	 * pwr the device will be configured to.
	 */
	if ((is_dev_sup_hs && is_qcom_max_hs) ||
	    (!is_dev_sup_hs && !is_qcom_max_hs))
		agreed_pwr->gear_rx = agreed_pwr->gear_tx =
			min_t(u32, min_dev_gear, min_qcom_gear);
	else if (!is_dev_sup_hs)
		agreed_pwr->gear_rx = agreed_pwr->gear_tx = min_dev_gear;
	else
		agreed_pwr->gear_rx = agreed_pwr->gear_tx = min_qcom_gear;

	agreed_pwr->hs_rate = qcom_param->hs_rate;
	return 0;
}

static struct ufs_qcom_host *rcdev_to_ufs_host(struct reset_controller_dev *rcd)
{
	return container_of(rcd, struct ufs_qcom_host, rcdev);
}

static void ufs_qcom_dump_regs_wrapper(struct ufs_hba *hba, int offset, int len,
				       const char *prefix, void *priv)
{
	ufshcd_dump_regs(hba, offset, len * 4, prefix);
}

static int ufs_qcom_get_connected_tx_lanes(struct ufs_hba *hba, u32 *tx_lanes)
{
	int err = 0;

	err = ufshcd_dme_get(hba,
			UIC_ARG_MIB(PA_CONNECTEDTXDATALANES), tx_lanes);
	if (err)
		dev_err(hba->dev, "%s: couldn't read PA_CONNECTEDTXDATALANES %d\n",
				__func__, err);

	return err;
}

static int ufs_qcom_get_connected_rx_lanes(struct ufs_hba *hba, u32 *rx_lanes)
{
	int err = 0;

	err = ufshcd_dme_get(hba,
			UIC_ARG_MIB(PA_CONNECTEDRXDATALANES), rx_lanes);
	if (err)
		dev_err(hba->dev, "%s: couldn't read PA_CONNECTEDRXDATALANES %d\n",
				__func__, err);

	return err;
}

#ifdef CONFIG_SCSI_UFS_CRYPTO

static inline void ufs_qcom_ice_enable(struct ufs_qcom_host *host)
{
	if (host->hba->caps & UFSHCD_CAP_CRYPTO)
		qcom_ice_enable(host->ice);
}

static int ufs_qcom_ice_init(struct ufs_qcom_host *host)
{
	struct ufs_hba *hba = host->hba;
	struct device *dev = hba->dev;
	struct qcom_ice *ice;

	ice = of_qcom_ice_get(dev);
	if (ice == ERR_PTR(-EOPNOTSUPP)) {
		dev_warn(dev, "Disabling inline encryption support\n");
		ice = NULL;
	}

	if (IS_ERR_OR_NULL(ice))
		return PTR_ERR_OR_ZERO(ice);

	host->ice = ice;
	hba->caps |= UFSHCD_CAP_CRYPTO;

	return 0;
}

static inline int ufs_qcom_ice_resume(struct ufs_qcom_host *host)
{
	if (host->hba->caps & UFSHCD_CAP_CRYPTO)
		return qcom_ice_resume(host->ice);

	return 0;
}

static inline int ufs_qcom_ice_suspend(struct ufs_qcom_host *host)
{
	if (host->hba->caps & UFSHCD_CAP_CRYPTO)
		return qcom_ice_suspend(host->ice);

	return 0;
}

static int ufs_qcom_ice_program_key(struct ufs_hba *hba,
				    const union ufs_crypto_cfg_entry *cfg,
				    int slot)
{
	struct ufs_qcom_host *host = ufshcd_get_variant(hba);
	union ufs_crypto_cap_entry cap;
	bool config_enable =
		cfg->config_enable & UFS_CRYPTO_CONFIGURATION_ENABLE;

	/* Only AES-256-XTS has been tested so far. */
	cap = hba->crypto_cap_array[cfg->crypto_cap_idx];
	if (cap.algorithm_id != UFS_CRYPTO_ALG_AES_XTS ||
	    cap.key_size != UFS_CRYPTO_KEY_SIZE_256)
		return -EOPNOTSUPP;

	if (config_enable)
		return qcom_ice_program_key(host->ice,
					    QCOM_ICE_CRYPTO_ALG_AES_XTS,
					    QCOM_ICE_CRYPTO_KEY_SIZE_256,
					    cfg->crypto_key,
					    cfg->data_unit_size, slot);
	else
		return qcom_ice_evict_key(host->ice, slot);
}

#else

#define ufs_qcom_ice_program_key NULL

static inline void ufs_qcom_ice_enable(struct ufs_qcom_host *host)
{
}

static int ufs_qcom_ice_init(struct ufs_qcom_host *host)
{
	return 0;
}

static inline int ufs_qcom_ice_resume(struct ufs_qcom_host *host)
{
	return 0;
}

static inline int ufs_qcom_ice_suspend(struct ufs_qcom_host *host)
{
	return 0;
}
#endif

static int ufs_qcom_host_clk_get(struct device *dev,
		const char *name, struct clk **clk_out, bool optional)
{
	struct clk *clk;
	int err = 0;

	clk = devm_clk_get(dev, name);
	if (!IS_ERR(clk)) {
		*clk_out = clk;
		return 0;
	}

	err = PTR_ERR(clk);

	if (optional && err == -ENOENT) {
		*clk_out = NULL;
		return 0;
	}

	if (err != -EPROBE_DEFER)
		dev_err(dev, "failed to get %s err %d\n", name, err);

	return err;
}

static int ufs_qcom_host_clk_enable(struct device *dev,
		const char *name, struct clk *clk)
{
	int err = 0;

	err = clk_prepare_enable(clk);
	if (err)
		dev_err(dev, "%s: %s enable failed %d\n", __func__, name, err);

	return err;
}

static void ufs_qcom_disable_lane_clks(struct ufs_qcom_host *host)
{
	if (!host->is_lane_clks_enabled)
		return;

	if (host->tx_l1_sync_clk)
		clk_disable_unprepare(host->tx_l1_sync_clk);
	clk_disable_unprepare(host->tx_l0_sync_clk);
	if (host->rx_l1_sync_clk)
		clk_disable_unprepare(host->rx_l1_sync_clk);
	clk_disable_unprepare(host->rx_l0_sync_clk);

	host->is_lane_clks_enabled = false;
}

static int ufs_qcom_enable_lane_clks(struct ufs_qcom_host *host)
{
	int err;
	struct device *dev = host->hba->dev;

	if (host->is_lane_clks_enabled)
		return 0;

	err = ufs_qcom_host_clk_enable(dev, "rx_lane0_sync_clk",
		host->rx_l0_sync_clk);
	if (err)
		return err;

	err = ufs_qcom_host_clk_enable(dev, "tx_lane0_sync_clk",
		host->tx_l0_sync_clk);
	if (err)
		goto disable_rx_l0;

	if (host->hba->lanes_per_direction > 1) {
		err = ufs_qcom_host_clk_enable(dev, "rx_lane1_sync_clk",
			host->rx_l1_sync_clk);
		if (err)
			goto disable_tx_l0;

		/* The tx lane1 clk could be muxed, hence keep this optional */
		if (host->tx_l1_sync_clk) {
			err = ufs_qcom_host_clk_enable(dev, "tx_lane1_sync_clk",
					host->tx_l1_sync_clk);
			if (err)
				goto disable_rx_l1;
		}
	}

	host->is_lane_clks_enabled = true;

	return 0;

disable_rx_l1:
	clk_disable_unprepare(host->rx_l1_sync_clk);
disable_tx_l0:
	clk_disable_unprepare(host->tx_l0_sync_clk);
disable_rx_l0:
	clk_disable_unprepare(host->rx_l0_sync_clk);

	return err;
}

static int ufs_qcom_init_lane_clks(struct ufs_qcom_host *host)
{
	int err = 0;
	struct device *dev = host->hba->dev;

	if (has_acpi_companion(dev))
		return 0;

	err = ufs_qcom_host_clk_get(dev, "rx_lane0_sync_clk",
					&host->rx_l0_sync_clk, false);

	if (err) {
		dev_err(dev, "%s: failed to get rx_lane0_sync_clk, err %d\n",
				__func__, err);
		return err;
	}

	err = ufs_qcom_host_clk_get(dev, "tx_lane0_sync_clk",
					&host->tx_l0_sync_clk, false);
	if (err) {
		dev_err(dev, "%s: failed to get tx_lane0_sync_clk, err %d\n",
				__func__, err);
		return err;
	}

	/* In case of single lane per direction, don't read lane1 clocks */
	if (host->hba->lanes_per_direction > 1) {
		err = ufs_qcom_host_clk_get(dev, "rx_lane1_sync_clk",
			&host->rx_l1_sync_clk, false);

		if (err) {
			dev_err(dev, "%s: failed to get rx_lane1_sync_clk, err %d\n",
					__func__, err);
			return err;
		}

		err = ufs_qcom_host_clk_get(dev, "tx_lane1_sync_clk",
			&host->tx_l1_sync_clk, true);
	}

	return err;
}

static int ufs_qcom_link_startup_post_change(struct ufs_hba *hba)
{
	u32 tx_lanes;
	int err = 0;
	struct ufs_qcom_host *host = ufshcd_get_variant(hba);
	struct phy *phy = host->generic_phy;

	err = ufs_qcom_get_connected_tx_lanes(hba, &tx_lanes);
	if (err)
		goto out;

	ufs_qcom_phy_set_tx_lane_enable(phy, tx_lanes);
	/*
	 * Some UFS devices send incorrect LineCfg data as part of power mode
	 * change sequence which may cause host PHY to go into bad state.
	 * Disabling Rx LineCfg of host PHY should help avoid this.
	 */
	if (ufshcd_get_local_unipro_ver(hba) == UFS_UNIPRO_VER_1_41)
		ufs_qcom_phy_ctrl_rx_linecfg(phy, false);

	/*
	 * UFS controller has *clk_req output to GCC, for each of the clocks
	 * entering it. When *clk_req for a specific clock is de-asserted,
	 * a corresponding clock from GCC is stopped. UFS controller de-asserts
	 * *clk_req outputs when it is in Auto Hibernate state only if the
	 * Clock request feature is enabled.
	 * Enable the Clock request feature:
	 * - Enable HW clock control for UFS clocks in GCC (handled by the
	 *   clock driver as part of clk_prepare_enable).
	 * - Set the AH8_CFG.*CLK_REQ register bits to 1.
	 */
	if (ufshcd_is_auto_hibern8_supported(hba))
		ufshcd_writel(hba, ufshcd_readl(hba, UFS_AH8_CFG) |
				   UFS_HW_CLK_CTRL_EN,
				   UFS_AH8_CFG);
	/*
	 * Make sure clock request feature gets enabled for HW clk gating
	 * before further operations.
	 */
	mb();

out:
	return err;
}

static int ufs_qcom_check_hibern8(struct ufs_hba *hba)
{
	int err;
	u32 tx_fsm_val = 0;
	unsigned long timeout = jiffies + msecs_to_jiffies(HBRN8_POLL_TOUT_MS);

	do {
		err = ufshcd_dme_get(hba,
				UIC_ARG_MIB_SEL(MPHY_TX_FSM_STATE,
					UIC_ARG_MPHY_TX_GEN_SEL_INDEX(0)),
				&tx_fsm_val);
		if (err || tx_fsm_val == TX_FSM_HIBERN8)
			break;

		/* sleep for max. 200us */
		usleep_range(100, 200);
	} while (time_before(jiffies, timeout));

	/*
	 * we might have scheduled out for long during polling so
	 * check the state again.
	 */
	if (time_after(jiffies, timeout))
		err = ufshcd_dme_get(hba,
				UIC_ARG_MIB_SEL(MPHY_TX_FSM_STATE,
					UIC_ARG_MPHY_TX_GEN_SEL_INDEX(0)),
				&tx_fsm_val);

	if (err) {
		dev_err(hba->dev, "%s: unable to get TX_FSM_STATE, err %d\n",
				__func__, err);
	} else if (tx_fsm_val != TX_FSM_HIBERN8) {
		err = tx_fsm_val;
		dev_err(hba->dev, "%s: invalid TX_FSM_STATE = %d\n",
				__func__, err);
	}

	return err;
}

static void ufs_qcom_select_unipro_mode(struct ufs_qcom_host *host)
{
	ufshcd_rmwl(host->hba, QUNIPRO_SEL,
		   ufs_qcom_cap_qunipro(host) ? QUNIPRO_SEL : 0,
		   REG_UFS_CFG1);

	if (host->hw_ver.major >= 0x05) {
		ufshcd_rmwl(host->hba, QUNIPRO_G4_SEL, 0, REG_UFS_CFG0);
		ufshcd_rmwl(host->hba, HCI_UAWM_OOO_DIS, 0, REG_UFS_CFG0);
	}

	/* make sure above configuration is applied before we return */
	mb();
}

static int ufs_qcom_phy_power_on(struct ufs_hba *hba)
{
	struct ufs_qcom_host *host = ufshcd_get_variant(hba);
	struct phy *phy = host->generic_phy;
	int ret = 0;

	mutex_lock(&host->phy_mutex);
	if (!host->is_phy_pwr_on) {
		ret = phy_power_on(phy);
		if (ret) {
			mutex_unlock(&host->phy_mutex);
			return ret;
		}
		host->is_phy_pwr_on = true;
	}

	mutex_unlock(&host->phy_mutex);

	return ret;
}

/*
 * ufs_qcom_host_reset - reset host controller and PHY
 */
static int ufs_qcom_host_reset(struct ufs_hba *hba)
{
	int ret = 0;
	struct ufs_qcom_host *host = ufshcd_get_variant(hba);
	bool reenable_intr = false;

	host->reset_in_progress = true;

	if (!host->core_reset) {
		dev_warn(hba->dev, "%s: reset control not set\n", __func__);
		goto out;
	}

	if (host->hw_ver.major >= 0x6) {
		reenable_intr = hba->is_irq_enabled;
		disable_irq(hba->irq);
		hba->is_irq_enabled = false;

		/*
		 * Refer to the PHY programming guide.
		 * 1. Assert the BCR reset.
		 * 2. Power on the PHY regulators and GDSC.
		 * 3. Release the BCR reset.
		 */
		ret = reset_control_assert(host->core_reset);
		if (ret) {
			dev_err(hba->dev, "%s: core_reset assert failed, err = %d\n",
					 __func__, ret);
			goto out;
		}

		/*
		 * If the PHY has already been powered, the ufs_qcom_phy_power_on()
		 * would be a nop because the flag is_phy_pwr_on would be true.
		 */
		ret = ufs_qcom_phy_power_on(hba);
		if (ret) {
			dev_err(hba->dev, "%s: phy power on failed, ret = %d\n",
				__func__, ret);
			goto out;
		}
	} else {
		/*
		 * Power on the PHY before resetting the UFS host controller
		 * and the UFS PHY. Without power, the PHY reset may not work properly.
		 * If the PHY has already been powered, the ufs_qcom_phy_power_on()
		 * would be a nop because the flag is_phy_pwr_on would be true.
		 */
		ret = ufs_qcom_phy_power_on(hba);
		if (ret) {
			dev_err(hba->dev, "%s: phy power on failed, ret = %d\n",
				__func__, ret);
			goto out;
		}
		reenable_intr = hba->is_irq_enabled;
		disable_irq(hba->irq);
		hba->is_irq_enabled = false;
		ret = reset_control_assert(host->core_reset);
		if (ret) {
			dev_err(hba->dev, "%s: core_reset assert failed, err = %d\n",
					 __func__, ret);
			goto out;
		}
	}

	/*
	 * The hardware requirement for delay between assert/deassert
	 * is at least 3-4 sleep clock (32.7KHz) cycles, which comes to
	 * ~125us (4/32768). To be on the safe side add 200us delay.
	 */
	usleep_range(200, 210);

	ret = reset_control_deassert(host->core_reset);
	if (ret)
		dev_err(hba->dev, "%s: core_reset deassert failed, err = %d\n",
				 __func__, ret);

	usleep_range(1000, 1100);

	if (reenable_intr) {
		enable_irq(hba->irq);
		hba->is_irq_enabled = true;
	}

out:
	host->vdd_hba_pc = false;
	host->reset_in_progress = false;
	return ret;
}

static int ufs_qcom_phy_power_off(struct ufs_hba *hba)
{
	struct ufs_qcom_host *host = ufshcd_get_variant(hba);
	struct phy *phy = host->generic_phy;
	int ret = 0;

	mutex_lock(&host->phy_mutex);
	if (host->is_phy_pwr_on) {
		ret = phy_power_off(phy);
		if (ret) {
			mutex_unlock(&host->phy_mutex);
			return ret;
		}
		host->is_phy_pwr_on = false;
	}
	mutex_unlock(&host->phy_mutex);

	return ret;
}

static int ufs_qcom_power_up_sequence(struct ufs_hba *hba)
{
	struct ufs_qcom_host *host = ufshcd_get_variant(hba);
	struct ufs_qcom_dev_params *host_pwr_cap = &host->host_pwr_cap;
	struct phy *phy = host->generic_phy;
	int ret = 0;

	enum phy_mode mode = host_pwr_cap->hs_rate == PA_HS_MODE_B ?
					PHY_MODE_UFS_HS_B : PHY_MODE_UFS_HS_A;
	int submode = host_pwr_cap->phy_submode;

	if (host->hw_ver.major < 0x4)
		submode = UFS_QCOM_PHY_SUBMODE_NON_G4;
	phy_set_mode_ext(phy, mode, submode);

	ret = ufs_qcom_phy_power_on(hba);
	if (ret) {
		dev_err(hba->dev, "%s: phy power on failed, ret = %d\n",
				 __func__, ret);
		goto out;
	}

	ret = phy_calibrate(phy);
	if (ret) {
		dev_err(hba->dev, "%s: Failed to calibrate PHY %d\n",
				  __func__, ret);
		goto out;
	}

	ufs_qcom_select_unipro_mode(host);

out:
	return ret;
}

/*
 * The UTP controller has a number of internal clock gating cells (CGCs).
 * Internal hardware sub-modules within the UTP controller control the CGCs.
 * Hardware CGCs disable the clock to inactivate UTP sub-modules not involved
 * in a specific operation, UTP controller CGCs are by default disabled and
 * this function enables them (after every UFS link startup) to save some power
 * leakage.
 *
 * UFS host controller v3.0.0 onwards has internal clock gating mechanism
 * in Qunipro, enable them to save additional power.
 */
static int ufs_qcom_enable_hw_clk_gating(struct ufs_hba *hba)
{
	struct ufs_qcom_host *host = ufshcd_get_variant(hba);
	int err = 0;

	/* Enable UTP internal clock gating */
	ufshcd_writel(hba,
		ufshcd_readl(hba, REG_UFS_CFG2) | REG_UFS_CFG2_CGC_EN_ALL,
		REG_UFS_CFG2);

	if (host->hw_ver.major >= 0x05)
		/* Ensure unused Unipro block's clock is gated */
		ufshcd_rmwl(host->hba, UNUSED_UNIPRO_CLK_GATED,
			UNUSED_UNIPRO_CLK_GATED, UFS_AH8_CFG);

	/* Ensure that HW clock gating is enabled before next operations */
	mb();

	/* Enable Qunipro internal clock gating if supported */
	if (!ufs_qcom_cap_qunipro_clk_gating(host))
		goto out;

	/* Enable all the mask bits */
	err = ufshcd_dme_rmw(hba, DL_VS_CLK_CFG_MASK,
				DL_VS_CLK_CFG_MASK, DL_VS_CLK_CFG);
	if (err)
		goto out;

	err = ufshcd_dme_rmw(hba, PA_VS_CLK_CFG_REG_MASK,
				PA_VS_CLK_CFG_REG_MASK, PA_VS_CLK_CFG_REG);
	if (err)
		goto out;

	if (!((host->hw_ver.major == 4) && (host->hw_ver.minor == 0) &&
	     (host->hw_ver.step == 0))) {
		err = ufshcd_dme_rmw(hba, DME_VS_CORE_CLK_CTRL_DME_HW_CGC_EN,
					DME_VS_CORE_CLK_CTRL_DME_HW_CGC_EN,
					DME_VS_CORE_CLK_CTRL);
	} else {
		dev_err(hba->dev, "%s: skipping DME_HW_CGC_EN set\n",
			__func__);
	}
out:
	return err;
}

static void ufs_qcom_force_mem_config(struct ufs_hba *hba)
{
	struct ufs_qcom_host *host = ufshcd_get_variant(hba);
	struct ufs_clk_info *clki;

	/*
	 * Configure the behavior of ufs clocks core and peripheral
	 * memory state when they are turned off.
	 * This configuration is required to allow retaining
	 * ICE crypto configuration (including keys) when
	 * core_clk_ice is turned off, and powering down
	 * non-ICE RAMs of host controller.
	 *
	 * This is applicable only to gcc clocks.
	 */
	list_for_each_entry(clki, &hba->clk_list_head, list) {

		/* skip it for non-gcc (rpmh) clocks */
		if (!strcmp(clki->name, "ref_clk"))
			continue;

		if (!strcmp(clki->name, "core_clk_ice") ||
		    !strcmp(clki->name, "core_clk_ice_hw_ctl") ||
		    (host->hw_ver.major > 0x05 &&
		     !strcmp(clki->name, "core_clk")))
			qcom_clk_set_flags(clki->clk, CLKFLAG_RETAIN_MEM);
		else
			qcom_clk_set_flags(clki->clk, CLKFLAG_NORETAIN_MEM);
		qcom_clk_set_flags(clki->clk, CLKFLAG_NORETAIN_PERIPH);
		qcom_clk_set_flags(clki->clk, CLKFLAG_PERIPH_OFF_CLEAR);
	}
}

static int ufs_qcom_hce_enable_notify(struct ufs_hba *hba,
				      enum ufs_notify_change_status status)
{
	struct ufs_qcom_host *host = ufshcd_get_variant(hba);
	int err = 0;

	switch (status) {
	case PRE_CHANGE:
		ufs_qcom_force_mem_config(hba);
		ufs_qcom_power_up_sequence(hba);
		/*
		 * The PHY PLL output is the source of tx/rx lane symbol
		 * clocks, hence, enable the lane clocks only after PHY
		 * is initialized.
		 */
		err = ufs_qcom_enable_lane_clks(host);
		if (err)
			dev_err(hba->dev, "%s: enable lane clks failed,	ret=%d\n",
				__func__, err);
		/*
		 * ICE enable needs to be called before ufshcd_crypto_enable
		 * during resume as it is needed before reprogramming all
		 * keys. So moving it to PRE_CHANGE.
		 */
		ufs_qcom_ice_enable(host);
		break;
	case POST_CHANGE:
		err = ufs_qcom_config_shared_ice(host);
		if (err) {
			dev_err(hba->dev, "%s: config shared ice failed, ret=%d\n",
				__func__, err);
			break;
		}

		/* check if UFS PHY moved from DISABLED to HIBERN8 */
		err = ufs_qcom_check_hibern8(hba);
		ufs_qcom_enable_hw_clk_gating(hba);
		break;
	default:
		dev_err(hba->dev, "%s: invalid status %d\n", __func__, status);
		err = -EINVAL;
		break;
	}

	ufs_qcom_log_str(host, "-,%d,%d\n", status, err);

	if (host->dbg_en)
		trace_ufs_qcom_hce_enable_notify(dev_name(hba->dev), status, err);

	return err;
}

/*
 * Return: zero for success and non-zero in case of a failure.
 */
static int __ufs_qcom_cfg_timers(struct ufs_hba *hba, u32 gear,
			       u32 hs, u32 rate, bool update_link_startup_timer,
			       bool is_pre_scale_up)
{
	struct ufs_qcom_host *host = ufshcd_get_variant(hba);
	struct ufs_clk_info *clki;
	u32 core_clk_period_in_ns;
	u32 tx_clk_cycles_per_us = 0;
	unsigned long core_clk_rate = 0;
	u32 core_clk_cycles_per_us = 0;

	static u32 pwm_fr_table[][2] = {
		{UFS_PWM_G1, 0x1},
		{UFS_PWM_G2, 0x1},
		{UFS_PWM_G3, 0x1},
		{UFS_PWM_G4, 0x1},
	};

	static u32 hs_fr_table_rA[][2] = {
		{UFS_HS_G1, 0x1F},
		{UFS_HS_G2, 0x3e},
		{UFS_HS_G3, 0x7D},
	};

	static u32 hs_fr_table_rB[][2] = {
		{UFS_HS_G1, 0x24},
		{UFS_HS_G2, 0x49},
		{UFS_HS_G3, 0x92},
	};

	/*
	 * The Qunipro controller does not use following registers:
	 * SYS1CLK_1US_REG, TX_SYMBOL_CLK_1US_REG, CLK_NS_REG &
	 * UFS_REG_PA_LINK_STARTUP_TIMER
	 * But UTP controller uses SYS1CLK_1US_REG register for Interrupt
	 * Aggregation logic / Auto hibern8 logic.
	 * It is mandatory to write SYS1CLK_1US_REG register on UFS host
	 * controller V4.0.0 onwards.
	*/
	if (ufs_qcom_cap_qunipro(host) &&
	    (!(ufshcd_is_intr_aggr_allowed(hba) ||
	       ufshcd_is_auto_hibern8_supported(hba) ||
	       host->hw_ver.major >= 4)))
		return 0;

	if (gear == 0) {
		dev_err(hba->dev, "%s: invalid gear = %d\n", __func__, gear);
		return -EINVAL;
	}

	list_for_each_entry(clki, &hba->clk_list_head, list) {
		if (!strcmp(clki->name, "core_clk")) {
			if (is_pre_scale_up)
				core_clk_rate = clki->max_freq;
			else
				core_clk_rate = clk_get_rate(clki->clk);
		}
	}

	/* If frequency is smaller than 1MHz, set to 1MHz */
	if (core_clk_rate < DEFAULT_CLK_RATE_HZ)
		core_clk_rate = DEFAULT_CLK_RATE_HZ;

	core_clk_cycles_per_us = core_clk_rate / USEC_PER_SEC;
	if (ufshcd_readl(hba, REG_UFS_SYS1CLK_1US) != core_clk_cycles_per_us) {
		ufshcd_writel(hba, core_clk_cycles_per_us, REG_UFS_SYS1CLK_1US);
		/*
		 * make sure above write gets applied before we return from
		 * this function.
		 */
		mb();
	}

	if (ufs_qcom_cap_qunipro(host))
		return 0;

	core_clk_period_in_ns = NSEC_PER_SEC / core_clk_rate;
	core_clk_period_in_ns <<= OFFSET_CLK_NS_REG;
	core_clk_period_in_ns &= MASK_CLK_NS_REG;

	switch (hs) {
	case FASTAUTO_MODE:
	case FAST_MODE:
		if (rate == PA_HS_MODE_A) {
			if (gear > ARRAY_SIZE(hs_fr_table_rA)) {
				dev_err(hba->dev,
					"%s: index %d exceeds table size %zu\n",
					__func__, gear,
					ARRAY_SIZE(hs_fr_table_rA));
				return -EINVAL;
			}
			tx_clk_cycles_per_us = hs_fr_table_rA[gear-1][1];
		} else if (rate == PA_HS_MODE_B) {
			if (gear > ARRAY_SIZE(hs_fr_table_rB)) {
				dev_err(hba->dev,
					"%s: index %d exceeds table size %zu\n",
					__func__, gear,
					ARRAY_SIZE(hs_fr_table_rB));
				return -EINVAL;
			}
			tx_clk_cycles_per_us = hs_fr_table_rB[gear-1][1];
		} else {
			dev_err(hba->dev, "%s: invalid rate = %d\n",
				__func__, rate);
			return -EINVAL;
		}
		break;
	case SLOWAUTO_MODE:
	case SLOW_MODE:
		if (gear > ARRAY_SIZE(pwm_fr_table)) {
			dev_err(hba->dev,
					"%s: index %d exceeds table size %zu\n",
					__func__, gear,
					ARRAY_SIZE(pwm_fr_table));
			return -EINVAL;
		}
		tx_clk_cycles_per_us = pwm_fr_table[gear-1][1];
		break;
	case UNCHANGED:
	default:
		dev_err(hba->dev, "%s: invalid mode = %d\n", __func__, hs);
		return -EINVAL;
	}

	if (ufshcd_readl(hba, REG_UFS_TX_SYMBOL_CLK_NS_US) !=
	    (core_clk_period_in_ns | tx_clk_cycles_per_us)) {
		/* this register 2 fields shall be written at once */
		ufshcd_writel(hba, core_clk_period_in_ns | tx_clk_cycles_per_us,
			      REG_UFS_TX_SYMBOL_CLK_NS_US);
		/*
		 * make sure above write gets applied before we return from
		 * this function.
		 */
		mb();
	}

	if (update_link_startup_timer && host->hw_ver.major < 0x5) {
		ufshcd_writel(hba, ((core_clk_rate / MSEC_PER_SEC) * 100),
			      REG_UFS_CFG0);
		/*
		 * make sure that this configuration is applied before
		 * we return
		 */
		mb();
	}

	return 0;
}

static int ufs_qcom_cfg_timers(struct ufs_hba *hba, u32 gear,
			       u32 hs, u32 rate, bool update_link_startup_timer)
{
	return  __ufs_qcom_cfg_timers(hba, gear, hs, rate,
				      update_link_startup_timer, false);
}

static int ufs_qcom_set_dme_vs_core_clk_ctrl_max_freq_mode(struct ufs_hba *hba)
{
	struct ufs_clk_info *clki;
	struct list_head *head = &hba->clk_list_head;
	u32 max_freq = 0;
	int err = 0;

	list_for_each_entry(clki, head, list) {
		if (!IS_ERR_OR_NULL(clki->clk) &&
		    (!strcmp(clki->name, "core_clk_unipro"))) {
			max_freq = clki->max_freq;
			break;
		}
	}

	switch (max_freq) {
	case 403000000:
		err = ufs_qcom_set_dme_vs_core_clk_ctrl_clear_div(hba, 403, 16, true);
		break;
	case 300000000:
		err = ufs_qcom_set_dme_vs_core_clk_ctrl_clear_div(hba, 300, 12, true);
		break;
	case 201500000:
		err = ufs_qcom_set_dme_vs_core_clk_ctrl_clear_div(hba, 202, 8, true);
		break;
	case 150000000:
		err = ufs_qcom_set_dme_vs_core_clk_ctrl_clear_div(hba, 150, 6, true);
		break;
	case 100000000:
		err = ufs_qcom_set_dme_vs_core_clk_ctrl_clear_div(hba, 100, 4, true);
		break;
	default:
		err = -EINVAL;
		break;
	}

	if (err) {
		dev_err(hba->dev, "unipro max_freq=%u entry missing\n", max_freq);
		dump_stack();
	}
	return err;
}

/**
 * ufs_qcom_bypass_cfgready_signal - Tunes PA_VS_CONFIG_REG1 and
 * PA_VS_CONFIG_REG2 vendor specific attributes of local unipro
 * to bypass CFGREADY signal on Config interface between UFS
 * controller and PHY.
 *
 * The issue is related to config signals sampling from PHY
 * to controller. The PHY signals which are driven by 150MHz
 * clock and sampled by 300MHz instead of 150MHZ.
 *
 * The issue will be seen when only one of tx_cfg_rdyn_0
 * and tx_cfg_rdyn_1 is 0 around sampling clock edge and
 * if timing is not met as timing margin for some devices is
 * very less in one of the corner.
 *
 * To workaround this issue, controller should bypass the Cfgready
 * signal(TX_CFGREADY and RX_CFGREDY) because controller still wait
 * for another signal tx_savestatusn which will serve same purpose.
 *
 * The corresponding HW CR: 'QCTDD06985523' UFS HSG4 test fails
 * in SDF MAX GLS is linked to this issue.
 */
static int ufs_qcom_bypass_cfgready_signal(struct ufs_hba *hba)
{
	int err = 0;
	u32 pa_vs_config_reg1;
	u32 pa_vs_config_reg2;
	u32 mask;

	err = ufshcd_dme_get(hba, UIC_ARG_MIB(PA_VS_CONFIG_REG1),
			&pa_vs_config_reg1);
	if (err)
		goto out;

	err = ufshcd_dme_set(hba, UIC_ARG_MIB(PA_VS_CONFIG_REG1),
			(pa_vs_config_reg1 | BIT_TX_EOB_COND));
	if (err)
		goto out;

	err = ufshcd_dme_get(hba, UIC_ARG_MIB(PA_VS_CONFIG_REG2),
			&pa_vs_config_reg2);
	if (err)
		goto out;

	mask = (BIT_RX_EOB_COND | BIT_LINKCFG_WAIT_LL1_RX_CFG_RDY |
					H8_ENTER_COND_MASK);
	pa_vs_config_reg2 = (pa_vs_config_reg2 & ~mask) |
				(0x2 << H8_ENTER_COND_OFFSET);

	err = ufshcd_dme_set(hba, UIC_ARG_MIB(PA_VS_CONFIG_REG2),
			(pa_vs_config_reg2));
out:
	return err;
}

static void ufs_qcom_dump_attribs(struct ufs_hba *hba)
{
	int ret;
	int attrs[] = {0x15a0, 0x1552, 0x1553, 0x1554,
		       0x1555, 0x1556, 0x1557, 0x155a,
		       0x155b, 0x155c, 0x155d, 0x155e,
		       0x155f, 0x1560, 0x1561, 0x1568,
		       0x1569, 0x156a, 0x1571, 0x1580,
		       0x1581, 0x1583, 0x1584, 0x1585,
		       0x1586, 0x1587, 0x1590, 0x1591,
		       0x15a1, 0x15a2, 0x15a3, 0x15a4,
		       0x15a5, 0x15a6, 0x15a7, 0x15a8,
		       0x15a9, 0x15aa, 0x15ab, 0x15c0,
		       0x15c1, 0x15c2, 0x15d0, 0x15d1,
		       0x15d2, 0x15d3, 0x15d4, 0x15d5,
	};
	int cnt = ARRAY_SIZE(attrs);
	int i = 0, val;

	for (; i < cnt; i++) {
		ret = ufshcd_dme_get(hba, UIC_ARG_MIB(attrs[i]), &val);
		if (ret) {
			dev_err(hba->dev, "Failed reading: 0x%04x, ret:%d\n",
				attrs[i], ret);
			continue;
		}
		dev_err(hba->dev, "0x%04x: %d\n", attrs[i], val);
	}
}

static void ufs_qcom_validate_link_params(struct ufs_hba *hba)
{
	int val = 0;
	bool err = false;

	WARN_ON(ufs_qcom_get_connected_tx_lanes(hba, &val));
	if (val != hba->lanes_per_direction) {
		dev_err(hba->dev, "%s: Tx lane mismatch [config,reported] [%d,%d]\n",
			__func__, hba->lanes_per_direction, val);
		WARN_ON(1);
		err = true;
	}

	val = 0;
	WARN_ON(ufs_qcom_get_connected_rx_lanes(hba, &val));
	if (val != hba->lanes_per_direction) {
		dev_err(hba->dev, "%s: Rx lane mismatch [config,reported] [%d,%d]\n",
			__func__, hba->lanes_per_direction, val);
		WARN_ON(1);
		err = true;
	}

	if (err)
		ufs_qcom_dump_attribs(hba);
}

static int ufs_qcom_link_startup_notify(struct ufs_hba *hba,
					enum ufs_notify_change_status status)
{
	int err = 0;
	struct ufs_qcom_host *host = ufshcd_get_variant(hba);
	struct phy *phy = host->generic_phy;
	struct device *dev = hba->dev;
	struct device_node *np = dev->of_node;
	u32 temp;

	switch (status) {
	case PRE_CHANGE:
		if (!of_property_read_bool(np, "secondary-storage") &&
				strlen(android_boot_dev) &&
				strcmp(android_boot_dev, dev_name(dev)))
			return -ENODEV;

		if (ufs_qcom_cfg_timers(hba, UFS_PWM_G1, SLOWAUTO_MODE,
					0, true)) {
			dev_err(hba->dev, "%s: ufs_qcom_cfg_timers() failed\n",
				__func__);
			err = -EINVAL;
			goto out;
		}

		ufs_qcom_phy_ctrl_rx_linecfg(phy, true);

		if (ufs_qcom_cap_qunipro(host)) {
			err = ufs_qcom_set_dme_vs_core_clk_ctrl_max_freq_mode(
				hba);
			if (err)
				goto out;
		}

		err = ufs_qcom_enable_hw_clk_gating(hba);
		if (err)
			goto out;

		/*
		 * Controller checks ICE configuration error without
		 * checking if the command is SCSI command
		 */
		temp = readl_relaxed(host->dev_ref_clk_ctrl_mmio);
		temp |= BIT(31);
		writel_relaxed(temp, host->dev_ref_clk_ctrl_mmio);
		/* ensure that UTP_SCASI_CHECK_DIS is enabled before link startup */
		wmb();

		/*
		 * Some UFS devices (and may be host) have issues if LCC is
		 * enabled. So we are setting PA_Local_TX_LCC_Enable to 0
		 * before link startup which will make sure that both host
		 * and device TX LCC are disabled once link startup is
		 * completed.
		 */
		if (ufshcd_get_local_unipro_ver(hba) != UFS_UNIPRO_VER_1_41)
			err = ufshcd_disable_host_tx_lcc(hba);
		if (err)
			goto out;

		if (host->bypass_g4_cfgready)
			err = ufs_qcom_bypass_cfgready_signal(hba);
		break;

	case POST_CHANGE:
		ufs_qcom_link_startup_post_change(hba);
		ufs_qcom_validate_link_params(hba);
		break;

	default:
		break;
	}

out:
	ufs_qcom_log_str(host, "*,%d,%d\n", status, err);
	if (host->dbg_en)
		trace_ufs_qcom_link_startup_notify(dev_name(hba->dev), status, err);

	return err;
}

static int ufs_qcom_config_vreg(struct device *dev,
		struct ufs_vreg *vreg, bool on)
{
	if (!vreg) {
		WARN_ON(1);
		return -EINVAL;
	}

	if (regulator_count_voltages(vreg->reg) <= 0)
		return 0;
	return regulator_set_load(vreg->reg, on ? vreg->max_uA : 0);
}

static int ufs_qcom_enable_vreg(struct device *dev, struct ufs_vreg *vreg)
{
	int ret = 0;

	if (vreg->enabled)
		return ret;

	ret = ufs_qcom_config_vreg(dev, vreg, true);
	if (ret)
		goto out;

	ret = regulator_enable(vreg->reg);
	if (ret)
		goto out;

	vreg->enabled = true;
out:
	return ret;
}

static int ufs_qcom_disable_vreg(struct device *dev, struct ufs_vreg *vreg)
{
	int ret = 0;

	if (!vreg->enabled)
		return ret;

	ret = regulator_disable(vreg->reg);
	if (ret)
		goto out;

	ret = ufs_qcom_config_vreg(dev, vreg, false);
	if (ret)
		goto out;

	vreg->enabled = false;
out:
	return ret;
}


static int ufs_qcom_mod_min_cpufreq(unsigned int cpu, s32 new_val)
{
	int ret = 0;
	struct freq_qos_request *qos_req;

	cpus_read_lock();
	if (cpu_online(cpu)) {
		qos_req = &per_cpu(qos_min_req, cpu);
		ret = freq_qos_update_request(qos_req, new_val);
	}
	cpus_read_unlock();
	return ret;
}

static int ufs_qcom_init_cpu_minfreq_req(struct ufs_qcom_host *host)
{
	struct cpufreq_policy *policy;
	struct freq_qos_request *req;
	unsigned int cpu;
	int ret = -EINVAL;
	int i;

	for (i = 0; i < host->num_cpus; i++) {
		cpu = (unsigned int)host->cpu_info[i].cpu;

		policy = cpufreq_cpu_get(cpu);
		if (!policy) {
			dev_err(host->hba->dev, "Failed to get cpu(%u)freq policy\n",
			cpu);
			return -EINVAL;
		}

		req = &per_cpu(qos_min_req, cpu);
		ret = freq_qos_add_request(&policy->constraints, req, FREQ_QOS_MIN,
					FREQ_QOS_MIN_DEFAULT_VALUE);
		cpufreq_cpu_put(policy);
		if (ret < 0) {
			dev_err(host->hba->dev, "Failed to add freq qos req(%u), err=%d\n",
				cpu, ret);
			break;
		}
	}

	return ret;
}

static void ufs_qcom_set_affinity_hint(struct ufs_hba *hba, bool prime)
{
	struct ufs_qcom_host *host = ufshcd_get_variant(hba);
	unsigned int set = 0;
	unsigned int clear = 0;
	int ret;
	cpumask_t *affinity_mask;

	if (prime) {
		set = IRQ_NO_BALANCING;
		affinity_mask = &host->perf_mask;
	} else {
		clear = IRQ_NO_BALANCING;
		affinity_mask = &host->def_mask;
	}

	irq_modify_status(hba->irq, clear, set);
	ret = irq_set_affinity_hint(hba->irq, affinity_mask);
	if (ret < 0)
		dev_err(host->hba->dev, "prime=%d, err=%d\n", prime, ret);
}

static void ufs_qcom_set_esi_affinity_hint(struct ufs_hba *hba)
{
	struct ufs_qcom_host *host = ufshcd_get_variant(hba);
	const cpumask_t *mask;
	struct msi_desc *desc;
	unsigned int set = IRQ_NO_BALANCING;
	unsigned int clear = 0;
	int ret, i = 0;

	if (!host->esi_affinity_mask)
		return;

	msi_lock_descs(hba->dev);
	msi_for_each_desc(desc, hba->dev, MSI_DESC_ALL) {
		/* Affine IRQ for each desc parsed from DT node */
		mask = get_cpu_mask(host->esi_affinity_mask[i]);
		if (!cpumask_subset(mask, cpu_possible_mask)) {
			dev_err(hba->dev, "Invalid esi-cpu affinity mask passed, using default\n");
			mask = get_cpu_mask(UFS_QCOM_ESI_AFFINITY_MASK);
		}

		irq_modify_status(desc->irq, clear, set);
		ret = irq_set_affinity_hint(desc->irq, mask);
		if (ret < 0)
			dev_err(hba->dev, "%s: Failed to set affinity hint to cpu %d for ESI %d, err = %d\n",
					__func__, i, desc->irq, ret);
		i++;
	}
	msi_unlock_descs(hba->dev);
}

static int ufs_qcom_cpu_online(unsigned int cpu)
{
	struct ufs_hba *hba = ufs_qcom_hosts[0]->hba;

	ufs_qcom_set_esi_affinity_hint(hba);

	return 0;
}

static void ufs_qcom_toggle_pri_affinity(struct ufs_hba *hba, bool on)
{
	struct ufs_qcom_host *host = ufshcd_get_variant(hba);

	if (on && atomic_read(&host->therm_mitigation))
		return;

#if IS_ENABLED(CONFIG_SCHED_WALT)
	if (on)
		sched_set_boost(STORAGE_BOOST);
	else
		sched_set_boost(STORAGE_BOOST_DISABLE);
#endif

	atomic_set(&host->hi_pri_en, on);
	ufs_qcom_set_affinity_hint(hba, on);
}

static void ufs_qcom_cpufreq_dwork(struct work_struct *work)
{
	struct ufs_qcom_host *host = container_of(to_delayed_work(work),
							struct ufs_qcom_host,
							fwork);
	unsigned long cur_thres = atomic_read(&host->num_reqs_threshold);
	unsigned int freq_val = -1;
	int err = -1;
	int scale_up;
	int i;

	atomic_set(&host->num_reqs_threshold, 0);

	if (cur_thres > NUM_REQS_HIGH_THRESH && !host->cur_freq_vote) {
		scale_up = 1;
		if (host->irq_affinity_support)
			ufs_qcom_toggle_pri_affinity(host->hba, true);
	} else if (cur_thres < NUM_REQS_LOW_THRESH && host->cur_freq_vote) {
		scale_up = 0;
		if (host->irq_affinity_support)
			ufs_qcom_toggle_pri_affinity(host->hba, false);
	} else
		goto out;

	host->cur_freq_vote = true;
	for (i = 0; i < host->num_cpus; i++) {
		if (scale_up)
			freq_val = host->cpu_info[i].max_cpu_scale_freq;
		else
			freq_val = host->cpu_info[i].min_cpu_scale_freq;

		err = ufs_qcom_mod_min_cpufreq(host->cpu_info[i].cpu, freq_val);
		if (err < 0) {
			dev_err(host->hba->dev, "fail set cpufreq-fmin,freq_val=%u,cpu=%u,err=%d\n",
				freq_val, host->cpu_info[i].cpu, err);
			host->cur_freq_vote = false;
		} else if (freq_val == host->cpu_info[i].min_cpu_scale_freq)
			host->cur_freq_vote = false;
		dev_dbg(host->hba->dev, "cur_freq_vote=%d,freq_val=%u,cth=%lu,cpu=%u\n",
			host->cur_freq_vote, freq_val, cur_thres, host->cpu_info[i].cpu);
	}

out:
	queue_delayed_work(host->ufs_qos->workq, &host->fwork,
			   msecs_to_jiffies(UFS_QCOM_LOAD_MON_DLY_MS));
}

static int add_group_qos(struct qos_cpu_group *qcg, enum constraint type)
{
	int cpu, err;
	struct dev_pm_qos_request *qos_req = qcg->qos_req;

	for_each_cpu(cpu, &qcg->mask) {
		dev_dbg(qcg->host->hba->dev, "%s: cpu: %d | mask: 0x%lx | assoc-qos-req: %p\n",
			__func__, cpu, qcg->mask.bits[0], qos_req);
		memset(qos_req, 0,
		       sizeof(struct dev_pm_qos_request));
		err = dev_pm_qos_add_request(get_cpu_device(cpu),
					     qos_req,
					     DEV_PM_QOS_RESUME_LATENCY,
					     type);
		if (err < 0)
			return err;
		qos_req++;
	}
	return 0;
}

static int remove_group_qos(struct qos_cpu_group *qcg)
{
	int err, cpu;
	struct dev_pm_qos_request *qos_req = qcg->qos_req;

	for_each_cpu(cpu, &qcg->mask) {
		if (!dev_pm_qos_request_active(qos_req)) {
			qos_req++;
			continue;
		}
		err = dev_pm_qos_remove_request(qos_req);
		if (err < 0)
			return err;
		qos_req++;
	}
	return 0;
}

static void ufs_qcom_device_reset_ctrl(struct ufs_hba *hba, bool asserted)
{
	struct ufs_qcom_host *host = ufshcd_get_variant(hba);

	/* reset gpio is optional */
	if (!host->device_reset)
		return;

	gpiod_set_value_cansleep(host->device_reset, asserted);
}

static int ufs_qcom_suspend(struct ufs_hba *hba, enum ufs_pm_op pm_op,
	enum ufs_notify_change_status status)
{
	struct ufs_qcom_host *host = ufshcd_get_variant(hba);
	int err = 0;

	if (status == PRE_CHANGE)
		return 0;

	/*
	 * If UniPro link is not active or OFF, PHY ref_clk, main PHY analog
	 * power rail and low noise analog power rail for PLL can be
	 * switched off.
	 */
	if (!ufs_qcom_is_link_active(hba)) {
		ufs_qcom_disable_lane_clks(host);
		if (host->vddp_ref_clk && ufs_qcom_is_link_off(hba))
			err = ufs_qcom_disable_vreg(hba->dev,
					host->vddp_ref_clk);
		if (host->vccq_parent && !hba->auto_bkops_enabled)
			ufs_qcom_disable_vreg(hba->dev, host->vccq_parent);
		if (!err)
			err = ufs_qcom_unvote_qos_all(hba);
	}

	if (!err && ufs_qcom_is_link_off(hba) && host->device_reset)
		ufs_qcom_device_reset_ctrl(hba, true);

	/* put a proxy vote on UFS VCCQ LDO in shutdown case */
	if (pm_op == UFS_SHUTDOWN_PM)
		ufs_qcom_enable_vccq_proxy_vote(hba);

	ufs_qcom_log_str(host, "&,%d,%d,%d,%d,%d,%d\n",
			pm_op, hba->rpm_lvl, hba->spm_lvl, hba->uic_link_state,
			hba->curr_dev_pwr_mode, err);
	if (host->dbg_en)
		trace_ufs_qcom_suspend(dev_name(hba->dev), pm_op, hba->rpm_lvl,
			hba->spm_lvl, hba->uic_link_state,
			hba->curr_dev_pwr_mode, err);

	cancel_dwork_unvote_cpufreq(hba);
	ufs_qcom_ice_suspend(host);
	return err;
}

static int ufs_qcom_resume(struct ufs_hba *hba, enum ufs_pm_op pm_op)
{
	struct ufs_qcom_host *host = ufshcd_get_variant(hba);
	unsigned long flags;
	int err;

	if (host->vddp_ref_clk && (hba->rpm_lvl > UFS_PM_LVL_3 ||
				   hba->spm_lvl > UFS_PM_LVL_3))
		ufs_qcom_enable_vreg(hba->dev,
				      host->vddp_ref_clk);

	if (host->vccq_parent)
		ufs_qcom_enable_vreg(hba->dev, host->vccq_parent);

	ufs_qcom_ice_resume(host);
	err = ufs_qcom_enable_lane_clks(host);
	if (err)
		return err;

	/*
	 * For targets with Auto-Hibernate disabled, resume with 5ms
	 * clock gating delay timer, regardless of the current Gear setting.
	 * This is to prevent ufs remain active longer than necessary
	 * coming out of resume. The ufs loading will determine when to
	 * scale the clocks/gear, and in the next clock scaling event,
	 * the clock gating delay timer will be set accordingly.
	 */
	if (host->hw_ver.major == 0x6) {
		spin_lock_irqsave(hba->host->host_lock, flags);
		hba->clk_gating.delay_ms = 5;
		spin_unlock_irqrestore(hba->host->host_lock, flags);
	}

	ufs_qcom_log_str(host, "$,%d,%d,%d,%d,%d,%d\n",
			pm_op, hba->rpm_lvl, hba->spm_lvl, hba->uic_link_state,
			hba->curr_dev_pwr_mode, err);
	if (host->dbg_en)
		trace_ufs_qcom_resume(dev_name(hba->dev), pm_op, hba->rpm_lvl, hba->spm_lvl,
				hba->uic_link_state, hba->curr_dev_pwr_mode, err);
	return 0;
}

static int ufs_qcom_icc_set_bw(struct ufs_qcom_host *host, u32 mem_bw, u32 cfg_bw)
{
	struct device *dev = host->hba->dev;
	int ret;

	ret = icc_set_bw(host->icc_ddr, 0, mem_bw);
	if (ret < 0) {
		dev_err(dev, "failed to set bandwidth request: %d\n", ret);
		return ret;
	}

	ret = icc_set_bw(host->icc_cpu, 0, cfg_bw);
	if (ret < 0) {
		dev_err(dev, "failed to set bandwidth request: %d\n", ret);
		return ret;
	}

	return 0;
}

static struct __ufs_qcom_bw_table ufs_qcom_get_bw_table(struct ufs_qcom_host *host)
{
	struct ufs_pa_layer_attr *p = &host->dev_req_params;
	int gear = max_t(u32, p->gear_rx, p->gear_tx);
	int lane = max_t(u32, p->lane_rx, p->lane_tx);

	if (host->bus_vote.is_max_bw_needed)
		return ufs_qcom_bw_table[MODE_MAX][0][0];

	if (ufshcd_is_hs_mode(p)) {
		if (p->hs_rate == PA_HS_MODE_B)
			return ufs_qcom_bw_table[MODE_HS_RB][gear][lane];
		else
			return ufs_qcom_bw_table[MODE_HS_RA][gear][lane];
	} else {
		return ufs_qcom_bw_table[MODE_PWM][gear][lane];
	}
}

static int ufs_qcom_icc_update_bw(struct ufs_qcom_host *host)
{
	struct __ufs_qcom_bw_table bw_table;

	bw_table = ufs_qcom_get_bw_table(host);

	return ufs_qcom_icc_set_bw(host, bw_table.mem_bw, bw_table.cfg_bw);
}

static ssize_t
show_ufs_to_mem_max_bus_bw(struct device *dev, struct device_attribute *attr,
			char *buf)
{
	struct ufs_hba *hba = dev_get_drvdata(dev);
	struct ufs_qcom_host *host = ufshcd_get_variant(hba);

	return scnprintf(buf, PAGE_SIZE, "%u\n",
			host->bus_vote.is_max_bw_needed);
}

static ssize_t
store_ufs_to_mem_max_bus_bw(struct device *dev, struct device_attribute *attr,
		const char *buf, size_t count)
{
	struct ufs_hba *hba = dev_get_drvdata(dev);
	struct ufs_qcom_host *host = ufshcd_get_variant(hba);
	uint32_t value;

	if (!kstrtou32(buf, 0, &value)) {
		host->bus_vote.is_max_bw_needed = !!value;
		ufs_qcom_icc_update_bw(host);
	}

	return count;
}

static void ufs_qcom_dev_ref_clk_ctrl(struct ufs_qcom_host *host, bool enable)
{
	if (host->dev_ref_clk_ctrl_mmio &&
	    (enable ^ host->is_dev_ref_clk_enabled)) {
		u32 temp = readl_relaxed(host->dev_ref_clk_ctrl_mmio);

		if (enable)
			temp |= host->dev_ref_clk_en_mask;
		else
			temp &= ~host->dev_ref_clk_en_mask;

		/*
		 * If we are here to disable this clock it might be immediately
		 * after entering into hibern8 in which case we need to make
		 * sure that device ref_clk is active for specific time after
		 * hibern8 enter.
		 */
		if (!enable) {
			unsigned long gating_wait;

			gating_wait = host->hba->dev_info.clk_gating_wait_us;
			if (!gating_wait) {
				udelay(1);
			} else {
				/*
				 * bRefClkGatingWaitTime defines the minimum
				 * time for which the reference clock is
				 * required by device during transition from
				 * HS-MODE to LS-MODE or HIBERN8 state. Give it
				 * more delay to be on the safe side.
				 */
				gating_wait += 10;
				usleep_range(gating_wait, gating_wait + 10);
			}
		}

		writel_relaxed(temp, host->dev_ref_clk_ctrl_mmio);

		/*
		 * Make sure the write to ref_clk reaches the destination and
		 * not stored in a Write Buffer (WB).
		 */
		readl(host->dev_ref_clk_ctrl_mmio);

		/*
		 * If we call hibern8 exit after this, we need to make sure that
		 * device ref_clk is stable for a given time before the hibern8
		 * exit command.
		 */
		if (enable)
			usleep_range(50, 60);

		host->is_dev_ref_clk_enabled = enable;
	}
}

static void ufs_qcom_set_tx_hs_equalizer(struct ufs_hba *hba,
					 u32 gear, u32 tx_lanes)
{
	struct ufs_qcom_host *host = ufshcd_get_variant(hba);
	struct phy *phy = host->generic_phy;
	u32 equalizer_val = 0;
	int ret, i;

	ret = ufs_qcom_phy_get_tx_hs_equalizer(phy, gear, &equalizer_val);
	if (ret)
		return;

	for (i = 0; i < tx_lanes; i++) {
		ret = ufshcd_dme_set(hba, UIC_ARG_MIB_SEL(TX_HS_EQUALIZER, i),
			equalizer_val);
		if (ret)
			dev_err(hba->dev, "%s: failed equalizer lane %d\n",
				__func__, i);
	}
}

static int ufs_qcom_pwr_change_notify(struct ufs_hba *hba,
				enum ufs_notify_change_status status,
				struct ufs_pa_layer_attr *dev_max_params,
				struct ufs_pa_layer_attr *dev_req_params)
{
	u32 val;
	struct ufs_qcom_host *host = ufshcd_get_variant(hba);
	struct phy *phy = host->generic_phy;
	int ret = 0;

	if (!dev_req_params) {
		pr_err("%s: incoming dev_req_params is NULL\n", __func__);
		ret = -EINVAL;
		goto out;
	}

	switch (status) {
	case PRE_CHANGE:
		ret = ufs_qcom_get_pwr_dev_param(&host->host_pwr_cap,
						 dev_max_params, dev_req_params);
		if (ret) {
			dev_err(hba->dev, "%s: failed to determine capabilities\n",
					__func__);
			goto out;
		}

		/*
		 * Update hs_gear only when the gears are scaled to a higher value. This is because,
		 * the PHY gear settings are backwards compatible and we only need to change the PHY
		 * settings while scaling to higher gears.
		 */
		if (dev_req_params->gear_tx > host->hs_gear)
			host->hs_gear = dev_req_params->gear_tx;

		/* enable the device ref clock before changing to HS mode */
		if (!ufshcd_is_hs_mode(&hba->pwr_info) &&
			ufshcd_is_hs_mode(dev_req_params))
			ufs_qcom_dev_ref_clk_ctrl(host, true);

		if (host->hw_ver.major >= 0x4) {
			if (dev_req_params->gear_tx >= UFS_HS_G4) {
				/* INITIAL ADAPT */
				ufshcd_dme_set(hba,
					       UIC_ARG_MIB(PA_TXHSADAPTTYPE),
					       PA_INITIAL_ADAPT);
			} else {
				/* NO ADAPT */
				ufshcd_dme_set(hba,
					       UIC_ARG_MIB(PA_TXHSADAPTTYPE),
					       PA_NO_ADAPT);
			}
		}
		if (hba->dev_quirks & UFS_DEVICE_QUIRK_PA_TX_DEEMPHASIS_TUNING)
			ufs_qcom_set_tx_hs_equalizer(hba,
				dev_req_params->gear_tx, dev_req_params->lane_tx);

		break;
	case POST_CHANGE:
		if (ufs_qcom_cfg_timers(hba, dev_req_params->gear_rx,
					dev_req_params->pwr_rx,
					dev_req_params->hs_rate, false)) {
			dev_err(hba->dev, "%s: ufs_qcom_cfg_timers() failed\n",
				__func__);
			/*
			 * we return error code at the end of the routine,
			 * but continue to configure UFS_PHY_TX_LANE_ENABLE
			 * and bus voting as usual
			 */
			ret = -EINVAL;
		}

		val = ~(MAX_U32 << dev_req_params->lane_tx);
		ufs_qcom_phy_set_tx_lane_enable(phy, val);

		/* cache the power mode parameters to use internally */
		memcpy(&host->dev_req_params,
				dev_req_params, sizeof(*dev_req_params));

		ufs_qcom_icc_update_bw(host);

		/* disable the device ref clock if entered PWM mode */
		if (ufshcd_is_hs_mode(&hba->pwr_info) &&
			!ufshcd_is_hs_mode(dev_req_params))
			ufs_qcom_dev_ref_clk_ctrl(host, false);
		/* update BER threshold depends on gear mode */
		if (!override_ber_threshold && !ret)
			ber_threshold = ber_table[dev_req_params->gear_rx].ber_threshold;
		break;
	default:
		ret = -EINVAL;
		break;
	}

out:
	if (dev_req_params) {
		ufs_qcom_log_str(host, "@,%d,%d,%d,%d,%d\n", status,
			dev_req_params->gear_rx, dev_req_params->pwr_rx,
			dev_req_params->hs_rate, ret);
		if (host->dbg_en)
			trace_ufs_qcom_pwr_change_notify(dev_name(hba->dev),
				status, dev_req_params->gear_rx,
				dev_req_params->pwr_rx,
				dev_req_params->hs_rate, ret);
	} else {
		ufs_qcom_log_str(host, "@,%d,%d,%d,%d,%d\n", status,
			0, 0, 0, ret);
		if (host->dbg_en)
			trace_ufs_qcom_pwr_change_notify(dev_name(hba->dev),
				status, 0, 0, 0, ret);
	}
	return ret;
}

static int ufs_qcom_vdd_hba_reg_notifier(struct notifier_block *nb,
					 unsigned long event, void *data)
{
	struct ufs_qcom_host *host = container_of(nb, struct ufs_qcom_host,
						  vdd_hba_reg_nb);
	u16 minor = host->hw_ver.minor;
	u8 major = host->hw_ver.major;

	switch (event) {
	case REGULATOR_EVENT_DISABLE:
		/* The flag will be cleared during h8 exit post change */
		if (ufs_qcom_is_link_hibern8(host->hba) &&
		    (host->chosen_algo != STATIC_ALLOC_ALG1) &&
		     ((major == 0x05 && minor == 0) ||
		      (major == 0x06 && minor == 0)))
			host->vdd_hba_pc = true;
		break;
	default:
		break;
	}

	return NOTIFY_OK;
}

static void ufs_qcom_hibern8_notify(struct ufs_hba *hba,
				    enum uic_cmd_dme uic_cmd,
				    enum ufs_notify_change_status status)
{
	struct ufs_qcom_host *host = ufshcd_get_variant(hba);

	/* Apply shared ICE WA */
	if (uic_cmd == UIC_CMD_DME_HIBER_EXIT && status == POST_CHANGE &&
	    host->vdd_hba_pc) {
		WARN_ON(host->chosen_algo == STATIC_ALLOC_ALG1);
		host->vdd_hba_pc = false;
		ufshcd_writel(hba, 0x18, UFS_MEM_ICE);
		ufshcd_writel(hba, 0x0, UFS_MEM_ICE);
	}
}

static int ufs_qcom_quirk_host_pa_saveconfigtime(struct ufs_hba *hba)
{
	int err;
	u32 pa_vs_config_reg1;

	err = ufshcd_dme_get(hba, UIC_ARG_MIB(PA_VS_CONFIG_REG1),
			     &pa_vs_config_reg1);
	if (err)
		return err;

	/* Allow extension of MSB bits of PA_SaveConfigTime attribute */
	return ufshcd_dme_set(hba, UIC_ARG_MIB(PA_VS_CONFIG_REG1),
			    (pa_vs_config_reg1 | (1 << 12)));
}

static void ufs_qcom_override_pa_h8time(struct ufs_hba *hba)
{
	int ret;
	u32 pa_h8time = 0;

	ret = ufshcd_dme_get(hba, UIC_ARG_MIB(PA_HIBERN8TIME),
				&pa_h8time);
	if (ret) {
		dev_err(hba->dev, "Failed getting PA_HIBERN8TIME: %d\n", ret);
		return;
	}


	/* 1 implies 100 us */
	ret = ufshcd_dme_set(hba, UIC_ARG_MIB(PA_HIBERN8TIME),
				pa_h8time + 1);
	if (ret)
		dev_err(hba->dev, "Failed updating PA_HIBERN8TIME: %d\n", ret);

}

static inline bool
ufshcd_is_valid_pm_lvl(enum ufs_pm_level lvl)
{
	return lvl >= 0 && lvl < UFS_PM_LVL_MAX;
}

static void ufshcd_parse_pm_levels(struct ufs_hba *hba)
{
	struct device *dev = hba->dev;
	struct device_node *np = dev->of_node;
	struct ufs_qcom_host *host = ufshcd_get_variant(hba);
	enum ufs_pm_level rpm_lvl = UFS_PM_LVL_MAX, spm_lvl = UFS_PM_LVL_MAX;

	if (!np)
		return;

	if (host->is_dt_pm_level_read)
		return;

	if (!of_property_read_u32(np, "rpm-level", &rpm_lvl) &&
		ufshcd_is_valid_pm_lvl(rpm_lvl))
		hba->rpm_lvl = rpm_lvl;
	if (!of_property_read_u32(np, "spm-level", &spm_lvl) &&
		ufshcd_is_valid_pm_lvl(spm_lvl))
		hba->spm_lvl = spm_lvl;
	host->is_dt_pm_level_read = true;
}

static void ufs_qcom_override_pa_tx_hsg1_sync_len(struct ufs_hba *hba)
{
#define PA_TX_HSG1_SYNC_LENGTH 0x1552
	int err;
	int sync_len_val = 0x4A;

	err = ufshcd_dme_peer_set(hba, UIC_ARG_MIB(PA_TX_HSG1_SYNC_LENGTH),
				  sync_len_val);
	if (err)
		dev_err(hba->dev, "Failed (%d) set PA_TX_HSG1_SYNC_LENGTH(%d)\n",
			     err, sync_len_val);
}

static int ufs_qcom_apply_dev_quirks(struct ufs_hba *hba)
{
	unsigned long flags;
	int err = 0;

	spin_lock_irqsave(hba->host->host_lock, flags);
	/* Set the default auto-hiberate idle timer value to 5ms */
	hba->ahit = FIELD_PREP(UFSHCI_AHIBERN8_TIMER_MASK, 5) |
		    FIELD_PREP(UFSHCI_AHIBERN8_SCALE_MASK, 3);
	/* Set the clock gating delay to performance mode */
	hba->clk_gating.delay_ms = UFS_QCOM_CLK_GATING_DELAY_MS_PERF;
	spin_unlock_irqrestore(hba->host->host_lock, flags);

	if (hba->dev_quirks & UFS_DEVICE_QUIRK_HOST_PA_SAVECONFIGTIME)
		err = ufs_qcom_quirk_host_pa_saveconfigtime(hba);

	if (hba->dev_info.wmanufacturerid == UFS_VENDOR_WDC)
		hba->dev_quirks |= UFS_DEVICE_QUIRK_HOST_PA_TACTIVATE;

	if (hba->dev_quirks & UFS_DEVICE_QUIRK_PA_HIBER8TIME)
		ufs_qcom_override_pa_h8time(hba);

	if (hba->dev_quirks & UFS_DEVICE_QUIRK_PA_TX_HSG1_SYNC_LENGTH)
		ufs_qcom_override_pa_tx_hsg1_sync_len(hba);

	ufshcd_parse_pm_levels(hba);

	if (hba->dev_info.wmanufacturerid == UFS_VENDOR_MICRON)
		hba->dev_quirks |= UFS_DEVICE_QUIRK_DELAY_BEFORE_LPM;

	return err;
}

static u32 ufs_qcom_get_ufs_hci_version(struct ufs_hba *hba)
{
	struct ufs_qcom_host *host = ufshcd_get_variant(hba);

	if (host->hw_ver.major == 0x1)
		return ufshci_version(1, 1);
	else
		return ufshci_version(2, 0);
}

static int ufs_qcom_icc_init(struct ufs_qcom_host *host)
{
	struct device *dev = host->hba->dev;
	int ret;

	host->icc_ddr = devm_of_icc_get(dev, "ufs-ddr");
	if (IS_ERR(host->icc_ddr))
		return dev_err_probe(dev, PTR_ERR(host->icc_ddr),
				    "failed to acquire interconnect path\n");

	host->icc_cpu = devm_of_icc_get(dev, "cpu-ufs");
	if (IS_ERR(host->icc_cpu))
		return dev_err_probe(dev, PTR_ERR(host->icc_cpu),
				    "failed to acquire interconnect path\n");

	/*
	 * Set Maximum bandwidth vote before initializing the UFS controller and
	 * device. Ideally, a minimal interconnect vote would suffice for the
	 * initialization, but a max vote would allow faster initialization.
	 */
	ret = ufs_qcom_icc_set_bw(host, ufs_qcom_bw_table[MODE_MAX][0][0].mem_bw,
				  ufs_qcom_bw_table[MODE_MAX][0][0].cfg_bw);
	if (ret < 0)
		return dev_err_probe(dev, ret, "failed to set bandwidth request\n");

	return 0;
}

static int ufs_qcom_init_bus_vote_sysfs(struct ufs_qcom_host *host)
{
	struct device *dev = host->hba->dev;
	int err;

	host->bus_vote.max_bus_bw.show = show_ufs_to_mem_max_bus_bw;
	host->bus_vote.max_bus_bw.store = store_ufs_to_mem_max_bus_bw;
	sysfs_attr_init(&host->bus_vote.max_bus_bw.attr);
	host->bus_vote.max_bus_bw.attr.name = "max_bus_bw";
	host->bus_vote.max_bus_bw.attr.mode = 0644;
	err = device_create_file(dev, &host->bus_vote.max_bus_bw);
	if (err)
		dev_err(dev, "%s: (%d) Failed to create sysfs entries\n",
			__func__, err);
	return err;
}

/**
 * ufs_qcom_advertise_quirks - advertise the known QCOM UFS controller quirks
 * @hba: host controller instance
 *
 * QCOM UFS host controller might have some non standard behaviours (quirks)
 * than what is specified by UFSHCI specification. Advertise all such
 * quirks to standard UFS host controller driver so standard takes them into
 * account.
 */
static void ufs_qcom_advertise_quirks(struct ufs_hba *hba)
{
	struct ufs_qcom_host *host = ufshcd_get_variant(hba);

	if (host->hw_ver.major == 0x01) {
		hba->quirks |= UFSHCD_QUIRK_DELAY_BEFORE_DME_CMDS
			    | UFSHCD_QUIRK_BROKEN_PA_RXHSUNTERMCAP
			    | UFSHCD_QUIRK_DME_PEER_ACCESS_AUTO_MODE;

		if (host->hw_ver.minor == 0x0001 && host->hw_ver.step == 0x0001)
			hba->quirks |= UFSHCD_QUIRK_BROKEN_INTR_AGGR;

		hba->quirks |= UFSHCD_QUIRK_BROKEN_LCC;
	}

	if (host->hw_ver.major == 0x2) {
		hba->quirks |= UFSHCD_QUIRK_BROKEN_UFS_HCI_VERSION;

		if (!ufs_qcom_cap_qunipro(host))
			/* Legacy UniPro mode still need following quirks */
			hba->quirks |= (UFSHCD_QUIRK_DELAY_BEFORE_DME_CMDS
				| UFSHCD_QUIRK_DME_PEER_ACCESS_AUTO_MODE
				| UFSHCD_QUIRK_BROKEN_PA_RXHSUNTERMCAP);
	}

	if (host->disable_lpm || host->broken_ahit_wa)
		hba->quirks |= UFSHCD_QUIRK_BROKEN_AUTO_HIBERN8;

#if IS_ENABLED(CONFIG_SCSI_UFS_CRYPTO_QTI)
	hba->android_quirks |= UFSHCD_ANDROID_QUIRK_CUSTOM_CRYPTO_PROFILE;
#endif
}

static void ufs_qcom_set_caps(struct ufs_hba *hba)
{
	struct ufs_qcom_host *host = ufshcd_get_variant(hba);

	if (!host->disable_lpm) {
		hba->caps |= UFSHCD_CAP_CLK_GATING |
			UFSHCD_CAP_HIBERN8_WITH_CLK_GATING |
			UFSHCD_CAP_CLK_SCALING |
			UFSHCD_CAP_AUTO_BKOPS_SUSPEND |
			UFSHCD_CAP_AGGR_POWER_COLLAPSE |
			UFSHCD_CAP_WB_WITH_CLK_SCALING;
		if (!host->disable_wb_support)
			hba->caps |= UFSHCD_CAP_WB_EN;
	}

	if (host->hw_ver.major >= 0x2)
		host->caps = UFS_QCOM_CAP_QUNIPRO |
			     UFS_QCOM_CAP_RETAIN_SEC_CFG_AFTER_PWR_COLLAPSE;

	if (host->hw_ver.major >= 0x3) {
		host->caps |= UFS_QCOM_CAP_QUNIPRO_CLK_GATING;
		/*
		 * The UFS PHY attached to v3.0.0 controller supports entering
		 * deeper low power state of SVS2. This lets the controller
		 * run at much lower clock frequencies for saving power.
		 * Assuming this and any future revisions of the controller
		 * support this capability. Need to revist this assumption if
		 * any future platform with this core doesn't support the
		 * capability, as there will be no benefit running at lower
		 * frequencies then.
		 */
		host->caps |= UFS_QCOM_CAP_SVS2;
	}

	if (host->hw_ver.major >= 0x5)
		host->caps |= UFS_QCOM_CAP_SHARED_ICE;
}

static int ufs_qcom_unvote_qos_all(struct ufs_hba *hba)
{
	struct ufs_qcom_host *host = ufshcd_get_variant(hba);
	struct ufs_qcom_qos_req *ufs_qos_req = host->ufs_qos;
	struct qos_cpu_group *qcg;
	int err = 0, i;

	if (!host->ufs_qos)
		return 0;

	qcg = ufs_qos_req->qcg;
	for (i = 0; i < ufs_qos_req->num_groups; i++, qcg++) {
		flush_work(&qcg->vwork);
		if (!qcg->voted)
			continue;
		err = ufs_qcom_update_qos_constraints(qcg, QOS_MAX);
		if (err)
			dev_err(hba->dev, "Failed (%d) removing qos grp(%d)\n",
				err, i);
	}
	return err;
}

static void ufs_qcom_wait_for_cq_hp_update(struct ufs_hba *hba)
{
	struct ufs_qcom_host *host = ufshcd_get_variant(hba);

	/*
	 * Clock gating can race and turn off clocks before the CQ HP update
	 * can be completed. This leads to CQ HP and TP out of sync and leads to
	 * abort errors.
	 * Loop and Sleep until the CQ Head update is done.
	 * See ufs_qcom_esi_handler().
	 */
	if (is_mcq_enabled(hba)) {
		while (atomic_read(&host->cqhp_update_pending))
			/* Wait for 10 - 20 msec */
			usleep_range(10 * 1000, 20 * 1000);
	}
}

/**
 * ufs_qcom_setup_clocks - enables/disable clocks
 * @hba: host controller instance
 * @on: If true, enable clocks else disable them.
 * @status: PRE_CHANGE or POST_CHANGE notify
 *
 * Return: 0 on success, non-zero on failure.
 */
static int ufs_qcom_setup_clocks(struct ufs_hba *hba, bool on,
				 enum ufs_notify_change_status status)
{
	struct ufs_qcom_host *host = ufshcd_get_variant(hba);
	int err = 0;
	struct phy *phy;
	u32 mode;

	/*
	 * In case ufs_qcom_init() is not yet done, simply ignore.
	 * This ufs_qcom_setup_clocks() shall be called from
	 * ufs_qcom_init() after init is done.
	 */
	if (!host)
		return 0;

	phy =  host->generic_phy;
	switch (status) {
	case PRE_CHANGE:
		if (on) {
			ufs_qcom_icc_update_bw(host);
			if (ufs_qcom_is_link_hibern8(hba)) {
				err = ufs_qcom_enable_lane_clks(host);
				if (err) {
					dev_err(hba->dev, "%s: enable lane clks failed, ret=%d\n",
							__func__, err);
					return err;
				}
				ufs_qcom_phy_set_src_clk_h8_exit(phy);
			}

			if (!host->ref_clki->enabled) {
				err = clk_prepare_enable(host->ref_clki->clk);
				if (!err)
					host->ref_clki->enabled = on;
				else
					dev_err(hba->dev, "%s: Fail dev-ref-clk enabled, ret=%d\n",
						__func__, err);
			}

			if (!host->core_unipro_clki->enabled) {
				err = clk_prepare_enable(host->core_unipro_clki->clk);
				if (!err)
					host->core_unipro_clki->enabled = on;
				else
					dev_err(hba->dev, "%s: Fail core-unipro-clk enabled, ret=%d\n",
						__func__, err);
			}
		} else {
			if (!ufs_qcom_is_link_active(hba)) {
				ufs_qcom_wait_for_cq_hp_update(hba);
				clk_disable_unprepare(host->core_unipro_clki->clk);
				host->core_unipro_clki->enabled = on;

				err = ufs_qcom_phy_power_off(hba);
				if (err) {
					dev_err(hba->dev, "%s: phy power off failed, ret=%d\n",
						__func__, err);
					return err;
				}
				ufs_qcom_dev_ref_clk_ctrl(host, false);

				clk_disable_unprepare(host->ref_clki->clk);
				host->ref_clki->enabled = on;
			}
		}
		break;
	case POST_CHANGE:
		if (!on) {
			if (ufs_qcom_is_link_hibern8(hba)) {
				ufs_qcom_phy_set_src_clk_h8_enter(phy);
				/*
				 * As XO is set to the source of lane clocks, hence
				 * disable lane clocks to unvote on XO and allow XO shutdown
				 */
				ufs_qcom_disable_lane_clks(host);
			}

			ufs_qcom_icc_set_bw(host, ufs_qcom_bw_table[MODE_MIN][0][0].mem_bw,
				ufs_qcom_bw_table[MODE_MIN][0][0].cfg_bw);

			err = ufs_qcom_unvote_qos_all(hba);
			idle_start = ktime_get();
		} else {
			err = ufs_qcom_phy_power_on(hba);
			if (err) {
				dev_err(hba->dev, "%s: phy power on failed, ret = %d\n",
						 __func__, err);
				return err;
			}

			if (ufshcd_is_hs_mode(&hba->pwr_info))
				ufs_qcom_dev_ref_clk_ctrl(host, true);

			for (mode = 0; mode < UFS_QCOM_BER_MODE_MAX; mode++)
				idle_time[mode] += ktime_to_ms(ktime_sub(ktime_get(),
									idle_start));
		}
		if (!err)
			atomic_set(&host->clks_on, on);
		break;
	}
	ufs_qcom_log_str(host, "#,%d,%d,%d\n", status, on, err);
	if (host->dbg_en)
		trace_ufs_qcom_setup_clocks(dev_name(hba->dev), status, on, err);

	return err;
}

static int
ufs_qcom_reset_assert(struct reset_controller_dev *rcdev, unsigned long id)
{
	struct ufs_qcom_host *host = rcdev_to_ufs_host(rcdev);

	ufs_qcom_assert_reset(host->hba);
	/* provide 1ms delay to let the reset pulse propagate. */
	usleep_range(1000, 1100);
	return 0;
}

static int
ufs_qcom_reset_deassert(struct reset_controller_dev *rcdev, unsigned long id)
{
	struct ufs_qcom_host *host = rcdev_to_ufs_host(rcdev);

	ufs_qcom_deassert_reset(host->hba);

	/*
	 * after reset deassertion, phy will need all ref clocks,
	 * voltage, current to settle down before starting serdes.
	 */
	usleep_range(1000, 1100);
	return 0;
}

static const struct reset_control_ops ufs_qcom_reset_ops = {
	.assert = ufs_qcom_reset_assert,
	.deassert = ufs_qcom_reset_deassert,
};

#ifndef MODULE
static int __init get_android_boot_dev(char *str)
{
	strscpy(android_boot_dev, str, ANDROID_BOOT_DEV_MAX);
	return 1;
}
__setup("androidboot.bootdevice=", get_android_boot_dev);
#endif

static int ufs_qcom_parse_reg_info(struct ufs_qcom_host *host, char *name,
				   struct ufs_vreg **out_vreg)
{
	int ret = 0;
	char prop_name[MAX_PROP_SIZE];
	struct ufs_vreg *vreg = NULL;
	struct device *dev = host->hba->dev;
	struct device_node *np = dev->of_node;

	if (!np) {
		dev_err(dev, "%s: non DT initialization\n", __func__);
		goto out;
	}

	snprintf(prop_name, MAX_PROP_SIZE, "%s-supply", name);
	if (!of_parse_phandle(np, prop_name, 0)) {
		dev_info(dev, "%s: Unable to find %s regulator, assuming enabled\n",
			 __func__, prop_name);
		ret = -ENODEV;
		goto out;
	}

	vreg = devm_kzalloc(dev, sizeof(*vreg), GFP_KERNEL);
	if (!vreg)
		return -ENOMEM;

	vreg->name = name;

	snprintf(prop_name, MAX_PROP_SIZE, "%s-max-microamp", name);
	ret = of_property_read_u32(np, prop_name, &vreg->max_uA);
	if (ret) {
		dev_err(dev, "%s: unable to find %s err %d\n",
			__func__, prop_name, ret);
		goto out;
	}

	vreg->reg = devm_regulator_get(dev, vreg->name);
	if (IS_ERR(vreg->reg)) {
		ret = PTR_ERR(vreg->reg);
		dev_err(dev, "%s: %s get failed, err=%d\n",
			__func__, vreg->name, ret);
	}

out:
	if (!ret)
		*out_vreg = vreg;
	return ret;
}

static void ufs_qcom_save_host_ptr(struct ufs_hba *hba)
{
	struct ufs_qcom_host *host = ufshcd_get_variant(hba);
	int id;

	if (!hba->dev->of_node)
		return;

	/* Extract platform data */
	id = of_alias_get_id(hba->dev->of_node, "ufshc");
	if (id <= 0)
		dev_err(hba->dev, "Failed to get host index %d\n", id);
	else if (id <= MAX_UFS_QCOM_HOSTS)
		ufs_qcom_hosts[id - 1] = host;
	else
		dev_err(hba->dev, "invalid host index %d\n", id);
}

static int tag_to_cpu(struct ufs_hba *hba, unsigned int tag)
{
	struct ufshcd_lrb *lrbp = &hba->lrb[tag];

	if (lrbp && lrbp->cmd && scsi_cmd_to_rq(lrbp->cmd))
		return blk_mq_rq_cpu(scsi_cmd_to_rq(lrbp->cmd));
	return -EINVAL;
}

static struct qos_cpu_group *cpu_to_group(struct ufs_qcom_qos_req *r,
					  unsigned int cpu)
{
	int i;
	struct qos_cpu_group *g = r->qcg;

	if (cpu > num_possible_cpus())
		return NULL;
	for (i = 0; i < r->num_groups; i++, g++) {
		if (cpumask_test_cpu(cpu, &g->mask))
			return &r->qcg[i];
	}
	return NULL;
}

static int ufs_qcom_update_qos_constraints(struct qos_cpu_group *qcg,
					   enum constraint type)
{
	unsigned int vote;
	int cpu, err;
	struct dev_pm_qos_request *qos_req = qcg->qos_req;

	if (type == QOS_MAX)
		vote = S32_MAX;
	else
		vote = qcg->votes[type];

	dev_dbg(qcg->host->hba->dev, "%s: qcg: %p | const: %d\n",
		__func__, qcg, type);
	if (qcg->curr_vote == vote)
		return 0;
	for_each_cpu(cpu, &qcg->mask) {
		err = dev_pm_qos_update_request(qos_req, vote);
		dev_dbg(qcg->host->hba->dev, "%s: vote: %d | cpu: %d | qos_req: %p\n",
			__func__, vote, cpu, qos_req);
		if (err < 0)
			return err;
		++qos_req;
	}
	if (type == QOS_MAX)
		qcg->voted = false;
	else
		qcg->voted = true;
	qcg->curr_vote = vote;
	return 0;
}

static void ufs_qcom_qos(struct ufs_hba *hba, int tag)
{
	struct ufs_qcom_host *host = ufshcd_get_variant(hba);
	struct qos_cpu_group *qcg;
	int cpu;

	if (!host->ufs_qos)
		return;
	cpu = tag_to_cpu(hba, tag);
	if (cpu < 0)
		return;
	qcg = cpu_to_group(host->ufs_qos, cpu);
	if (!qcg)
		return;

	if (qcg->perf_core && !host->cpufreq_dis &&
					!!atomic_read(&host->scale_up))
		atomic_inc(&host->num_reqs_threshold);

	if (qcg->voted) {
		dev_dbg(qcg->host->hba->dev, "%s: qcg: %p | Mask: 0x%lx - Already voted - return\n",
			__func__, qcg, qcg->mask.bits[0]);
		return;
	}
	queue_work(host->ufs_qos->workq, &qcg->vwork);
	dev_dbg(hba->dev, "Queued QoS work- cpu: %d\n", cpu);
}

static void ufs_qcom_vote_work(struct work_struct *work)
{
	int err;
	struct qos_cpu_group *qcg = container_of(work, struct qos_cpu_group,
						 vwork);

	err = ufs_qcom_update_qos_constraints(qcg, QOS_PERF);
	if (err)
		dev_err(qcg->host->hba->dev, "%s: update qos - failed: %d\n",
			__func__, err);
}

static int ufs_qcom_setup_qos(struct ufs_hba *hba)
{
	struct ufs_qcom_host *host = ufshcd_get_variant(hba);
	struct device *dev = hba->dev;
	struct ufs_qcom_qos_req *qr = host->ufs_qos;
	struct qos_cpu_group *qcg = qr->qcg;
	struct cpufreq_policy *policy;
	int i, err;

	for (i = 0; i < qr->num_groups; i++, qcg++) {
		qcg->qos_req = kcalloc(cpumask_weight(&qcg->mask),
					sizeof(struct dev_pm_qos_request),
					GFP_KERNEL);
		if (!qcg->qos_req) {
			err = -ENOMEM;
			if (!i)
				return err;
			goto free_mem;
		}
		dev_dbg(dev, "%s: qcg: %p | mask: 0x%lx | mask-wt: %d | qos_req: %p\n",
			__func__, qcg, qcg->mask.bits[0], cpumask_weight(&qcg->mask),
			qcg->qos_req);
		err = add_group_qos(qcg, S32_MAX);
		if (err < 0) {
			dev_err(dev, "Fail (%d) add qos-req: grp-%d\n",
				err, i);
			if (!i) {
				kfree(qcg->qos_req);
				return err;
			}
			goto free_mem;
		}
		INIT_WORK(&qcg->vwork, ufs_qcom_vote_work);
	}

	for (i = 0; i < host->num_cpus; i++) {
		policy = cpufreq_cpu_get(host->cpu_info[i].cpu);
		if (!policy) {
			dev_err(dev, "Failed cpufreq policy,cpu=%u\n", host->cpu_info[i].cpu);
			host->cpufreq_dis = true;
			break;
		}
		host->cpu_info[i].min_cpu_scale_freq = policy->cpuinfo.min_freq;
		host->cpu_info[i].max_cpu_scale_freq = policy->cpuinfo.max_freq;
		cpufreq_cpu_put(policy);
	}

	if (!host->cpufreq_dis) {
		err = ufs_qcom_init_cpu_minfreq_req(host);
		if (err) {
			dev_err(dev, "Failed to register for freq_qos: %d\n",
				err);
			host->cpufreq_dis = true;
		} else {
			INIT_DELAYED_WORK(&host->fwork, ufs_qcom_cpufreq_dwork);
		}
	}
	qr->workq = create_singlethread_workqueue("qc_ufs_qos_swq");
	if (qr->workq)
		return 0;
	err = -1;
free_mem:
	while (i--) {
		kfree(qcg->qos_req);
		qcg--;
	}
	return err;
}

static void ufs_qcom_parse_cpu_freq_vote(struct device_node *group_node, struct ufs_hba *hba)
{
	int num_cpus, i;
	struct cpu_freq_info *cpu_freq_info;
	struct device *dev = hba->dev;
	struct ufs_qcom_host *host = ufshcd_get_variant(hba);

	num_cpus = of_property_count_u32_elems(group_node, "cpu_freq_vote");
	if (num_cpus > 0) {
		/*
		 * There may be more than one cpu_freq_vote in DT, when parsing the second
		 * cpu_freq_vote, memory for both the first cpu_freq_vote and the second
		 * cpu_freq_vote should be allocated. After copying the first cpu_freq_vote's
		 * info to the newly allocated memory, the memory allocated by kzalloc previously
		 * should be freed.
		 */
		cpu_freq_info = kzalloc(
			sizeof(struct cpu_freq_info) * (host->num_cpus + num_cpus), GFP_KERNEL);
		if (cpu_freq_info) {
			memcpy(cpu_freq_info, host->cpu_info,
				host->num_cpus * sizeof(struct cpu_freq_info));
			for (i = 0; i < num_cpus; i++) {
				of_property_read_u32_index(group_node, "cpu_freq_vote",
					i, &(cpu_freq_info[host->num_cpus + i].cpu));
			}

			kfree(host->cpu_info);
			host->cpu_info = cpu_freq_info;
			host->num_cpus += num_cpus;
		} else
			dev_err(dev, "allocating memory for cpufreq info failed\n");
	} else
		dev_warn(dev, "no cpu_freq_vote found\n");
}

static void ufs_qcom_qos_init(struct ufs_hba *hba)
{
	struct device *dev = hba->dev;
	struct device_node *np = dev->of_node;
	struct device_node *group_node;
	struct ufs_qcom_qos_req *qr;
	struct qos_cpu_group *qcg;
	int i, err, mask = 0;
	struct ufs_qcom_host *host = ufshcd_get_variant(hba);

	host->cpufreq_dis = true;
	/*
	 * In a system where CPUs are partially populated, the cpu mapping
	 * would be rearranged. Disable the QoS and CPU frequency scaling
	 * in that case. The UFS performance may be impacted.
	 * Check sys/devices/system/cpu/possible for possible cause of
	 * performance degradation.
	 */
	if (ufs_qcom_partial_cpu_found(host)) {
		dev_err(hba->dev, "%s: QoS disabled. Check partial CPUs\n",
			__func__);
		return;
	}

	qr = kzalloc(sizeof(*qr), GFP_KERNEL);
	if (!qr)
		return;

	host->ufs_qos = qr;
	qr->num_groups = of_get_available_child_count(np);
	dev_dbg(hba->dev, "num-groups: %d\n", qr->num_groups);
	if (!qr->num_groups) {
		dev_err(dev, "QoS groups undefined\n");
		kfree(qr);
		host->ufs_qos = NULL;
		return;
	}
	qcg = kzalloc(sizeof(*qcg) * qr->num_groups, GFP_KERNEL);
	if (!qcg) {
		kfree(qr);
		host->ufs_qos = NULL;
		return;
	}
	qr->qcg = qcg;
	for_each_available_child_of_node(np, group_node) {
		of_property_read_u32(group_node, "mask", &mask);
		qcg->mask.bits[0] = mask;
		if (!cpumask_subset(&qcg->mask, cpu_possible_mask)) {
			dev_err(dev, "Invalid group mask\n");
			goto out_err;
		}

		if (of_property_read_bool(group_node, "perf")) {
			qcg->perf_core = true;
			host->cpufreq_dis = false;
		} else {
			qcg->perf_core = false;
		}

		err = of_property_count_u32_elems(group_node, "vote");
		if (err <= 0) {
			dev_err(dev, "1 vote is needed, bailing out: %d\n",
				err);
			goto out_err;
		}
		qcg->votes = kmalloc(sizeof(*qcg->votes) * err, GFP_KERNEL);
		if (!qcg->votes)
			goto out_err;
		for (i = 0; i < err; i++) {
			if (of_property_read_u32_index(group_node, "vote", i,
						       &qcg->votes[i]))
				goto out_vote_err;
		}

		ufs_qcom_parse_cpu_freq_vote(group_node, hba);

		dev_dbg(dev, "%s: qcg: %p\n", __func__, qcg);
		qcg->host = host;
		++qcg;
	}
	if (ufs_qcom_setup_qos(hba))
		goto out_vote_err;
	return;
out_vote_err:
	for (i = 0, qcg = qr->qcg; i < qr->num_groups; i++, qcg++)
		kfree(qcg->votes);
out_err:
	kfree(qr->qcg);
	kfree(qr);
	host->ufs_qos = NULL;
	kfree(host->cpu_info);
	host->cpu_info = NULL;
}

static void ufs_qcom_parse_irq_affinity(struct ufs_hba *hba)
{
	struct device *dev = hba->dev;
	struct device_node *np = dev->of_node;
	struct ufs_qcom_host *host = ufshcd_get_variant(hba);
	int mask = 0;
	int num_cqs = 0;

	/*
	 * In a system where CPUs are partially populated, the cpu mapping
	 * would be rearranged. Disable irq affinity in that case.
	 * The UFS performance may be impacted.
	 * Check sys/devices/system/cpu/possible for possible cause of
	 * performance degradation.
	 */
	if (ufs_qcom_partial_cpu_found(host))
		return;

	if (np) {
		of_property_read_u32(np, "qcom,prime-mask", &mask);
		host->perf_mask.bits[0] = mask;
		if (!cpumask_subset(&host->perf_mask, cpu_possible_mask)) {
			dev_err(dev, "Invalid group prime mask\n");
			host->perf_mask.bits[0] = UFS_QCOM_IRQ_PRIME_MASK;
		}
		mask = 0;
		of_property_read_u32(np, "qcom,silver-mask", &mask);
		host->def_mask.bits[0] = mask;
		if (!cpumask_subset(&host->def_mask, cpu_possible_mask)) {
			dev_err(dev, "Invalid group silver mask\n");
			host->def_mask.bits[0] = UFS_QCOM_IRQ_SLVR_MASK;
		}
		mask = 0;
		if (of_find_property(dev->of_node, "qcom,esi-affinity-mask", &mask)) {
			num_cqs = mask/sizeof(*host->esi_affinity_mask);
			host->esi_affinity_mask = devm_kcalloc(hba->dev, num_cqs,
								sizeof(*host->esi_affinity_mask),
								GFP_KERNEL);
			if (!host->esi_affinity_mask)
				return;

			mask = of_property_read_variable_u32_array(np, "qcom,esi-affinity-mask",
					host->esi_affinity_mask, 0, num_cqs);

			if (mask < 0) {
				dev_info(dev, "Not found esi-affinity-mask property values\n");
				return;
			}
		}
	}
	/* If device includes perf mask, enable dynamic irq affinity feature */
	if (host->perf_mask.bits[0])
		host->irq_affinity_support = true;
}

static void ufs_qcom_parse_pm_level(struct ufs_hba *hba)
{
	struct device *dev = hba->dev;
	struct device_node *np = dev->of_node;

	if (np) {
		if (of_property_read_u32(np, "rpm-level",
					 &hba->rpm_lvl))
			hba->rpm_lvl = -1;
		if (of_property_read_u32(np, "spm-level",
					 &hba->spm_lvl))
			hba->spm_lvl = -1;
	}
}

/* Returns the max mitigation level supported */
static int ufs_qcom_get_max_therm_state(struct thermal_cooling_device *tcd,
				  unsigned long *data)
{
	*data = UFS_QCOM_LVL_MAX_THERM;

	return 0;
}

/* Returns the current mitigation level */
static int ufs_qcom_get_cur_therm_state(struct thermal_cooling_device *tcd,
				  unsigned long *data)
{
	struct ufs_hba *hba = dev_get_drvdata(tcd->devdata);
	struct ufs_qcom_host *host = ufshcd_get_variant(hba);

	*data = host->uqt.curr_state;

	return 0;
}

/* Convert microseconds to Auto-Hibernate Idle Timer register value */
static u32 ufs_qcom_us_to_ahit(unsigned int timer)
{
	unsigned int scale;

	for (scale = 0; timer > UFSHCI_AHIBERN8_TIMER_MASK; ++scale)
		timer /= UFSHCI_AHIBERN8_SCALE_FACTOR;

	return FIELD_PREP(UFSHCI_AHIBERN8_TIMER_MASK, timer) |
	       FIELD_PREP(UFSHCI_AHIBERN8_SCALE_MASK, scale);
}

/* Sets the mitigation level to requested level */
static int ufs_qcom_set_cur_therm_state(struct thermal_cooling_device *tcd,
				  unsigned long data)
{
	struct ufs_hba *hba = dev_get_drvdata(tcd->devdata);
	struct ufs_qcom_host *host = ufshcd_get_variant(hba);
	struct scsi_device *sdev;

	if (data == host->uqt.curr_state)
		return 0;

	switch (data) {
	case UFS_QCOM_LVL_NO_THERM:
		dev_warn(tcd->devdata, "UFS host thermal mitigation stops\n");

		atomic_set(&host->therm_mitigation, 0);

		/* Set the default auto-hiberate idle timer to 5 ms */
		ufshcd_auto_hibern8_update(hba, ufs_qcom_us_to_ahit(5000));

		/* Set the default auto suspend delay to 3000 ms */
		shost_for_each_device(sdev, hba->host)
			pm_runtime_set_autosuspend_delay(&sdev->sdev_gendev,
						UFS_QCOM_AUTO_SUSPEND_DELAY);
		break;
	case UFS_QCOM_LVL_AGGR_THERM:
	case UFS_QCOM_LVL_MAX_THERM:
		dev_warn(tcd->devdata,
			"Going into UFS host thermal mitigation state, performance may be impacted before UFS host thermal mitigation stops\n");

		/* Stop setting hi-pri to requests and set irq affinity to default value */
		atomic_set(&host->therm_mitigation, 1);
		cancel_dwork_unvote_cpufreq(hba);
		if (host->irq_affinity_support)
			ufs_qcom_toggle_pri_affinity(hba, false);

		/* Set the default auto-hiberate idle timer to 1 ms */
		ufshcd_auto_hibern8_update(hba, ufs_qcom_us_to_ahit(1000));

		/* Set the default auto suspend delay to 100 ms */
		shost_for_each_device(sdev, hba->host)
			pm_runtime_set_autosuspend_delay(&sdev->sdev_gendev,
							 100);
		break;
	default:
		dev_err(tcd->devdata, "Invalid UFS thermal state (%lu)\n", data);
		return -EINVAL;
	}

	host->uqt.curr_state = data;

	return 0;
}


/**
 * ufs_qcom_enable_vccq_proxy_vote - read Device tree for
 * qcom,vccq-proxy-vote handle for additional vote on VCCQ
 * LDO during shutdown.
 * @hba: per adapter instance
 */

static void ufs_qcom_enable_vccq_proxy_vote(struct ufs_hba *hba)
{
	struct ufs_qcom_host *host = ufshcd_get_variant(hba);
	int err;

	ufs_qcom_parse_reg_info(host, "qcom,vccq-proxy-vote",
			&host->vccq_proxy_client);

	if (host->vccq_proxy_client) {
		err = ufs_qcom_enable_vreg(hba->dev, host->vccq_proxy_client);
		if (err)
			dev_err(hba->dev, "%s: failed enable vccq_proxy err=%d\n",
						__func__, err);
	}
}

struct thermal_cooling_device_ops ufs_thermal_ops = {
	.get_max_state = ufs_qcom_get_max_therm_state,
	.get_cur_state = ufs_qcom_get_cur_therm_state,
	.set_cur_state = ufs_qcom_set_cur_therm_state,
};

/* Static Algorithm */
static int ufs_qcom_config_alg1(struct ufs_hba *hba)
{
	int ret;
	unsigned int val, rx_aes;
	struct ufs_qcom_host *host = ufshcd_get_variant(hba);
	unsigned int num_aes_cores;

	ret = of_property_read_u32(host->np, "rx-alloc-percent", &val);
	if (ret < 0)
		return ret;

	num_aes_cores = ufshcd_readl(hba, REG_UFS_MEM_ICE_NUM_AES_CORES);
	ufshcd_writel(hba, STATIC_ALLOC_ALG1, REG_UFS_MEM_SHARED_ICE_CONFIG);
	/*
	 * DTS specifies the percent allocation to rx stream
	 * Calculation -
	 *  Num Tx stream = N_TOT - (N_TOT * percent of rx stream allocation)
	 */
	rx_aes = DIV_ROUND_CLOSEST(num_aes_cores * val, 100);
	val = rx_aes | ((num_aes_cores - rx_aes) << 8);
	ufshcd_writel(hba, val, REG_UFS_MEM_SHARED_ICE_ALG1_NUM_CORE);

	return 0;
}

/* Floor based algorithm */
static int ufs_qcom_config_alg2(struct ufs_hba *hba)
{
	int i, ret;
	unsigned int reg = REG_UFS_MEM_SHARED_ICE_ALG2_NUM_CORE_0;
	/* 6 values for each group, refer struct shared_ice_alg2_config */
	unsigned int override_val[6];
	struct ufs_qcom_host *host = ufshcd_get_variant(hba);
	char name[8];

	memset(name, 0, sizeof(name));
	ufshcd_writel(hba, FLOOR_BASED_ALG2, REG_UFS_MEM_SHARED_ICE_CONFIG);
	for (i = 0; i < ARRAY_SIZE(alg2_config); i++) {
		int core = 0, task = 0;

		if (host->np) {
			snprintf(name, sizeof(name), "%s%d", "g", i);
			ret = of_property_read_variable_u32_array(host->np,
								  name,
								  override_val,
								  6, 6);
			/* Some/All parameters may be overwritten */
			if (ret > 0)
				__get_alg2_grp_params(override_val, &core,
						      &task);
			else
				get_alg2_grp_params(i, &core, &task);
		} else {
			get_alg2_grp_params(i, &core, &task);
		}
		/* Num Core and Num task are contiguous & configured for a group together */
		ufshcd_writel(hba, core, reg);
		reg += 4;
		ufshcd_writel(hba, task, reg);
		reg += 4;
	}

	return 0;
}

/* Instantaneous algorithm */
static int ufs_qcom_config_alg3(struct ufs_hba *hba)
{
	unsigned int val[4];
	int ret;
	unsigned int config;
	struct ufs_qcom_host *host = ufshcd_get_variant(hba);

	ret = of_property_read_variable_u32_array(host->np, "num-core", val,
						  4, 4);
	if (ret < 0)
		return ret;

	ufshcd_writel(hba, INSTANTANEOUS_ALG3, REG_UFS_MEM_SHARED_ICE_CONFIG);
	config = val[0] | (val[1] << 8) | (val[2] << 16) | (val[3] << 24);
	ufshcd_writel(hba, config, REG_UFS_MEM_SHARED_ICE_ALG3_NUM_CORE);

	return 0;
}

static int ufs_qcom_parse_shared_ice_config(struct ufs_hba *hba)
{
	struct device_node *np;
	int ret;
	const char *alg_name;
	struct ufs_qcom_host *host = ufshcd_get_variant(hba);

	np = of_parse_phandle(hba->dev->of_node, "shared-ice-cfg", 0);
	if (!np)
		return -ENOENT;

	/* Only 1 algo can be enabled, pick the first */
	host->np = of_get_next_available_child(np, NULL);
	if (!host->np) {
		dev_err(hba->dev, "Resort to default alg2\n");
		/* No overrides, use floor based as default */
		host->chosen_algo = FLOOR_BASED_ALG2;
		return 0;
	}

	ret = of_property_read_string(host->np, "alg-name", &alg_name);
	if (ret < 0)
		return ret;

	if (!strcmp(alg_name, "alg1"))
		host->chosen_algo = STATIC_ALLOC_ALG1;
	else if (!strcmp(alg_name, "alg2"))
		host->chosen_algo = FLOOR_BASED_ALG2;
	else if (!strcmp(alg_name, "alg3"))
		host->chosen_algo = INSTANTANEOUS_ALG3;
	else
		/* Absurd condition */
		return -ENODATA;
	return ret;
}

static int ufs_qcom_config_shared_ice(struct ufs_qcom_host *host)
{
	if (!is_shared_ice_supported(host))
		return 0;

	switch (host->chosen_algo) {
	case STATIC_ALLOC_ALG1:
		return ufs_qcom_config_alg1(host->hba);
	case FLOOR_BASED_ALG2:
		return ufs_qcom_config_alg2(host->hba);
	case INSTANTANEOUS_ALG3:
		return ufs_qcom_config_alg3(host->hba);
	default:
		dev_err(host->hba->dev, "Unknown shared ICE algo (%d)\n",
			host->chosen_algo);
	}
	return -EINVAL;
}

static int ufs_qcom_shared_ice_init(struct ufs_hba *hba)
{
	struct ufs_qcom_host *host = ufshcd_get_variant(hba);

	if (!is_shared_ice_supported(host))
		return 0;

	/* Shared ICE is enabled by default */
	return ufs_qcom_parse_shared_ice_config(hba);
}

static int ufs_qcom_populate_ref_clk_ctrl(struct ufs_hba *hba)
{
	struct device *dev = hba->dev;
	struct platform_device *pdev = to_platform_device(dev);
	struct ufs_qcom_host *host = ufshcd_get_variant(hba);
	struct resource *res;

	/*
	 * for newer controllers, device reference clock control bit has
	 * moved inside UFS controller register address space itself.
	 */
	if (host->hw_ver.major >= 0x02) {
		host->dev_ref_clk_ctrl_mmio = hba->mmio_base + REG_UFS_CFG1;
		host->dev_ref_clk_en_mask = BIT(26);
		return 0;
	}

	/* "dev_ref_clk_ctrl_mem" is optional resource */
	res = platform_get_resource_byname(pdev, IORESOURCE_MEM,
					   "dev_ref_clk_ctrl_mem");
	if (res) {
		host->dev_ref_clk_ctrl_mmio =
			devm_ioremap_resource(dev, res);
		if (IS_ERR(host->dev_ref_clk_ctrl_mmio)) {
			dev_warn(dev,
			"%s: could not map dev_ref_clk_ctrl_mmio, err %ld\n",
			__func__, PTR_ERR(host->dev_ref_clk_ctrl_mmio));
			host->dev_ref_clk_ctrl_mmio = NULL;
		}
		host->dev_ref_clk_en_mask = BIT(5);
	}
	return 0;
}

static void ufs_qcom_setup_max_hs_gear(struct ufs_qcom_host *host)
{
	struct ufs_qcom_dev_params *host_pwr_cap = &host->host_pwr_cap;
	u32 param0;

	if (host->hw_ver.major == 0x1) {
		/*
		 * HS-G3 operations may not reliably work on legacy QCOM UFS
		 * host controller hardware even though capability exchange
		 * during link startup phase may end up negotiating maximum
		 * supported gear as G3. Hence, downgrade the maximum supported
		 * gear to HS-G2.
		 */
		host_pwr_cap->hs_tx_gear = UFS_HS_G2;
	} else if (host->hw_ver.major < 0x4) {
		host_pwr_cap->hs_tx_gear = UFS_HS_G3;
	} else {
		param0 = ufshcd_readl(host->hba, REG_UFS_PARAM0);
		host_pwr_cap->hs_tx_gear = UFS_QCOM_MAX_HS_GEAR(param0);
	}

	host_pwr_cap->hs_rx_gear = host_pwr_cap->hs_tx_gear;
}

static void ufs_qcom_register_minidump(uintptr_t vaddr, u64 size,
					const char *buf_name, u64 id)
{
	struct md_region md_entry;
	int ret;

	if (!msm_minidump_enabled())
		return;

	scnprintf(md_entry.name, sizeof(md_entry.name), "%s_%lld",
			buf_name, id);
	md_entry.virt_addr = vaddr;
	md_entry.phys_addr = virt_to_phys((void *)vaddr);
	md_entry.size = size;

	ret = msm_minidump_add_region(&md_entry);
	if (ret < 0) {
		pr_err("Failed to register UFS buffer %s in Minidump ret %d\n",
				buf_name, ret);
		return;
	}
}

static int ufs_qcom_panic_handler(struct notifier_block *nb,
					unsigned long e, void *p)
{
	struct ufs_qcom_host *host = container_of(nb, struct ufs_qcom_host, ufs_qcom_panic_nb);
	struct ufs_hba *hba = host->hba;
	int host_blocked = atomic_read(&hba->host->host_blocked);

	dev_err(hba->dev, "......dumping ufs info .......\n");

	dev_err(hba->dev, "UFS Host state=%d\n", hba->ufshcd_state);
	dev_err(hba->dev, "outstanding reqs=0x%lx tasks=0x%lx\n",
		hba->outstanding_reqs, hba->outstanding_tasks);
	dev_err(hba->dev, "saved_err=0x%x, saved_uic_err=0x%x\n",
		hba->saved_err, hba->saved_uic_err);
	dev_err(hba->dev, "Device power mode=%d, UIC link state=%d\n",
		hba->curr_dev_pwr_mode, hba->uic_link_state);
	dev_err(hba->dev, "PM in progress=%d, sys. suspended=%d\n",
		hba->pm_op_in_progress, hba->is_sys_suspended);

	dev_err(hba->dev, "Clk gate=%d\n", hba->clk_gating.state);
	dev_err(hba->dev, "last_hibern8_exit_tstamp at %lld us, hibern8_exit_cnt=%d\n",
		ktime_to_us(hba->ufs_stats.last_hibern8_exit_tstamp),
		hba->ufs_stats.hibern8_exit_cnt);
	dev_err(hba->dev, "last intr at %lld us, last intr status=0x%x\n",
		ktime_to_us(hba->ufs_stats.last_intr_ts),
		hba->ufs_stats.last_intr_status);
	dev_err(hba->dev, "error handling flags=0x%x, req. abort count=%d\n",
		hba->eh_flags, hba->req_abort_count);
	dev_err(hba->dev, "hba->ufs_version=0x%x, Host capabilities=0x%x, caps=0x%x\n",
		hba->ufs_version, hba->capabilities, hba->caps);
	dev_err(hba->dev, "quirks=0x%x, dev. quirks=0x%x\n", hba->quirks,
		hba->dev_quirks);

	dev_err(hba->dev, "[RX, TX]: gear=[%d, %d], lane[%d, %d], rate = %d\n",
		hba->pwr_info.gear_rx, hba->pwr_info.gear_tx,
		hba->pwr_info.lane_rx, hba->pwr_info.lane_tx,
		hba->pwr_info.hs_rate);

	dev_err(hba->dev, "UFS RPM level = %d\n", hba->rpm_lvl);
	dev_err(hba->dev, "UFS SPM level = %d\n", hba->spm_lvl);

	dev_err(hba->dev, "host_blocked=%d\n host_failed =%d\n Host self-block=%d\n",
		host_blocked, hba->host->host_failed, hba->host->host_self_blocked);
	dev_err(hba->dev, "............. ufs dump complete ..........\n");

	return NOTIFY_OK;
}

/*
 * ufs_qcom_parse_pbl_rst_workaround_flag - read bypass-pbl-rst-wa entry from DT
 */
static void ufs_qcom_parse_pbl_rst_workaround_flag(struct ufs_qcom_host *host)
{
	struct device_node *np = host->hba->dev->of_node;
	const char *str  = "qcom,bypass-pbl-rst-wa";

	if (!np)
		return;

	host->bypass_pbl_rst_wa = of_property_read_bool(np, str);
}

/*
 * ufs_qcom_parse_max_cpus - read "qcom,max-cpus" entry from DT
 */
static void ufs_qcom_parse_max_cpus(struct ufs_qcom_host *host)
{
	struct device_node *np = host->hba->dev->of_node;

	if (!np)
		return;

	of_property_read_u32(np, "qcom,max-cpus", &host->max_cpus);
	if (!host->max_cpus) {
		dev_err(host->hba->dev, "%s: missing max-cpus DT.\n", __func__);
		host->max_cpus = 8;
	}
}

/*
 * ufs_qcom_parse_borken_ahit_workaround_flag - read broken-ahit-wa entry from DT
 */
static void ufs_qcom_parse_broken_ahit_workaround_flag(struct ufs_qcom_host *host)
{
	struct device_node *np = host->hba->dev->of_node;
	const char *str  = "qcom,broken-ahit-wa";

	if (!np)
		return;

	host->broken_ahit_wa = of_property_read_bool(np, str);
}

static void ufs_qcom_set_rate_a(struct ufs_qcom_host *host)
{
	size_t len;
	u8 *data;
	struct nvmem_cell *nvmem_cell;

	nvmem_cell = nvmem_cell_get(host->hba->dev, "ufs_dev");
	if (IS_ERR(nvmem_cell)) {
		dev_err(host->hba->dev, "(%s) Failed to get nvmem cell\n", __func__);
		return;
	}

	data = (u8 *)nvmem_cell_read(nvmem_cell, &len);
	if (IS_ERR(data)) {
		dev_err(host->hba->dev, "(%s) Failed to read from nvmem\n", __func__);
		goto cell_put;
	}

	/*
	 * data equal to zero shows that ufs 2.x card is connected while
	 * non-zero value shows that ufs 3.x card is connected
	 */
	if (*data) {
		host->host_pwr_cap.hs_rate = PA_HS_MODE_A;
		dev_dbg(host->hba->dev, "UFS 3.x device is detected, Mode is set to RATE A\n");
	}

	kfree(data);

cell_put:
	nvmem_cell_put(nvmem_cell);
}

/**
 * ufs_qcom_init - bind phy with controller
 * @hba: host controller instance
 *
 * Binds PHY with controller and powers up PHY enabling clocks
 * and regulators.
 *
 * Return: -EPROBE_DEFER if binding fails, returns negative error
 * on phy power up failure and returns zero on success.
 */
static int ufs_qcom_init(struct ufs_hba *hba)
{
	int err;
	struct device *dev = hba->dev;
	struct ufs_qcom_host *host;
	struct ufs_qcom_thermal *ut;
	struct ufs_clk_info *clki;

	host = devm_kzalloc(dev, sizeof(*host), GFP_KERNEL);
	if (!host) {
		dev_err(dev, "%s: no memory for qcom ufs host\n", __func__);
		return -ENOMEM;
	}

	/* Make a two way bind between the qcom host and the hba */
	host->hba = hba;
	ufshcd_set_variant(hba, host);
	ut = &host->uqt;
#if defined(CONFIG_UFS_DBG)
	host->dbg_en = true;
#endif

	/* Setup the optional reset control of HCI */
	host->core_reset = devm_reset_control_get_optional(hba->dev, "rst");
	if (IS_ERR(host->core_reset)) {
		err = dev_err_probe(dev, PTR_ERR(host->core_reset),
				    "Failed to get reset control\n");
		goto out_variant_clear;
	}

	/* Fire up the reset controller. Failure here is non-fatal. */
	host->rcdev.of_node = dev->of_node;
	host->rcdev.ops = &ufs_qcom_reset_ops;
	host->rcdev.owner = dev->driver->owner;
	host->rcdev.nr_resets = 1;
	err = devm_reset_controller_register(dev, &host->rcdev);
	if (err)
		dev_warn(dev, "Failed to register reset controller\n");

	if (!has_acpi_companion(dev)) {
		host->generic_phy = devm_phy_get(dev, "ufsphy");
		if (IS_ERR(host->generic_phy)) {
			err = dev_err_probe(dev, PTR_ERR(host->generic_phy), "Failed to get PHY\n");
			goto out_variant_clear;
		}
	}

	err = ufs_qcom_icc_init(host);
	if (err)
		goto out_variant_clear;

	host->device_reset = devm_gpiod_get_optional(dev, "reset",
						     GPIOD_OUT_HIGH);
	if (IS_ERR(host->device_reset)) {
		err = PTR_ERR(host->device_reset);
		if (err != -EPROBE_DEFER)
			dev_err(dev, "failed to acquire reset gpio: %d\n", err);
		goto out_variant_clear;
	}

	ufs_qcom_get_controller_revision(hba, &host->hw_ver.major,
		&host->hw_ver.minor, &host->hw_ver.step);

	ufs_qcom_populate_ref_clk_ctrl(hba);

	/* Register vdd_hba vreg callback */
	host->vdd_hba_reg_nb.notifier_call = ufs_qcom_vdd_hba_reg_notifier;
	devm_regulator_register_notifier(hba->vreg_info.vdd_hba->reg,
					 &host->vdd_hba_reg_nb);

	/* update phy revision information before calling phy_init() */

	ufs_qcom_phy_save_controller_version(host->generic_phy,
		host->hw_ver.major, host->hw_ver.minor, host->hw_ver.step);

	err = ufs_qcom_parse_reg_info(host, "qcom,vddp-ref-clk",
				      &host->vddp_ref_clk);

	err = phy_init(host->generic_phy);
	if (err) {
		dev_err(hba->dev, "%s: phy init failed, err %d\n",
				__func__, err);
		goto out_variant_clear;
	}
	mutex_init(&host->phy_mutex);

	if (host->vddp_ref_clk) {
		err = ufs_qcom_enable_vreg(dev, host->vddp_ref_clk);
		if (err) {
			dev_err(dev, "%s: failed enabling ref clk supply: %d\n",
				__func__, err);
			goto out_phy_exit;
		}
	}

	err = ufs_qcom_parse_reg_info(host, "qcom,vccq-parent",
				      &host->vccq_parent);
	if (host->vccq_parent) {
		err = ufs_qcom_enable_vreg(dev, host->vccq_parent);
		if (err) {
			dev_err(dev, "%s: failed enable vccq-parent err=%d\n",
				__func__, err);
			goto out_disable_vddp;
		}
	}

	list_for_each_entry(clki, &hba->clk_list_head, list) {
		if (!strcmp(clki->name, "core_clk_unipro")) {
			clki->keep_link_active = true;
			host->core_unipro_clki = clki;
		} else if (!strcmp(clki->name, "ref_clk"))
			host->ref_clki = clki;
	}

	err = ufs_qcom_init_lane_clks(host);
	if (err)
		goto out_disable_vccq_parent;

	ufs_qcom_parse_pm_level(hba);
	ufs_qcom_parse_limits(host);
	ufs_qcom_parse_g4_workaround_flag(host);
	ufs_qcom_parse_lpm(host);
	if (host->disable_lpm)
		pm_runtime_forbid(host->hba->dev);

	ufs_qcom_parse_wb(host);
	ufs_qcom_parse_pbl_rst_workaround_flag(host);
	ufs_qcom_parse_max_cpus(host);
	ufs_qcom_parse_broken_ahit_workaround_flag(host);
	ufs_qcom_set_caps(hba);
	ufs_qcom_advertise_quirks(hba);

	err = ufs_qcom_shared_ice_init(hba);
	if (err)
		dev_err(hba->dev, "Shared ICE Init failed, ret=%d\n", err);

	err = ufs_qcom_ice_init(host);
	if (err)
		goto out_variant_clear;

	/*
	 * Instantiate crypto capabilities for wrapped keys.
	 * It is controlled by CONFIG_SCSI_UFS_CRYPTO_QTI.
	 * If this is not defined, this API would return zero and
	 * non-wrapped crypto capabilities will be instantiated.
	 */
	ufshcd_qti_hba_init_crypto_capabilities(hba);

	/* enable the device ref clock for HS mode*/
	if (ufshcd_is_hs_mode(&hba->pwr_info))
		ufs_qcom_dev_ref_clk_ctrl(host, true);

	if (hba->dev->id < MAX_UFS_QCOM_HOSTS)
		ufs_qcom_hosts[hba->dev->id] = host;

	ufs_qcom_get_default_testbus_cfg(host);
	err = ufs_qcom_testbus_config(host);
	if (err)
		/* Failure is non-fatal */
		dev_warn(dev, "%s: failed to configure the testbus %d\n",
				__func__, err);

	ufs_qcom_init_sysfs(hba);
	ufs_qcom_init_bus_vote_sysfs(host);

	ut->tcd = devm_thermal_of_cooling_device_register(dev,
							  dev->of_node,
							  "ufs",
							  dev,
							  &ufs_thermal_ops);
	if (IS_ERR(ut->tcd))
		dev_warn(dev, "Thermal mitigation registration failed.\n");
	else
		host->uqt.curr_state = UFS_QCOM_LVL_NO_THERM;

	ufs_qcom_save_host_ptr(hba);

	ufs_qcom_qos_init(hba);
	ufs_qcom_parse_irq_affinity(hba);
	ufs_qcom_ber_mon_init(hba);
	host->ufs_ipc_log_ctx = ipc_log_context_create(UFS_QCOM_MAX_LOG_SZ,
							"ufs-qcom", 0);
	if (!host->ufs_ipc_log_ctx)
		dev_warn(dev, "IPC Log init - failed\n");

	/* register minidump */
	if (msm_minidump_enabled()) {
		ufs_qcom_register_minidump((uintptr_t)host,
					sizeof(struct ufs_qcom_host), "UFS_QHOST", 0);
		ufs_qcom_register_minidump((uintptr_t)hba,
					sizeof(struct ufs_hba), "UFS_HBA", 0);
		ufs_qcom_register_minidump((uintptr_t)hba->host,
					sizeof(struct Scsi_Host), "UFS_SHOST", 0);

		/* Register Panic handler to dump more information in case of kernel panic */
		host->ufs_qcom_panic_nb.notifier_call = ufs_qcom_panic_handler;
		host->ufs_qcom_panic_nb.priority = INT_MAX - 1;
		err = atomic_notifier_chain_register(&panic_notifier_list,
				&host->ufs_qcom_panic_nb);
		if (err)
			dev_err(host->hba->dev, "Fail to register UFS panic notifier\n");
	}

	return 0;

out_disable_vccq_parent:
	if (host->vccq_parent)
		ufs_qcom_disable_vreg(dev, host->vccq_parent);
out_disable_vddp:
	if (host->vddp_ref_clk)
		ufs_qcom_disable_vreg(dev, host->vddp_ref_clk);
out_phy_exit:
	phy_exit(host->generic_phy);
out_variant_clear:
	ufshcd_set_variant(hba, NULL);

	return err;
}

static void ufs_qcom_exit(struct ufs_hba *hba)
{
	struct ufs_qcom_host *host = ufshcd_get_variant(hba);

	ufs_qcom_disable_lane_clks(host);
	ufs_qcom_phy_power_off(hba);
	phy_exit(host->generic_phy);
}

static int ufs_qcom_set_dme_vs_core_clk_ctrl_clear_div(struct ufs_hba *hba,
						       u32 clk_1us_cycles,
						       u32 clk_40ns_cycles,
						       bool scale_up)
{
	struct ufs_qcom_host *host = ufshcd_get_variant(hba);
	int err;
	u32 core_clk_ctrl_reg, clk_cycles;
	u32 mask = DME_VS_CORE_CLK_CTRL_MAX_CORE_CLK_1US_CYCLES_MASK;
	u32 offset = 0;

	/* Bits mask and offset changed on UFS host controller V4.0.0 onwards */
	if (host->hw_ver.major >= 4) {
		mask = DME_VS_CORE_CLK_CTRL_MAX_CORE_CLK_1US_CYCLES_MASK_V4;
		offset = DME_VS_CORE_CLK_CTRL_MAX_CORE_CLK_1US_CYCLES_OFFSET_V4;
	}

	if (clk_1us_cycles > mask)
		return -EINVAL;

	err = ufshcd_dme_get(hba,
			     UIC_ARG_MIB(DME_VS_CORE_CLK_CTRL),
			     &core_clk_ctrl_reg);
	if (err)
		return err;

	core_clk_ctrl_reg &= ~(mask << offset);
	core_clk_ctrl_reg |= clk_1us_cycles << offset;

	/* Clear CORE_CLK_DIV_EN */
	if (scale_up && !host->disable_lpm)
		core_clk_ctrl_reg |= DME_VS_CORE_CLK_CTRL_CORE_CLK_DIV_EN_BIT;
	else
		core_clk_ctrl_reg &= ~DME_VS_CORE_CLK_CTRL_CORE_CLK_DIV_EN_BIT;

	err = ufshcd_dme_set(hba,
			     UIC_ARG_MIB(DME_VS_CORE_CLK_CTRL),
			     core_clk_ctrl_reg);

	/* UFS host controller V4.0.0 onwards needs to program
	 * PA_VS_CORE_CLK_40NS_CYCLES attribute per programmed frequency of
	 * unipro core clk of UFS host controller.
	 */
	if (!err && (host->hw_ver.major >= 4)) {
		if (clk_40ns_cycles > PA_VS_CORE_CLK_40NS_CYCLES_MASK)
			return -EINVAL;

		err = ufshcd_dme_get(hba,
				     UIC_ARG_MIB(PA_VS_CORE_CLK_40NS_CYCLES),
				     &clk_cycles);
		if (err)
			return err;

		clk_cycles &= ~PA_VS_CORE_CLK_40NS_CYCLES_MASK;
		clk_cycles |= clk_40ns_cycles;

		err = ufshcd_dme_set(hba,
				     UIC_ARG_MIB(PA_VS_CORE_CLK_40NS_CYCLES),
				     clk_cycles);
	}

	return err;
}

static int ufs_qcom_clk_scale_up_pre_change(struct ufs_hba *hba)
{
	struct ufs_qcom_host *host = ufshcd_get_variant(hba);
	struct ufs_pa_layer_attr *attr = &host->dev_req_params;
	int err = 0;

	if (!ufs_qcom_cap_qunipro(host))
		goto out;

	if (attr)
		__ufs_qcom_cfg_timers(hba, attr->gear_rx, attr->pwr_rx,
				      attr->hs_rate, false, true);

	err = ufs_qcom_set_dme_vs_core_clk_ctrl_max_freq_mode(hba);
out:
	return err;
}

static int ufs_qcom_clk_scale_up_post_change(struct ufs_hba *hba)
{
	unsigned long flags;

	spin_lock_irqsave(hba->host->host_lock, flags);
	hba->clk_gating.delay_ms = UFS_QCOM_CLK_GATING_DELAY_MS_PERF;
	spin_unlock_irqrestore(hba->host->host_lock, flags);

	return 0;
}

static int ufs_qcom_clk_scale_down_pre_change(struct ufs_hba *hba)
{
	struct ufs_qcom_host *host = ufshcd_get_variant(hba);
	int err;
	u32 core_clk_ctrl_reg;

	if (!ufs_qcom_cap_qunipro(host))
		return 0;

	err = ufshcd_dme_get(hba,
			    UIC_ARG_MIB(DME_VS_CORE_CLK_CTRL),
			    &core_clk_ctrl_reg);

	/* make sure CORE_CLK_DIV_EN is cleared */
	if (!err &&
	    (core_clk_ctrl_reg & DME_VS_CORE_CLK_CTRL_CORE_CLK_DIV_EN_BIT)) {
		core_clk_ctrl_reg &= ~DME_VS_CORE_CLK_CTRL_CORE_CLK_DIV_EN_BIT;
		err = ufshcd_dme_set(hba,
				    UIC_ARG_MIB(DME_VS_CORE_CLK_CTRL),
				    core_clk_ctrl_reg);
	}

	return err;
}

static int ufs_qcom_clk_scale_down_post_change(struct ufs_hba *hba)
{
	struct ufs_qcom_host *host = ufshcd_get_variant(hba);
	struct ufs_pa_layer_attr *attr = &host->dev_req_params;
	int err = 0;
	struct ufs_clk_info *clki;
	struct list_head *head = &hba->clk_list_head;
	u32 curr_freq = 0;
	unsigned long flags;

	spin_lock_irqsave(hba->host->host_lock, flags);
	hba->clk_gating.delay_ms = UFS_QCOM_CLK_GATING_DELAY_MS_PWR_SAVE;
	spin_unlock_irqrestore(hba->host->host_lock, flags);

	if (!ufs_qcom_cap_qunipro(host))
		return 0;

	if (attr)
		ufs_qcom_cfg_timers(hba, attr->gear_rx, attr->pwr_rx,
				    attr->hs_rate, false);

	list_for_each_entry(clki, head, list) {
		if (!IS_ERR_OR_NULL(clki->clk) &&
		    (!strcmp(clki->name, "core_clk_unipro"))) {
			curr_freq = clk_get_rate(clki->clk);
			break;
		}
	}

	switch (curr_freq) {
	case 37500000:
		err = ufs_qcom_set_dme_vs_core_clk_ctrl_clear_div(hba, 38, 2, false);
		break;
	case 75000000:
		err = ufs_qcom_set_dme_vs_core_clk_ctrl_clear_div(hba, 75, 3, false);
		break;
	case 100000000:
		err = ufs_qcom_set_dme_vs_core_clk_ctrl_clear_div(hba, 100, 4, false);
		break;
	default:
		err = -EINVAL;
		dev_err(hba->dev, "unipro curr_freq=%u entry missing\n", curr_freq);
		break;
	}

	return err;
}

static int ufs_qcom_clk_scale_notify(struct ufs_hba *hba,
		bool scale_up, enum ufs_notify_change_status status)
{
	struct ufs_qcom_host *host = ufshcd_get_variant(hba);
	struct ufs_pa_layer_attr *dev_req_params = &host->dev_req_params;
	int err = 0;

	/* check the host controller state before sending hibern8 cmd */
	if (!ufshcd_is_hba_active(hba))
		return 0;

	if (status == PRE_CHANGE) {
		ufs_qcom_wait_for_cq_hp_update(hba);
		err = ufshcd_uic_hibern8_enter(hba);
		if (err)
			return err;
		if (scale_up) {
			err = ufs_qcom_clk_scale_up_pre_change(hba);
			if (!host->cpufreq_dis &&
			    !(atomic_read(&host->therm_mitigation))) {
				atomic_set(&host->num_reqs_threshold, 0);
				queue_delayed_work(host->ufs_qos->workq,
						  &host->fwork,
					msecs_to_jiffies(
						UFS_QCOM_LOAD_MON_DLY_MS));
			}
		} else {
			err = ufs_qcom_clk_scale_down_pre_change(hba);
			cancel_dwork_unvote_cpufreq(hba);
		}
		if (err)
			ufshcd_uic_hibern8_exit(hba);
	} else {
		if (scale_up)
			err = ufs_qcom_clk_scale_up_post_change(hba);
		else
			err = ufs_qcom_clk_scale_down_post_change(hba);


		if (err || !dev_req_params) {
			ufshcd_uic_hibern8_exit(hba);
			goto out;
		}
		ufs_qcom_cfg_timers(hba,
				    dev_req_params->gear_rx,
				    dev_req_params->pwr_rx,
				    dev_req_params->hs_rate,
				    false);
		ufs_qcom_icc_update_bw(host);
		ufshcd_uic_hibern8_exit(hba);
	}

	if (!err)
		atomic_set(&host->scale_up, scale_up);
out:
	if (scale_up)
		ufs_qcom_log_str(host, "^,%d,%d\n", status, err);
	else
		ufs_qcom_log_str(host, "v,%d,%d\n", status, err);

	if (host->dbg_en)
		trace_ufs_qcom_clk_scale_notify(dev_name(hba->dev), status, scale_up, err);

	return err;
}

/*
 * ufs_qcom_ber_mon_init - init BER monition history mode name and register domain list.
 */
static void ufs_qcom_ber_mon_init(struct ufs_hba *hba)
{
	struct ufs_qcom_host *host = ufshcd_get_variant(hba);
	int m = UFS_QCOM_BER_MODE_G1_G4;

	INIT_LIST_HEAD(&host->regs_list_head);

	for (m = UFS_QCOM_BER_MODE_G1_G4; m < UFS_QCOM_BER_MODE_MAX; m++) {
		switch (m) {
		case UFS_QCOM_BER_MODE_G1_G4:
			host->ber_hist[m].name = "gear1-4";
			break;
		case UFS_QCOM_BER_MODE_G5:
			host->ber_hist[m].name = "gear5";
			break;
		default:
			break;
		}
	}
}

static void ufs_qcom_print_ber_hist(struct ufs_qcom_host *host)
{
	struct ufs_qcom_ber_hist *h;
	int m = UFS_QCOM_BER_MODE_G1_G4;
	int i;

	for (m = UFS_QCOM_BER_MODE_G1_G4; m < UFS_QCOM_BER_MODE_MAX; m++) {
		h = &host->ber_hist[m];
		for (i = 0; i < UFS_QCOM_EVT_LEN; i++) {
			int p = (i + h->pos) % UFS_QCOM_EVT_LEN;

			if (h->tstamp[p] == 0)
				continue;
			dev_err(host->hba->dev, "pa_err_%d=0x%x, err_code=0x%x, gear=%d, time=%lld us\n",
						p, h->uec_pa[p], h->err_code[p], h->gear[p],
						ktime_to_us(h->tstamp[p]));
		}
		dev_err(host->hba->dev, "total %u PA error on %s mode\n", h->cnt, h->name);
	}
}

static bool ufs_qcom_cal_ber(struct ufs_qcom_host *host, struct ufs_qcom_ber_hist *h)
{
	int idx_start, idx_end, i;
	s64 total_run_time = 0;
	s64 total_full_time = 0;
	u32 gear = h->gear[(h->pos + UFS_QCOM_EVT_LEN - 1) % UFS_QCOM_EVT_LEN];

	if (!override_ber_threshold)
		ber_threshold = ber_table[gear].ber_threshold;

	if (!override_ber_duration)
		ber_mon_dur_ms = UFS_QCOM_BER_DUR_DEF_MS;

	dev_dbg(host->hba->dev, "ber=%d, dur_ms=%d, h->cnt=%d, pos=%d\n",
					ber_threshold, ber_mon_dur_ms, h->cnt, h->pos);

	/* return from here if total error count is not more than BER threshold */
	if (h->cnt <= ber_threshold)
		return false;

	/*
	 * BER threshold allows num (ber_threshold) of errors, and we have h->cnt errors,
	 * go find the error event slot which records the #(h->cnt - ber_threshold) error.
	 */
	idx_end = (h->cnt - 1) % UFS_QCOM_EVT_LEN;
	idx_start = ((h->cnt - 1) - ber_threshold) % UFS_QCOM_EVT_LEN;

	/*
	 * Calculate the total valid running time
	 * plus one here due to the first step in
	 * following while loop is i--.
	 */
	i = idx_end + 1;
	do {
		i--;
		if (i < 0)
			i += UFS_QCOM_EVT_LEN;
		total_run_time += h->run_time[i];
		total_full_time += h->full_time[i];
	} while (i != idx_start);

	dev_dbg(host->hba->dev, "idx_start=%d, idx_end=%d, total_time=%lld ms, total_run_time=%lld ms\n",
					idx_start, idx_end, total_full_time, total_run_time);

	if (total_run_time < ber_mon_dur_ms)
		return true;

	return false;
}

static bool ufs_qcom_update_ber_event(struct ufs_qcom_host *host,
									  u32 data,
									  enum ufs_hs_gear_tag gear)
{
	struct ufs_qcom_ber_hist *h;
	ktime_t t_prv;
	u32 mode = ber_table[gear].mode;
	bool rc = false;

	/* Check if the gear mode is valid */
	if (mode >= UFS_QCOM_BER_MODE_MAX) {
		dev_err(host->hba->dev, "%s: Invalid gear mode: %d\n", __func__, mode);
		return false;
	}

	h = &host->ber_hist[mode];
	h->uec_pa[h->pos] = data;

	/* For PHY errors, record PA error code */
	if ((data & 0xFF) & ~UIC_PHY_ADAPTER_LAYER_GENERIC_ERROR)
		h->err_code[h->pos] = ufshcd_readl(host->hba, UFS_MEM_REG_PA_ERR_CODE);

	h->gear[h->pos] = gear;
	h->tstamp[h->pos] = ktime_get();

	if (h->pos != 0)
		t_prv = h->tstamp[h->pos - 1];
	else if (h->cnt == 0)
		t_prv = ms_to_ktime(0);
	else
		t_prv = h->tstamp[UFS_QCOM_EVT_LEN - 1];

	/* Calcuate the valid running time since last PA error event */
	h->full_time[h->pos] = ktime_to_ms(ktime_sub(h->tstamp[h->pos], t_prv));
	h->run_time[h->pos] = h->full_time[h->pos] - idle_time[mode];

	/* reset idle time for next error event. */
	idle_time[mode] = 0;

	h->cnt++;
	h->pos = (h->pos + 1) % UFS_QCOM_EVT_LEN;

	/* don't need to calculate again if BER has already exceeded threshold */
	if (!host->ber_th_exceeded)
		rc = ufs_qcom_cal_ber(host, h);

	return rc;
}

static void ufs_qcom_save_all_regs(struct ufs_qcom_host *host)
{
	struct phy *phy = host->generic_phy;

	ufs_qcom_save_regs(host, 0, UFSHCI_REG_SPACE_SIZE,
							"host_regs ");
	ufs_qcom_save_regs(host, REG_UFS_SYS1CLK_1US, 16 * 4,
							"HCI Vendor Specific Registers ");
	ufs_qcom_save_regs(host, UFS_MEM_ICE, 29 * 4,
							"HCI Shared ICE Registers ");
	ufs_qcom_save_regs(host, UFS_TEST_BUS, 4,
							"UFS_TEST_BUS ");
	ufs_qcom_save_testbus(host);
	ufs_qcom_phy_dbg_register_save(phy);
}

static void ufs_qcom_event_notify(struct ufs_hba *hba,
								  enum ufs_event_type evt,
								  void *data)
{
	struct ufs_qcom_host *host = ufshcd_get_variant(hba);
	struct phy *phy = host->generic_phy;
	bool ber_th_exceeded = false;
	bool disable_ber = true;

	switch (evt) {
	case UFS_EVT_PA_ERR:
		if (disable_ber) {
			dev_err(hba->dev, "%s: BER is disabled.\n", __func__);
			return;
		}

		ber_th_exceeded = ufs_qcom_update_ber_event(host, *(u32 *)data,
								hba->pwr_info.gear_rx);

		if (ber_th_exceeded) {
			host->ber_th_exceeded = true;
			ufs_qcom_save_all_regs(host);
			ufs_qcom_print_ber_hist(host);

			if (crash_on_ber) {
				ufs_qcom_phy_dbg_register_dump(phy);
				BUG_ON(1);
			}
		}

		if (host->ber_th_exceeded)
			dev_warn_ratelimited(hba->dev, "Warning: UFS BER exceeds threshold !!!\n");

		break;
	default:
		break;
	}
}

void ufs_qcom_print_hw_debug_reg_all(struct ufs_hba *hba,
		void *priv, void (*print_fn)(struct ufs_hba *hba,
		int offset, int num_regs, const char *str, void *priv))
{
	u32 reg;
	struct ufs_qcom_host *host;

	if (unlikely(!hba)) {
		pr_err("%s: hba is NULL\n", __func__);
		return;
	}
	if (unlikely(!print_fn)) {
		dev_err(hba->dev, "%s: print_fn is NULL\n", __func__);
		return;
	}

	host = ufshcd_get_variant(hba);
	if (!(host->dbg_print_en & UFS_QCOM_DBG_PRINT_REGS_EN))
		return;

	reg = ufshcd_readl(hba, REG_UFS_CFG1);
	reg |= UTP_DBG_RAMS_EN;
	ufshcd_writel(hba, reg, REG_UFS_CFG1);

	if (host->hw_ver.major >= 0x6) {
		/* Print Descriptor RAM, PRDT RAM, Response RAM and EDTL RAM */
		u32 dbg_ram_ctl = 0;

		/* Read Descriptor RAM, range 0-127 */
		int i = 0;

		while (i < 128) {
			dbg_ram_ctl = FIELD_PREP(GENMASK(7, 0), 3) |
					FIELD_PREP(GENMASK(23, 8), i++) |
					FIELD_PREP(GENMASK(24, 24), 0);
			ufshcd_writel(hba, dbg_ram_ctl, UFS_UFS_DBG_RAM_CTL);
			print_fn(hba, UFS_UFS_DBG_RAM_RD_FATA_DWn, 8, "UFS_UFS_DBG_RD_DESC_RAM ",
				 priv);
		}

		/* Read PRDT RAM, range 0-63 */
		dbg_ram_ctl = 0;
		i = 0;
		while (i < 64) {
			dbg_ram_ctl = FIELD_PREP(GENMASK(7, 0), 4) |
					FIELD_PREP(GENMASK(23, 8), i++) |
					FIELD_PREP(GENMASK(24, 24), 0);
			ufshcd_writel(hba, dbg_ram_ctl, UFS_UFS_DBG_RAM_CTL);
			print_fn(hba, UFS_UFS_DBG_RAM_RD_FATA_DWn, 8, "UFS_UFS_DBG_RD_PRDT_RAM ",
				 priv);
		}

		/* Read Response RAM, 0-63 */
		dbg_ram_ctl = 0;
		i = 0;
		while (i < 64) {
			dbg_ram_ctl = FIELD_PREP(GENMASK(7, 0), 5) |
					FIELD_PREP(GENMASK(23, 8), i++) |
					FIELD_PREP(GENMASK(24, 24), 0);
			ufshcd_writel(hba, dbg_ram_ctl, UFS_UFS_DBG_RAM_CTL);
			print_fn(hba, UFS_UFS_DBG_RAM_RD_FATA_DWn, 8, " UFS_UFS_DBG_RD_RESP_RAM ",
				 priv);
		}

		/*  Read EDTL RAM, range 0-63 */
		dbg_ram_ctl = 0;
		i = 0;
		while (i < 64) {
			dbg_ram_ctl = FIELD_PREP(GENMASK(7, 0), 6) |
					FIELD_PREP(GENMASK(23, 8), i++) |
					FIELD_PREP(GENMASK(24, 24), 0);
			ufshcd_writel(hba, dbg_ram_ctl, UFS_UFS_DBG_RAM_CTL);
			print_fn(hba, UFS_UFS_DBG_RAM_RD_FATA_DWn, 8, "UFS_UFS_DBG_RD_EDTL_RAM ",
				 priv);
		}

		/* clear bit 17 - UTP_DBG_RAMS_EN */
		ufshcd_rmwl(hba, UTP_DBG_RAMS_EN, 0, REG_UFS_CFG1);

		reg = ufs_qcom_get_debug_reg_offset(host, UFS_UFS_DBG_RD_REG_OCSC);
		print_fn(hba, reg, 64, "UFS_UFS_DBG_RD_REG_OCSC ", priv);

		reg = ufs_qcom_get_debug_reg_offset(host, UFS_DBG_RD_REG_UAWM);
		print_fn(hba, reg, 64, "UFS_DBG_RD_REG_UAWM ", priv);

		reg = ufs_qcom_get_debug_reg_offset(host, UFS_DBG_RD_REG_UARM);
		print_fn(hba, reg, 64, "UFS_DBG_RD_REG_UARM ", priv);

		reg = ufs_qcom_get_debug_reg_offset(host, UFS_DBG_RD_REG_TXUC);
		print_fn(hba, reg, 64, "UFS_DBG_RD_REG_TXUC ", priv);

		reg = ufs_qcom_get_debug_reg_offset(host, UFS_DBG_RD_REG_RXUC);
		print_fn(hba, reg, 64, "UFS_DBG_RD_REG_RXUC ", priv);

		reg = ufs_qcom_get_debug_reg_offset(host, UFS_DBG_RD_REG_DFC);
		print_fn(hba, reg, 64, "UFS_DBG_RD_REG_DFC ", priv);

		reg = ufs_qcom_get_debug_reg_offset(host, UFS_DBG_RD_REG_TRLUT);
		print_fn(hba, reg, 64, "UFS_DBG_RD_REG_TRLUT ", priv);

		reg = ufs_qcom_get_debug_reg_offset(host, UFS_DBG_RD_REG_TMRLUT);
		print_fn(hba, reg, 64, "UFS_DBG_RD_REG_TMRLUT ", priv);

	} else {
		reg = ufs_qcom_get_debug_reg_offset(host, UFS_UFS_DBG_RD_EDTL_RAM);
		print_fn(hba, reg, 32, "UFS_UFS_DBG_RD_EDTL_RAM ", priv);

		reg = ufs_qcom_get_debug_reg_offset(host, UFS_UFS_DBG_RD_DESC_RAM);
		print_fn(hba, reg, 128, "UFS_UFS_DBG_RD_DESC_RAM ", priv);

		reg = ufs_qcom_get_debug_reg_offset(host, UFS_UFS_DBG_RD_PRDT_RAM);
		print_fn(hba, reg, 64, "UFS_UFS_DBG_RD_PRDT_RAM ", priv);

		/* clear bit 17 - UTP_DBG_RAMS_EN */
		ufshcd_rmwl(hba, UTP_DBG_RAMS_EN, 0, REG_UFS_CFG1);

		reg = ufs_qcom_get_debug_reg_offset(host, UFS_UFS_DBG_RD_REG_OCSC);
		print_fn(hba, reg, 44, "UFS_UFS_DBG_RD_REG_OCSC ", priv);

		reg = ufs_qcom_get_debug_reg_offset(host, UFS_DBG_RD_REG_UAWM);
		print_fn(hba, reg, 4, "UFS_DBG_RD_REG_UAWM ", priv);

		reg = ufs_qcom_get_debug_reg_offset(host, UFS_DBG_RD_REG_UARM);
		print_fn(hba, reg, 4, "UFS_DBG_RD_REG_UARM ", priv);

		reg = ufs_qcom_get_debug_reg_offset(host, UFS_DBG_RD_REG_TXUC);
		print_fn(hba, reg, 48, "UFS_DBG_RD_REG_TXUC ", priv);

		reg = ufs_qcom_get_debug_reg_offset(host, UFS_DBG_RD_REG_RXUC);
		print_fn(hba, reg, 27, "UFS_DBG_RD_REG_RXUC ", priv);

		reg = ufs_qcom_get_debug_reg_offset(host, UFS_DBG_RD_REG_DFC);
		print_fn(hba, reg, 19, "UFS_DBG_RD_REG_DFC ", priv);

		reg = ufs_qcom_get_debug_reg_offset(host, UFS_DBG_RD_REG_TRLUT);
		print_fn(hba, reg, 34, "UFS_DBG_RD_REG_TRLUT ", priv);

		reg = ufs_qcom_get_debug_reg_offset(host, UFS_DBG_RD_REG_TMRLUT);
		print_fn(hba, reg, 9, "UFS_DBG_RD_REG_TMRLUT ", priv);
	}
}

static void ufs_qcom_enable_test_bus(struct ufs_qcom_host *host)
{
	ufshcd_rmwl(host->hba, UFS_REG_TEST_BUS_EN,
			UFS_REG_TEST_BUS_EN, REG_UFS_CFG1);
	ufshcd_rmwl(host->hba, TEST_BUS_EN, TEST_BUS_EN, REG_UFS_CFG1);
}

static void ufs_qcom_get_default_testbus_cfg(struct ufs_qcom_host *host)
{
	/* provide a legal default configuration */
	host->testbus.select_major = TSTBUS_UNIPRO;
	host->testbus.select_minor = 37;
}

static bool ufs_qcom_testbus_cfg_is_ok(struct ufs_qcom_host *host)
{
	if (host->testbus.select_major >= TSTBUS_MAX) {
		dev_err(host->hba->dev,
			"%s: UFS_CFG1[TEST_BUS_SEL} may not equal 0x%05X\n",
			__func__, host->testbus.select_major);
		return false;
	}

	return true;
}

/*
 * The caller of this function must make sure that the controller
 * is out of runtime suspend and appropriate clocks are enabled
 * before accessing.
 */
int ufs_qcom_testbus_config(struct ufs_qcom_host *host)
{
	int reg;
	int offset;
	u32 mask = TEST_BUS_SUB_SEL_MASK;
	unsigned long flags;
	struct ufs_hba *hba;

	if (!host)
		return -EINVAL;
	hba = host->hba;
	if (in_task())
		spin_lock_irqsave(hba->host->host_lock, flags);

	if (!ufs_qcom_testbus_cfg_is_ok(host))
		return -EPERM;

	switch (host->testbus.select_major) {
	case TSTBUS_UAWM:
		reg = UFS_TEST_BUS_CTRL_0;
		offset = 24;
		break;
	case TSTBUS_UARM:
		reg = UFS_TEST_BUS_CTRL_0;
		offset = 16;
		break;
	case TSTBUS_TXUC:
		reg = UFS_TEST_BUS_CTRL_0;
		offset = 8;
		break;
	case TSTBUS_RXUC:
		reg = UFS_TEST_BUS_CTRL_0;
		offset = 0;
		break;
	case TSTBUS_DFC:
		reg = UFS_TEST_BUS_CTRL_1;
		offset = 24;
		break;
	case TSTBUS_TRLUT:
		reg = UFS_TEST_BUS_CTRL_1;
		offset = 16;
		break;
	case TSTBUS_TMRLUT:
		reg = UFS_TEST_BUS_CTRL_1;
		offset = 8;
		break;
	case TSTBUS_OCSC:
		reg = UFS_TEST_BUS_CTRL_1;
		offset = 0;
		break;
	case TSTBUS_WRAPPER:
		reg = UFS_TEST_BUS_CTRL_2;
		offset = 16;
		break;
	case TSTBUS_COMBINED:
		reg = UFS_TEST_BUS_CTRL_2;
		offset = 8;
		break;
	case TSTBUS_UTP_HCI:
		reg = UFS_TEST_BUS_CTRL_2;
		offset = 0;
		break;
	case TSTBUS_UNIPRO:
		reg = UFS_UNIPRO_CFG;
		offset = 20;
		mask = 0xFFF;
		break;
	/*
	 * No need for a default case, since
	 * ufs_qcom_testbus_cfg_is_ok() checks that the configuration
	 * is legal
	 */
	}
	mask <<= offset;

	if (in_task())
		spin_unlock_irqrestore(hba->host->host_lock, flags);

	ufshcd_rmwl(host->hba, TEST_BUS_SEL,
		    (u32)host->testbus.select_major << 19,
		    REG_UFS_CFG1);
	ufshcd_rmwl(host->hba, mask,
		    (u32)host->testbus.select_minor << offset,
		    reg);
	ufs_qcom_enable_test_bus(host);
	/*
	 * Make sure the test bus configuration is
	 * committed before returning.
	 */
	mb();

	return 0;
}

static void ufs_qcom_testbus_read(struct ufs_hba *hba)
{
	ufshcd_dump_regs(hba, UFS_TEST_BUS, 4, "UFS_TEST_BUS ");
}

static void ufs_qcom_print_all_testbus(struct ufs_hba *hba)
{
	struct ufs_qcom_host *host = ufshcd_get_variant(hba);
	u32 *testbus = NULL;
	int i, j, nminor = 0, testbus_len = 0;
	char *prefix;

	testbus = kmalloc(256 * sizeof(u32), GFP_KERNEL);
	if (!testbus)
		return;

	for (j = 0; j < TSTBUS_MAX; j++) {
		nminor = 32;

		switch (j) {
		case TSTBUS_UAWM:
			prefix = "TSTBUS_UAWM ";
			break;
		case TSTBUS_UARM:
			prefix = "TSTBUS_UARM ";
			break;
		case TSTBUS_TXUC:
			prefix = "TSTBUS_TXUC ";
			break;
		case TSTBUS_RXUC:
			prefix = "TSTBUS_RXUC ";
			break;
		case TSTBUS_DFC:
			prefix = "TSTBUS_DFC ";
			break;
		case TSTBUS_TRLUT:
			prefix = "TSTBUS_TRLUT ";
			break;
		case TSTBUS_TMRLUT:
			prefix = "TSTBUS_TMRLUT ";
			break;
		case TSTBUS_OCSC:
			prefix = "TSTBUS_OCSC ";
			break;
		case TSTBUS_UTP_HCI:
			prefix = "TSTBUS_UTP_HCI ";
			break;
		case TSTBUS_COMBINED:
			prefix = "TSTBUS_COMBINED ";
			break;
		case TSTBUS_WRAPPER:
			prefix = "TSTBUS_WRAPPER ";
			break;
		case TSTBUS_UNIPRO:
			nminor = 256;
			prefix = "TSTBUS_UNIPRO ";
			break;
		default:
			break;
		}

		host->testbus.select_major = j;
		testbus_len = nminor * sizeof(u32);
		for (i = 0; i < nminor; i++) {
			host->testbus.select_minor = i;
			ufs_qcom_testbus_config(host);
			testbus[i] = ufshcd_readl(hba, UFS_TEST_BUS);
		}
		print_hex_dump(KERN_ERR, prefix, DUMP_PREFIX_OFFSET,
			       16, 4, testbus, testbus_len, false);
	}
	kfree(testbus);
}

static void ufs_qcom_dump_mcq_hci_regs(struct ufs_hba *hba)
{
	/* RES_MCQ_1 */
	ufsqcom_dump_regs(hba, 0x0, 256 * 4,
			"MCQ HCI 1da0000-1da03f0 ", RES_MCQ);
	usleep_range(1000, 1100);
	/* RES_MCQ_2 */
	ufsqcom_dump_regs(hba, 0x400, 256 * 4,
			"MCQ HCI 1da0400-1da07f0 ", RES_MCQ);
	usleep_range(1000, 1100);

	/*RES_MCQ_VS */
	ufsqcom_dump_regs(hba, 0x0, 5 * 4,
			"MCQ VS 1da4000-1da4010 ", RES_MCQ_VS);
	usleep_range(1000, 1100);

	/* RES_MCQ_SQD_1 */
	ufsqcom_dump_regs(hba, 0x0, 256 * 4,
			"MCQ SQD 1da5000-1da53f0 ", RES_MCQ_SQD);
	usleep_range(1000, 1100);
	/* RES_MCQ_SQD_2 */
	ufsqcom_dump_regs(hba, 0x400, 256 * 4,
			"MCQ SQD 1da5400-1da57f0 ", RES_MCQ_SQD);
	usleep_range(1000, 1100);
	/* RES_MCQ_SQD_3 */
	ufsqcom_dump_regs(hba, 0x800, 256 * 4,
			"MCQ SQD 1da5800-1da5bf0 ", RES_MCQ_SQD);
	usleep_range(1000, 1100);
	/* RES_MCQ_SQD_4 */
	ufsqcom_dump_regs(hba, 0xc00, 256 * 4,
			"MCQ SQD 1da5c00-1da5ff0 ", RES_MCQ_SQD);
	usleep_range(1000, 1100);

	/* RES_MCQ_SQD_5 */
	ufsqcom_dump_regs(hba, 0x1000, 256 * 4,
			"MCQ SQD 1da6000-1da63f0 ", RES_MCQ_SQD);
	usleep_range(1000, 1100);
	/* RES_MCQ_SQD_6 */
	ufsqcom_dump_regs(hba, 0x1400, 256 * 4,
			"MCQ SQD 1da6400-1da67f0 ", RES_MCQ_SQD);
	usleep_range(1000, 1100);
	/* RES_MCQ_SQD_7 */
	ufsqcom_dump_regs(hba, 0x1800, 256 * 4,
			"MCQ SQD 1da6800-1da6bf0 ", RES_MCQ_SQD);
	usleep_range(1000, 1100);
	/* RES_MCQ_SQD_8 */
	ufsqcom_dump_regs(hba, 0x1c00, 256 * 4,
			"MCQ SQD 1da6c00-1da6ff0 ", RES_MCQ_SQD);
}

static void ufs_qcom_dump_mcq_dbg_regs(struct ufs_hba *hba)
{
	ufshcd_dump_regs(hba, UFS_RD_REG_MCQ, 64 * 4,
			 "HCI MCQ Debug Registers ");
}

static void ufs_qcom_dump_dbg_regs(struct ufs_hba *hba)
{
	struct ufs_qcom_host *host = ufshcd_get_variant(hba);
	struct phy *phy = host->generic_phy;

	host->err_occurred = true;

	dev_err(hba->dev, "HW_H8_ENTER_CNT=%d\n", ufshcd_readl(hba, REG_UFS_HW_H8_ENTER_CNT));
	dev_err(hba->dev, "HW_H8_EXIT_CNT=%d\n", ufshcd_readl(hba, REG_UFS_HW_H8_EXIT_CNT));

	dev_err(hba->dev, "SW_H8_ENTER_CNT=%d\n", ufshcd_readl(hba, REG_UFS_SW_H8_ENTER_CNT));
	dev_err(hba->dev, "SW_H8_EXIT_CNT=%d\n", ufshcd_readl(hba, REG_UFS_SW_H8_EXIT_CNT));

	dev_err(hba->dev, "SW_AFTER_HW_H8_ENTER_CNT=%d\n",
		ufshcd_readl(hba, REG_UFS_SW_AFTER_HW_H8_ENTER_CNT));

	ufshcd_dump_regs(hba, REG_UFS_SYS1CLK_1US, 16 * 4,
			 "HCI Vendor Specific Registers ");

	ufshcd_dump_regs(hba, UFS_MEM_ICE, 29 * 4,
			 "HCI Shared ICE Registers ");

	if (is_mcq_enabled(hba))
		ufs_qcom_dump_mcq_dbg_regs(hba);

	/* sleep a bit intermittently as we are dumping too much data */
	ufs_qcom_print_hw_debug_reg_all(hba, NULL, ufs_qcom_dump_regs_wrapper);

	if (in_task()) {
		usleep_range(1000, 1100);

		if (is_mcq_enabled(hba)) {
			ufs_qcom_dump_mcq_hci_regs(hba);
			usleep_range(1000, 1100);
		}
		ufs_qcom_testbus_read(hba);
		usleep_range(1000, 1100);
		ufs_qcom_print_all_testbus(hba);
		usleep_range(1000, 1100);
		ufs_qcom_phy_dbg_register_dump(phy);
	}

	BUG_ON(host->crash_on_err);
}

/*
 * ufs_qcom_parse_limits - read limits from DTS
 */
static void ufs_qcom_parse_limits(struct ufs_qcom_host *host)
{
	struct ufs_qcom_dev_params *host_pwr_cap = &host->host_pwr_cap;
	struct device_node *np = host->hba->dev->of_node;
	u32 dev_major = 0, dev_minor = 0;
	u32 val;

	ufs_qcom_setup_max_hs_gear(host);

	host_pwr_cap->pwm_tx_gear	= UFS_QCOM_LIMIT_PWMGEAR_TX;
	host_pwr_cap->pwm_rx_gear	= UFS_QCOM_LIMIT_PWMGEAR_RX;
	host_pwr_cap->tx_lanes	= UFS_QCOM_LIMIT_NUM_LANES_TX;
	host_pwr_cap->rx_lanes	= UFS_QCOM_LIMIT_NUM_LANES_RX;
	host_pwr_cap->rx_pwr_pwm	= UFS_QCOM_LIMIT_RX_PWR_PWM;
	host_pwr_cap->tx_pwr_pwm	= UFS_QCOM_LIMIT_TX_PWR_PWM;
	host_pwr_cap->rx_pwr_hs	= UFS_QCOM_LIMIT_RX_PWR_HS;
	host_pwr_cap->tx_pwr_hs	= UFS_QCOM_LIMIT_TX_PWR_HS;
	host_pwr_cap->hs_rate	= UFS_QCOM_LIMIT_HS_RATE;
	host_pwr_cap->phy_submode	= UFS_QCOM_LIMIT_PHY_SUBMODE;
	host_pwr_cap->desired_working_mode = UFS_QCOM_LIMIT_DESIRED_MODE;

	/*
	 * The bootloader passes the on board device
	 * information to the HLOS using the UFS host controller register's
	 * UFS_MEM_DEBUG_SPARE_CFG Bit[0:3] = device's minor revision
	 * UFS_MEM_DEBUG_SPARE_CFG Bit[4:7] = device's major revision
	 * For example, UFS 3.1 devices would have a 0x31, and UFS 4.0 devices
	 * would have a 0x40 as the content of the mentioned register.
	 * If the bootloader does not support this feature, the default
	 * hardcoded setting would be used. The DT settings can be used to
	 * override any other gear's and Rate's settings.
	 */
	if (host->hw_ver.major >= 0x5) {
		val = ufshcd_readl(host->hba, REG_UFS_DEBUG_SPARE_CFG);
		dev_major = FIELD_GET(GENMASK(7, 4), val);
		dev_minor = FIELD_GET(GENMASK(3, 0), val);
	}

	if (host->hw_ver.major == 0x5 && dev_major >= 0x4 && dev_minor >= 0) {
		host_pwr_cap->hs_rate = PA_HS_MODE_A;
		host_pwr_cap->phy_submode = UFS_QCOM_PHY_SUBMODE_G5;
	} else if (host->hw_ver.major >= 0x6 && dev_major >= 0x4 && dev_minor >= 0) {
		host_pwr_cap->hs_rate = PA_HS_MODE_B;
		host_pwr_cap->phy_submode = UFS_QCOM_PHY_SUBMODE_G5;
	}

	if (!np) {
		dev_info(host->hba->dev, "%s: device_node NULL\n", __func__);
		return;
	}

	/* DT settings will over ride any other settings */
	of_property_read_u32(np, "limit-tx-hs-gear", &host_pwr_cap->hs_tx_gear);
	of_property_read_u32(np, "limit-rx-hs-gear", &host_pwr_cap->hs_rx_gear);
	of_property_read_u32(np, "limit-tx-pwm-gear", &host_pwr_cap->pwm_tx_gear);
	of_property_read_u32(np, "limit-rx-pwm-gear", &host_pwr_cap->pwm_rx_gear);
	of_property_read_u32(np, "limit-rate", &host_pwr_cap->hs_rate);
	of_property_read_u32(np, "limit-phy-submode", &host_pwr_cap->phy_submode);

	if (of_property_read_bool(np, "limit-rate-ufs3"))
		ufs_qcom_set_rate_a(host);
}

/*
 * ufs_qcom_parse_g4_workaround_flag - read bypass-g4-cfgready entry from DT
 */
static void ufs_qcom_parse_g4_workaround_flag(struct ufs_qcom_host *host)
{
	struct device_node *np = host->hba->dev->of_node;
	const char *str  = "bypass-g4-cfgready";

	if (!np)
		return;

	host->bypass_g4_cfgready = of_property_read_bool(np, str);
}

/*
 * ufs_qcom_parse_lpm - read from DTS whether LPM modes should be disabled.
 */
static void ufs_qcom_parse_lpm(struct ufs_qcom_host *host)
{
	struct device_node *node = host->hba->dev->of_node;

	host->disable_lpm = of_property_read_bool(node, "qcom,disable-lpm");
	if (host->disable_lpm)
		dev_info(host->hba->dev, "(%s) All LPM is disabled\n",
			 __func__);
}

/*
 * ufs_qcom_parse_wb - read from DTS whether WB support should be enabled.
 */
static void ufs_qcom_parse_wb(struct ufs_qcom_host *host)
{
	struct device_node *node = host->hba->dev->of_node;

	host->disable_wb_support = of_property_read_bool(node,
			"qcom,disable-wb-support");
	if (host->disable_wb_support)
		pr_info("%s: WB support disabled\n", __func__);
}

/**
 * ufs_qcom_device_reset() - toggle the (optional) device reset line
 * @hba: per-adapter instance
 *
 * Toggles the (optional) reset line to reset the attached device.
 */
static int ufs_qcom_device_reset(struct ufs_hba *hba)
{
	struct ufs_qcom_host *host = ufshcd_get_variant(hba);
	int ret = 0;

	/* reset gpio is optional */
	if (!host->device_reset)
		return -EOPNOTSUPP;

	/*
	 * The UFS device shall detect reset pulses of 1us,
	 * sleep for 10us to be on the safe side.
	 * Hold the device in reset while doing the host and
	 * PHY power-on and reset sequence. Then release the device reset.
	 */
	ufs_qcom_device_reset_ctrl(hba, true);
	usleep_range(10, 15);

	/* Reset UFS Host Controller and PHY */
	ret = ufs_qcom_host_reset(hba);
	if (ret)
		dev_warn(hba->dev, "%s: host reset returned %d\n",
				 __func__, ret);

	ufs_qcom_device_reset_ctrl(hba, false);
	usleep_range(10, 15);

	return 0;
}

#if IS_ENABLED(CONFIG_DEVFREQ_GOV_SIMPLE_ONDEMAND)
static void ufs_qcom_config_scaling_param(struct ufs_hba *hba,
					struct devfreq_dev_profile *p,
					struct devfreq_simple_ondemand_data *d)
{
	p->polling_ms = 60;
	p->timer = DEVFREQ_TIMER_DELAYED;
	d->upthreshold = 70;
	d->downdifferential = 65;
}

#else
static void ufs_qcom_config_scaling_param(struct ufs_hba *hba,
		struct devfreq_dev_profile *p,
		struct devfreq_simple_ondemand_data *data)

#endif

static struct ufs_dev_quirk ufs_qcom_dev_fixups[] = {
	{ .wmanufacturerid = UFS_VENDOR_SAMSUNG,
	  .model = UFS_ANY_MODEL,
	  .quirk = UFS_DEVICE_QUIRK_PA_HIBER8TIME |
			UFS_DEVICE_QUIRK_PA_TX_HSG1_SYNC_LENGTH |
			UFS_DEVICE_QUIRK_PA_TX_DEEMPHASIS_TUNING },
	{ .wmanufacturerid = UFS_VENDOR_MICRON,
	  .model = UFS_ANY_MODEL,
	  .quirk = UFS_DEVICE_QUIRK_DELAY_BEFORE_LPM },
	{ .wmanufacturerid = UFS_VENDOR_SKHYNIX,
	  .model = UFS_ANY_MODEL,
	  .quirk = UFS_DEVICE_QUIRK_DELAY_BEFORE_LPM },
	{ .wmanufacturerid = UFS_VENDOR_WDC,
	  .model = UFS_ANY_MODEL,
	  .quirk = UFS_DEVICE_QUIRK_HOST_PA_TACTIVATE },
	{ .wmanufacturerid = UFS_VENDOR_TOSHIBA,
	  .model = UFS_ANY_MODEL,
	  .quirk = UFS_DEVICE_QUIRK_DELAY_AFTER_LPM },
	{}
};

static void ufs_qcom_fixup_dev_quirks(struct ufs_hba *hba)
{
	ufshcd_fixup_dev_quirks(hba, ufs_qcom_dev_fixups);
}

/* Resources */
static const struct ufshcd_res_info ufs_res_info[RES_MAX] = {
	{.name = "ufs_mem",},
	{.name = "mcq",},
	/* Submission Queue DAO */
	{.name = "mcq_sqd",},
	/* Submission Queue Interrupt Status */
	{.name = "mcq_sqis",},
	/* Completion Queue DAO */
	{.name = "mcq_cqd",},
	/* Completion Queue Interrupt Status */
	{.name = "mcq_cqis",},
	/* MCQ vendor specific */
	{.name = "mcq_vs",},
};

static int ufs_qcom_mcq_config_resource(struct ufs_hba *hba)
{
	struct platform_device *pdev = to_platform_device(hba->dev);
	struct ufshcd_res_info *res;
	struct resource *res_mem, *res_mcq;
	int i, ret = 0;

	memcpy(hba->res, ufs_res_info, sizeof(ufs_res_info));

	for (i = 0; i < RES_MAX; i++) {
		res = &hba->res[i];
		res->resource = platform_get_resource_byname(pdev,
							     IORESOURCE_MEM,
							     res->name);
		if (!res->resource) {
			dev_info(hba->dev, "Resource %s not provided\n", res->name);
			if (i == RES_UFS)
				return -ENODEV;
			continue;
		} else if (i == RES_UFS) {
			res_mem = res->resource;
			res->base = hba->mmio_base;
			continue;
		}

		res->base = devm_ioremap_resource(hba->dev, res->resource);
		if (IS_ERR(res->base)) {
			dev_err(hba->dev, "Failed to map res %s, err=%d\n",
					 res->name, (int)PTR_ERR(res->base));
			ret = PTR_ERR(res->base);
			res->base = NULL;
			return ret;
		}
	}

	/* MCQ resource provided in DT */
	res = &hba->res[RES_MCQ];
	/* Bail if MCQ resource is provided */
	if (res->base)
		goto out;

	/* Explicitly allocate MCQ resource from ufs_mem */
	res_mcq = devm_kzalloc(hba->dev, sizeof(*res_mcq), GFP_KERNEL);
	if (!res_mcq)
		return -ENOMEM;

	res_mcq->start = res_mem->start +
			 MCQ_SQATTR_OFFSET(hba->mcq_capabilities);
	res_mcq->end = res_mcq->start + hba->nr_hw_queues * MCQ_QCFG_SIZE - 1;
	res_mcq->flags = res_mem->flags;
	res_mcq->name = "mcq";

	ret = insert_resource(&iomem_resource, res_mcq);
	if (ret) {
		dev_err(hba->dev, "Failed to insert MCQ resource, err=%d\n",
			ret);
		return ret;
	}

	res->base = devm_ioremap_resource(hba->dev, res_mcq);
	if (IS_ERR(res->base)) {
		dev_err(hba->dev, "MCQ registers mapping failed, err=%d\n",
			(int)PTR_ERR(res->base));
		ret = PTR_ERR(res->base);
		goto ioremap_err;
	}

out:
	hba->mcq_base = res->base;
	return 0;
ioremap_err:
	res->base = NULL;
	remove_resource(res_mcq);
	return ret;
}

static int ufs_qcom_op_runtime_config(struct ufs_hba *hba)
{
	struct ufshcd_res_info *mem_res, *sqdao_res;
	struct ufshcd_mcq_opr_info_t *opr;
	int i;

	mem_res = &hba->res[RES_UFS];
	sqdao_res = &hba->res[RES_MCQ_SQD];

	if (!mem_res->base || !sqdao_res->base)
		return -EINVAL;

	for (i = 0; i < OPR_MAX; i++) {
		opr = &hba->mcq_opr[i];
		opr->offset = sqdao_res->resource->start -
			      mem_res->resource->start + 0x40 * i;
		opr->stride = 0x100;
		opr->base = sqdao_res->base + 0x40 * i;
	}

	return 0;
}

static int ufs_qcom_get_hba_mac(struct ufs_hba *hba)
{
	return MAX_SUPP_MAC;
}

static int ufs_qcom_get_outstanding_cqs(struct ufs_hba *hba,
					unsigned long *ocqs)
{
	struct ufshcd_res_info *mcq_vs_res = &hba->res[RES_MCQ_VS];

	if (!mcq_vs_res->base)
		return -EINVAL;

	*ocqs = readl(mcq_vs_res->base + UFS_MEM_CQIS_VS);

	return 0;
}

static void ufs_qcom_write_msi_msg(struct msi_desc *desc, struct msi_msg *msg)
{
	struct device *dev = msi_desc_to_dev(desc);
	struct ufs_hba *hba = dev_get_drvdata(dev);

	ufshcd_mcq_config_esi(hba, msg);
}

static irqreturn_t ufs_qcom_mcq_esi_handler(int irq, void *data)
{
	struct msi_desc *desc = data;
	struct device *dev = msi_desc_to_dev(desc);
	struct ufs_hba *hba = dev_get_drvdata(dev);
	struct ufs_qcom_host *host = ufshcd_get_variant(hba);
	u32 id = desc->msi_index;
	struct ufs_hw_queue *hwq = &hba->uhq[id];

	ufs_qcom_log_str(host, "!,%d,%u\n", irq, id);
	ufshcd_mcq_write_cqis(hba, 0x1, id);
	atomic_add(1, &host->cqhp_update_pending);
	ufshcd_mcq_poll_cqe_lock(hba, hwq);
	atomic_sub(1, &host->cqhp_update_pending);

	return IRQ_HANDLED;
}

static int ufs_qcom_config_esi(struct ufs_hba *hba)
{
	struct ufs_qcom_host *host = ufshcd_get_variant(hba);
	struct msi_desc *desc;
	struct msi_desc *failed_desc = NULL;
	int nr_irqs, ret;

	if (host->esi_enabled)
		return 0;

	/*
	 * 1. We only handle CQs as of now.
	 * 2. Poll queues do not need ESI.
	 */
	nr_irqs = hba->nr_hw_queues - hba->nr_queues[HCTX_TYPE_POLL];
	ret = platform_msi_domain_alloc_irqs(hba->dev, nr_irqs,
					     ufs_qcom_write_msi_msg);
	if (ret) {
		dev_err(hba->dev, "Failed to request Platform MSI %d\n", ret);
		goto out;
	}

	msi_lock_descs(hba->dev);
	msi_for_each_desc(desc, hba->dev, MSI_DESC_ALL) {
		ret = devm_request_irq(hba->dev, desc->irq,
				       ufs_qcom_mcq_esi_handler,
				       IRQF_SHARED, "qcom-mcq-esi", desc);
		if (ret) {
			dev_err(hba->dev, "%s: Fail to request IRQ for %d, err = %d\n",
				__func__, desc->irq, ret);
			failed_desc = desc;
			break;
		}
	}
	msi_unlock_descs(hba->dev);

	if (ret) {
		/* Rewind */
		msi_lock_descs(hba->dev);
		msi_for_each_desc(desc, hba->dev, MSI_DESC_ALL) {
			if (desc == failed_desc)
				break;
			devm_free_irq(hba->dev, desc->irq, hba);
		}
		msi_unlock_descs(hba->dev);
		platform_msi_domain_free_irqs(hba->dev);
	} else {
		if (host->hw_ver.major == 6) {
			ufshcd_writel(hba,
				      ufshcd_readl(hba, REG_UFS_CFG3) | 0x1F000,
				      REG_UFS_CFG3);
		}
		ufshcd_mcq_enable_esi(hba);
	}

out:
	if (!ret) {
		ufs_qcom_set_esi_affinity_hint(hba);
		cpuhp_setup_state_nocalls(CPUHP_AP_ONLINE_DYN,
					"ufs_qcom:online", ufs_qcom_cpu_online, NULL);
		host->esi_enabled = true;
	}

	return ret;
}

/*
 * struct ufs_hba_qcom_vops - UFS QCOM specific variant operations
 *
 * The variant operations configure the necessary controller and PHY
 * handshake during initialization.
 */
static const struct ufs_hba_variant_ops ufs_hba_qcom_vops = {
	.name                   = "qcom",
	.init                   = ufs_qcom_init,
	.exit                   = ufs_qcom_exit,
	.get_ufs_hci_version	= ufs_qcom_get_ufs_hci_version,
	.clk_scale_notify	= ufs_qcom_clk_scale_notify,
	.event_notify           = ufs_qcom_event_notify,
	.setup_clocks           = ufs_qcom_setup_clocks,
	.hce_enable_notify      = ufs_qcom_hce_enable_notify,
	.link_startup_notify    = ufs_qcom_link_startup_notify,
	.pwr_change_notify	= ufs_qcom_pwr_change_notify,
	.hibern8_notify		= ufs_qcom_hibern8_notify,
	.apply_dev_quirks	= ufs_qcom_apply_dev_quirks,
	.suspend		= ufs_qcom_suspend,
	.resume			= ufs_qcom_resume,
	.dbg_register_dump	= ufs_qcom_dump_dbg_regs,
	.device_reset		= ufs_qcom_device_reset,
	.config_scaling_param   = ufs_qcom_config_scaling_param,
	.program_key		= ufs_qcom_ice_program_key,
	.fixup_dev_quirks       = ufs_qcom_fixup_dev_quirks,
	.mcq_config_resource	= ufs_qcom_mcq_config_resource,
	.get_hba_mac		= ufs_qcom_get_hba_mac,
	.op_runtime_config	= ufs_qcom_op_runtime_config,
	.get_outstanding_cqs	= ufs_qcom_get_outstanding_cqs,
	.config_esi		= ufs_qcom_config_esi,
};

/**
 * QCOM specific sysfs group and nodes
 */
static ssize_t err_state_show(struct device *dev,
			struct device_attribute *attr, char *buf)
{
	struct ufs_hba *hba = dev_get_drvdata(dev);
	struct ufs_qcom_host *host = ufshcd_get_variant(hba);

	return scnprintf(buf, PAGE_SIZE, "%d\n", !!host->err_occurred);
}

static DEVICE_ATTR_RO(err_state);

static ssize_t power_mode_show(struct device *dev,
			struct device_attribute *attr, char *buf)
{
	struct ufs_hba *hba = dev_get_drvdata(dev);
	static const char * const names[] = {
		"INVALID MODE",
		"FAST MODE",
		"SLOW MODE",
		"INVALID MODE",
		"FASTAUTO MODE",
		"SLOWAUTO MODE",
		"INVALID MODE",
	};

	/* Print current power info */
	return scnprintf(buf, PAGE_SIZE,
		"[Rx,Tx]: Gear[%d,%d], Lane[%d,%d], PWR[%s,%s], Rate-%c\n",
		hba->pwr_info.gear_rx, hba->pwr_info.gear_tx,
		hba->pwr_info.lane_rx, hba->pwr_info.lane_tx,
		names[hba->pwr_info.pwr_rx],
		names[hba->pwr_info.pwr_tx],
		hba->pwr_info.hs_rate == PA_HS_MODE_B ? 'B' : 'A');
}

static DEVICE_ATTR_RO(power_mode);

static ssize_t bus_speed_mode_show(struct device *dev,
			struct device_attribute *attr, char *buf)
{
	struct ufs_hba *hba = dev_get_drvdata(dev);
	struct ufs_qcom_host *host = ufshcd_get_variant(hba);

	return scnprintf(buf, PAGE_SIZE, "%d\n",
			 !!atomic_read(&host->scale_up));
}

static DEVICE_ATTR_RO(bus_speed_mode);

static ssize_t clk_status_show(struct device *dev,
			struct device_attribute *attr, char *buf)
{
	struct ufs_hba *hba = dev_get_drvdata(dev);
	struct ufs_qcom_host *host = ufshcd_get_variant(hba);

	return scnprintf(buf, PAGE_SIZE, "%d\n",
			 !!atomic_read(&host->clks_on));
}

static DEVICE_ATTR_RO(clk_status);

static unsigned int ufs_qcom_gec(struct ufs_hba *hba, u32 id,
				 char *err_name)
{
	unsigned long flags;
	int i, cnt_err = 0;
	struct ufs_event_hist *e;

	if (id >= UFS_EVT_CNT)
		return -EINVAL;

	e = &hba->ufs_stats.event[id];

	spin_lock_irqsave(hba->host->host_lock, flags);
	for (i = 0; i < UFS_EVENT_HIST_LENGTH; i++) {
		int p = (i + e->pos) % UFS_EVENT_HIST_LENGTH;

		if (e->tstamp[p] == 0)
			continue;
		dev_err(hba->dev, "%s[%d] = 0x%x at %lld us\n", err_name, p,
			e->val[p], ktime_to_us(e->tstamp[p]));

		++cnt_err;
	}

	spin_unlock_irqrestore(hba->host->host_lock, flags);
	return cnt_err;
}

static ssize_t err_count_show(struct device *dev,
			struct device_attribute *attr, char *buf)
{
	struct ufs_hba *hba = dev_get_drvdata(dev);

	return scnprintf(buf, PAGE_SIZE,
			 "%s: %d\n%s: %d\n%s: %d\n%s: %d\n",
			 "pa_err_cnt_total",
			 ufs_qcom_gec(hba, UFS_EVT_PA_ERR,
				      "pa_err_cnt_total"),
			 "dl_err_cnt_total",
			 ufs_qcom_gec(hba, UFS_EVT_DL_ERR,
				      "dl_err_cnt_total"),
			 "dme_err_cnt",
			 ufs_qcom_gec(hba, UFS_EVT_DME_ERR,
				      "dme_err_cnt"),
			 "req_abort_cnt",
			  hba->req_abort_count);

}

static DEVICE_ATTR_RO(err_count);

static ssize_t dbg_state_store(struct device *dev,
			struct device_attribute *attr,
			const char *buf, size_t count)
{
	struct ufs_hba *hba = dev_get_drvdata(dev);
	struct ufs_qcom_host *host = ufshcd_get_variant(hba);
	bool v;

	if (!capable(CAP_SYS_ADMIN))
		return -EACCES;

	if (kstrtobool(buf, &v))
		return -EINVAL;

	host->dbg_en = v;

	return count;
}

static ssize_t dbg_state_show(struct device *dev,
			struct device_attribute *attr, char *buf)
{
<<<<<<< HEAD
	struct ufs_hba *hba = dev_get_drvdata(dev);
	struct ufs_qcom_host *host = ufshcd_get_variant(hba);

#if defined(CONFIG_UFS_DBG)
	host->dbg_en = true;
#endif

	return scnprintf(buf, PAGE_SIZE, "%d\n", host->dbg_en);
=======
	p->polling_ms = 60;
	p->timer = DEVFREQ_TIMER_DELAYED;
	d->upthreshold = 70;
	d->downdifferential = 5;

	hba->clk_scaling.suspend_on_no_request = true;
>>>>>>> 76732b4f
}


static DEVICE_ATTR_RW(dbg_state);

static ssize_t crash_on_err_show(struct device *dev,
			struct device_attribute *attr, char *buf)
{
	struct ufs_hba *hba = dev_get_drvdata(dev);
	struct ufs_qcom_host *host = ufshcd_get_variant(hba);

	return scnprintf(buf, PAGE_SIZE, "%d\n", !!host->crash_on_err);
}

static ssize_t crash_on_err_store(struct device *dev,
			struct device_attribute *attr,
			const char *buf, size_t count)
{
	struct ufs_hba *hba = dev_get_drvdata(dev);
	struct ufs_qcom_host *host = ufshcd_get_variant(hba);
	bool v;

	if (!capable(CAP_SYS_ADMIN))
		return -EACCES;

	if (kstrtobool(buf, &v))
		return -EINVAL;

	host->crash_on_err = v;

	return count;
}


static DEVICE_ATTR_RW(crash_on_err);

static ssize_t hibern8_count_show(struct device *dev,
			struct device_attribute *attr, char *buf)
{
	u32 hw_h8_enter;
	u32 sw_h8_enter;
	u32 sw_hw_h8_enter;
	u32 hw_h8_exit;
	u32	sw_h8_exit;
	struct ufs_hba *hba = dev_get_drvdata(dev);

	pm_runtime_get_sync(hba->dev);
	ufshcd_hold(hba);
	hw_h8_enter = ufshcd_readl(hba, REG_UFS_HW_H8_ENTER_CNT);
	sw_h8_enter = ufshcd_readl(hba, REG_UFS_SW_H8_ENTER_CNT);
	sw_hw_h8_enter = ufshcd_readl(hba, REG_UFS_SW_AFTER_HW_H8_ENTER_CNT);
	hw_h8_exit = ufshcd_readl(hba, REG_UFS_HW_H8_EXIT_CNT);
	sw_h8_exit = ufshcd_readl(hba, REG_UFS_SW_H8_EXIT_CNT);
	ufshcd_release(hba);
	pm_runtime_put_sync(hba->dev);

	return scnprintf(buf, PAGE_SIZE,
			 "%s: %d\n%s: %d\n%s: %d\n%s: %d\n%s: %d\n",
			 "hw_h8_enter", hw_h8_enter,
			 "sw_h8_enter", sw_h8_enter,
			 "sw_after_hw_h8_enter", sw_hw_h8_enter,
			 "hw_h8_exit", hw_h8_exit,
			 "sw_h8_exit", sw_h8_exit);
}

static DEVICE_ATTR_RO(hibern8_count);

static ssize_t ber_th_exceeded_show(struct device *dev,
			struct device_attribute *attr, char *buf)
{
	struct ufs_hba *hba = dev_get_drvdata(dev);
	struct ufs_qcom_host *host = ufshcd_get_variant(hba);

	return scnprintf(buf, PAGE_SIZE, "%d\n", host->ber_th_exceeded);
}

static DEVICE_ATTR_RO(ber_th_exceeded);

static ssize_t irq_affinity_support_store(struct device *dev,
		struct device_attribute *attr,
		const char *buf, size_t count)
{
	struct ufs_hba *hba = dev_get_drvdata(dev);
	struct ufs_qcom_host *host = ufshcd_get_variant(hba);
	bool value;

	if (!capable(CAP_SYS_ADMIN))
		return -EACCES;

	if (kstrtobool(buf, &value))
		return -EINVAL;

	/* if current irq_affinity_support is same as requested one, don't proceed */
	if (value == host->irq_affinity_support)
		goto out;

	/* if perf-mask is not set, don't proceed */
	if (!host->perf_mask.bits[0])
		goto out;

	if (ufs_qcom_partial_cpu_found(host))
		goto out;

	host->irq_affinity_support = !!value;
	/* Reset cpu affinity accordingly */
	if (host->irq_affinity_support)
		ufs_qcom_set_affinity_hint(hba, true);
	else
		ufs_qcom_set_affinity_hint(hba, false);

	return count;

out:
	return -EINVAL;
}

static ssize_t irq_affinity_support_show(struct device *dev,
		struct device_attribute *attr, char *buf)
{
	struct ufs_hba *hba = dev_get_drvdata(dev);
	struct ufs_qcom_host *host = ufshcd_get_variant(hba);

	return scnprintf(buf, PAGE_SIZE, "%d\n", !!host->irq_affinity_support);
}

static DEVICE_ATTR_RW(irq_affinity_support);

static struct attribute *ufs_qcom_sysfs_attrs[] = {
	&dev_attr_err_state.attr,
	&dev_attr_power_mode.attr,
	&dev_attr_bus_speed_mode.attr,
	&dev_attr_clk_status.attr,
	&dev_attr_err_count.attr,
	&dev_attr_dbg_state.attr,
	&dev_attr_crash_on_err.attr,
	&dev_attr_hibern8_count.attr,
	&dev_attr_ber_th_exceeded.attr,
	&dev_attr_irq_affinity_support.attr,
	NULL
};

static const struct attribute_group ufs_qcom_sysfs_group = {
	.name = "qcom",
	.attrs = ufs_qcom_sysfs_attrs,
};

static int ufs_qcom_init_sysfs(struct ufs_hba *hba)
{
	int ret;

	ret = sysfs_create_group(&hba->dev->kobj, &ufs_qcom_sysfs_group);
	if (ret)
		dev_err(hba->dev, "%s: Failed to create qcom sysfs group (err = %d)\n",
				 __func__, ret);

	return ret;
}

static void ufs_qcom_hook_send_command(void *param, struct ufs_hba *hba,
				       struct ufshcd_lrb *lrbp)
{
	struct ufs_qcom_host *host = ufshcd_get_variant(hba);
	unsigned long flags;

	if (!host->disable_lpm && host->broken_ahit_wa) {
		spin_lock_irqsave(hba->host->host_lock, flags);
		if ((++host->active_cmds) == 1)
			/* Stop the auto-hiberate idle timer */
			ufshcd_writel(hba, 0, REG_AUTO_HIBERNATE_IDLE_TIMER);
		spin_unlock_irqrestore(hba->host->host_lock, flags);
	}

	if (lrbp && lrbp->cmd && lrbp->cmd->cmnd[0]) {
		struct request *rq = scsi_cmd_to_rq(lrbp->cmd);
		int sz = rq ? blk_rq_sectors(rq) : 0;

		ufs_qcom_qos(hba, lrbp->task_tag);

		if (!is_mcq_enabled(hba)) {
			ufs_qcom_log_str(host, "<,%x,%d,%x,%d\n",
							lrbp->cmd->cmnd[0],
							lrbp->task_tag,
							ufshcd_readl(hba,
								REG_UTP_TRANSFER_REQ_DOOR_BELL),
							sz);
			if (host->dbg_en)
				trace_ufs_qcom_command(dev_name(hba->dev), UFS_QCOM_CMD_SEND,
						lrbp->cmd->cmnd[0],
						lrbp->task_tag,
						ufshcd_readl(hba,
							REG_UTP_TRANSFER_REQ_DOOR_BELL),
						sz);
			return;
		}

		if (rq) {
			/* The dev cmd would not be logged in MCQ mode provisionally */
			u32 utag = (rq->mq_hctx->queue_num << BLK_MQ_UNIQUE_TAG_BITS) |
						(rq->tag & BLK_MQ_UNIQUE_TAG_MASK);
			u32 idx = blk_mq_unique_tag_to_hwq(utag);
			struct ufs_hw_queue *hwq = &hba->uhq[idx];

			ufs_qcom_log_str(host, "<,%x,%d,%d,%d\n",
							lrbp->cmd->cmnd[0],
							lrbp->task_tag,
							hwq->id,
							sz);
			if (host->dbg_en)
				trace_ufs_qcom_command(dev_name(hba->dev), UFS_QCOM_CMD_SEND,
						lrbp->cmd->cmnd[0],
						lrbp->task_tag,
						hwq->id,
						sz);
		}
	}
}

static void ufs_qcom_hook_compl_command(void *param, struct ufs_hba *hba,
				       struct ufshcd_lrb *lrbp)
{

	struct ufs_qcom_host *host = ufshcd_get_variant(hba);
	unsigned long flags;

	if (!host->disable_lpm && host->broken_ahit_wa) {
		spin_lock_irqsave(hba->host->host_lock, flags);
		if ((--host->active_cmds) == 0)
			/* Activate the auto-hiberate idle timer */
			ufshcd_writel(hba, hba->ahit,
				      REG_AUTO_HIBERNATE_IDLE_TIMER);
		spin_unlock_irqrestore(hba->host->host_lock, flags);
	}

	if (lrbp && lrbp->cmd) {
		struct request *rq = scsi_cmd_to_rq(lrbp->cmd);
		int sz = rq ? blk_rq_sectors(rq) : 0;

		if (!is_mcq_enabled(hba)) {
			ufs_qcom_log_str(host, ">,%x,%d,%x,%d\n",
							lrbp->cmd->cmnd[0],
							lrbp->task_tag,
							ufshcd_readl(hba,
								REG_UTP_TRANSFER_REQ_DOOR_BELL),
							sz);
			if (host->dbg_en)
				trace_ufs_qcom_command(dev_name(hba->dev), UFS_QCOM_CMD_COMPL,
						lrbp->cmd->cmnd[0],
						lrbp->task_tag,
						ufshcd_readl(hba,
							REG_UTP_TRANSFER_REQ_DOOR_BELL),
						sz);

			if ((host->irq_affinity_support) && atomic_read(&host->hi_pri_en) && rq)
				rq->cmd_flags |= REQ_POLLED;

			return;
		}

		if (rq) {
			/* The dev cmd would not be logged in MCQ mode provisionally */
			u32 utag = (rq->mq_hctx->queue_num << BLK_MQ_UNIQUE_TAG_BITS) |
						(rq->tag & BLK_MQ_UNIQUE_TAG_MASK);
			u32 idx = blk_mq_unique_tag_to_hwq(utag);
			struct ufs_hw_queue *hwq = &hba->uhq[idx];

			ufs_qcom_log_str(host, ">,%x,%d,%d,%d\n",
							lrbp->cmd->cmnd[0],
							lrbp->task_tag,
							hwq->id,
							sz);
			if (host->dbg_en)
				trace_ufs_qcom_command(dev_name(hba->dev), UFS_QCOM_CMD_COMPL,
						lrbp->cmd->cmnd[0],
						lrbp->task_tag,
						hwq->id,
						sz);
		}
	}
}

static void ufs_qcom_hook_send_uic_command(void *param, struct ufs_hba *hba,
					const struct uic_command *ucmd,
					int str_t)
{
	struct ufs_qcom_host *host = ufshcd_get_variant(hba);
	unsigned int a, b, c, cmd;
	char ch;

	if (str_t == UFS_CMD_SEND) {
		a = ucmd->argument1;
		b = ucmd->argument2;
		c = ucmd->argument3;
		cmd = ucmd->command;
		ch = '(';
		if (host->dbg_en)
			trace_ufs_qcom_uic(dev_name(hba->dev), UFS_QCOM_CMD_SEND,
					cmd, a, b, c);
	} else {
		a = ufshcd_readl(hba, REG_UIC_COMMAND_ARG_1),
		b = ufshcd_readl(hba, REG_UIC_COMMAND_ARG_2),
		c = ufshcd_readl(hba, REG_UIC_COMMAND_ARG_3);
		cmd = ufshcd_readl(hba, REG_UIC_COMMAND);
		ch = ')';
		if (host->dbg_en)
			trace_ufs_qcom_uic(dev_name(hba->dev), UFS_QCOM_CMD_COMPL,
					cmd, a, b, c);
	}
	ufs_qcom_log_str(host, "%c,%x,%x,%x,%x\n",
				ch, cmd, a, b, c);
}

static void ufs_qcom_hook_send_tm_command(void *param, struct ufs_hba *hba,
					int tag, int str)
{

}

static void ufs_qcom_hook_check_int_errors(void *param, struct ufs_hba *hba,
					bool queue_eh_work)
{
	struct ufs_qcom_host *host = ufshcd_get_variant(hba);

	if (queue_eh_work) {
		ufs_qcom_log_str(host, "_,%x,%x\n",
					hba->errors, hba->uic_error);
		if (host->dbg_en)
			trace_ufs_qcom_hook_check_int_errors(dev_name(hba->dev), hba->errors,
						hba->uic_error);
	}
}

static void ufs_qcom_update_sdev(void *param, struct scsi_device *sdev)
{
	sdev->broken_fua = 1;
}

/*
 * Refer: common/include/trace/hooks/ufshcd.h for available hooks
 */
static void ufs_qcom_register_hooks(void)
{
	register_trace_android_vh_ufs_send_command(ufs_qcom_hook_send_command,
						NULL);
	register_trace_android_vh_ufs_compl_command(
				ufs_qcom_hook_compl_command, NULL);
	register_trace_android_vh_ufs_send_uic_command(
				ufs_qcom_hook_send_uic_command, NULL);
	register_trace_android_vh_ufs_send_tm_command(
				ufs_qcom_hook_send_tm_command, NULL);
	register_trace_android_vh_ufs_check_int_errors(
				ufs_qcom_hook_check_int_errors, NULL);
	register_trace_android_vh_ufs_update_sdev(ufs_qcom_update_sdev, NULL);
}

#ifdef CONFIG_ARM_QCOM_CPUFREQ_HW
static int ufs_cpufreq_status(void)
{
	struct cpufreq_policy *policy;

	policy = cpufreq_cpu_get(0);
	if (!policy) {
		pr_warn("cpufreq not probed yet, defer once\n");
		return -EPROBE_DEFER;
	}

	cpufreq_cpu_put(policy);

	return 0;
}
#else
static int ufs_cpufreq_status(void)
{
	return 0;
}
#endif

static bool is_bootdevice_ufs = true;

static bool ufs_qcom_read_boot_config(struct platform_device *pdev)
{
	u8 *buf;
	size_t len;
	struct nvmem_cell *cell;
	int boot_device_type, data;
	struct device *dev = &pdev->dev;

	cell = nvmem_cell_get(dev, "boot_conf");
	if (IS_ERR(cell)) {
		dev_dbg(dev, "nvmem cell get failed\n");
		goto ret;
	}
	buf = (u8 *)nvmem_cell_read(cell, &len);
	if (IS_ERR(buf)) {
		dev_warn(dev, "nvmem cell read failed\n");
		goto ret_put_nvmem;
	}

	/**
	 *  Boot_device_type value is passed from the dtsi node
	 */
	if (of_property_read_u32(dev->of_node, "boot_device_type",
				&boot_device_type)) {
		dev_warn(dev, "boot_device_type not present\n");
		goto ret_free_buf;
	}

	/*
	 * Storage boot device fuse is present in QFPROM_RAW_OEM_CONFIG_ROW0_LSB
	 * this fuse is blown by bootloader and pupulated in boot_config
	 * register[1:5] - hence shift read data by 1 and mask it with 0x1f.
	 */
	data = *buf >> 1 & 0x1f;


	/**
	 *  The value in the boot_device_type in dtsi node should match with the
	 * value read from the register for the probe to continue.
	 */
	is_bootdevice_ufs = (data == boot_device_type) ? true : false;
	if (!is_bootdevice_ufs)
		dev_err(dev, "boot dev in reg = 0x%x boot dev in dtsi = 0x%x\n",
				data, boot_device_type);

ret_free_buf:
	kfree(buf);
ret_put_nvmem:
	nvmem_cell_put(cell);
ret:
	return is_bootdevice_ufs;
}

/**
 * ufs_qcom_probe - probe routine of the driver
 * @pdev: pointer to Platform device handle
 *
 * Return: zero for success and non-zero for failure.
 */
static int ufs_qcom_probe(struct platform_device *pdev)
{
	int err = 0;
	struct device *dev = &pdev->dev;
	struct device_node *np = dev->of_node;

	if (!ufs_qcom_read_boot_config(pdev)) {
		dev_err(dev, "UFS is not boot dev.\n");
		return err;
	}

	/**
	 * CPUFreq driver is needed for performance reasons.
	 * Assumption - cpufreq gets probed the second time.
	 * If cpufreq is not probed by the time the driver requests for cpu
	 * policy later on, cpufreq would be disabled and performance would be
	 * impacted adversly.
	 */
	err = ufs_cpufreq_status();
	if (err)
		return err;

	/*
	 * Defer secondary UFS device probe if all the LUNS of
	 * primary UFS boot device are not enumerated.
	 */
	if ((of_property_read_bool(np, "secondary-storage")) && (!ufs_qcom_hosts[0]
		|| !(ufs_qcom_hosts[0]->hba->luns_avail == 1))) {
		err = -EPROBE_DEFER;
		return err;
	}

	/* Perform generic probe */
	err = ufshcd_pltfrm_init(pdev, &ufs_hba_qcom_vops);
	if (err)
		return dev_err_probe(dev, err, "ufshcd_pltfrm_init() failed\n");

	ufs_qcom_register_hooks();
	return err;
}

/**
 * ufs_qcom_remove - set driver_data of the device to NULL
 * @pdev: pointer to platform device handle
 *
 * Always returns 0
 */
static int ufs_qcom_remove(struct platform_device *pdev)
{
	struct ufs_hba *hba;
	struct ufs_qcom_host *host;
	struct ufs_qcom_qos_req *r;
	struct qos_cpu_group *qcg;
	int i;

	if (!is_bootdevice_ufs) {
		dev_info(&pdev->dev, "UFS is not boot dev.\n");
		return 0;
	}

	hba =  platform_get_drvdata(pdev);
	host = ufshcd_get_variant(hba);

	if (host->ufs_qos) {
		r = host->ufs_qos;
		qcg = r->qcg;

		pm_runtime_get_sync(&(pdev)->dev);
		for (i = 0; i < r->num_groups; i++, qcg++)
			remove_group_qos(qcg);
	}
	if (msm_minidump_enabled())
		atomic_notifier_chain_unregister(&panic_notifier_list,
				&host->ufs_qcom_panic_nb);

	ufshcd_remove(hba);
	platform_msi_domain_free_irqs(hba->dev);
	return 0;
}


static void ufs_qcom_shutdown(struct platform_device *pdev)
{
	struct ufs_hba *hba;
	struct ufs_qcom_host *host;

	if (!is_bootdevice_ufs) {
		dev_info(&pdev->dev, "UFS is not boot dev.\n");
		return;
	}

	hba =  platform_get_drvdata(pdev);
	host = ufshcd_get_variant(hba);

	ufs_qcom_log_str(host, "0xdead\n");
	if (host->dbg_en)
		trace_ufs_qcom_shutdown(dev_name(hba->dev));

	/* UFS_RESET TLMM register cannot reset to POR value '1' after warm
	 * reset, so deassert ufs device reset line after UFS device shutdown
	 * to ensure the UFS_RESET TLMM register value is POR value
	 */
	if (!host->bypass_pbl_rst_wa)
		ufs_qcom_device_reset_ctrl(hba, false);
}

static int ufs_qcom_system_suspend(struct device *dev)
{
	struct device_node *np = dev->of_node;

	if (of_property_read_bool(np, "non-removable") && !is_bootdevice_ufs) {
		dev_info(dev, "UFS is not boot dev.\n");
		return 0;
	}

	return ufshcd_system_suspend(dev);
}

static int ufs_qcom_system_resume(struct device *dev)
{
	if (!is_bootdevice_ufs) {
		dev_info(dev, "UFS is not boot dev.\n");
		return 0;
	}

	return ufshcd_system_resume(dev);
}

#ifdef CONFIG_PM_SLEEP
static int ufs_qcom_suspend_prepare(struct device *dev)
{
	if (!is_bootdevice_ufs) {
		dev_info(dev, "UFS is not boot dev.\n");
		return 0;
	}

	return ufshcd_suspend_prepare(dev);
}

static void ufs_qcom_resume_complete(struct device *dev)
{
	if (!is_bootdevice_ufs) {
		dev_info(dev, "UFS is not boot dev.\n");
		return;
	}

	return ufshcd_resume_complete(dev);
}

static int ufs_qcom_system_freeze(struct device *dev)
{
	if (!is_bootdevice_ufs) {
		dev_info(dev, "UFS is not boot dev.\n");
		return 0;
	}

	return ufshcd_system_freeze(dev);
}

static int ufs_qcom_system_restore(struct device *dev)
{
	if (!is_bootdevice_ufs) {
		dev_info(dev, "UFS is not boot dev.\n");
		return 0;
	}

	return ufshcd_system_restore(dev);
}

static int ufs_qcom_system_thaw(struct device *dev)
{
	if (!is_bootdevice_ufs) {
		dev_info(dev, "UFS is not boot dev.\n");
		return 0;
	}

	return ufshcd_system_thaw(dev);
}
#endif

static const struct of_device_id ufs_qcom_of_match[] = {
	{ .compatible = "qcom,ufshc"},
	{},
};
MODULE_DEVICE_TABLE(of, ufs_qcom_of_match);

#ifdef CONFIG_ACPI
static const struct acpi_device_id ufs_qcom_acpi_match[] = {
	{ "QCOM24A5" },
	{ },
};
MODULE_DEVICE_TABLE(acpi, ufs_qcom_acpi_match);
#endif

static const struct dev_pm_ops ufs_qcom_pm_ops = {
	SET_RUNTIME_PM_OPS(ufshcd_runtime_suspend, ufshcd_runtime_resume, NULL)
	.prepare	 = ufs_qcom_suspend_prepare,
	.complete	 = ufs_qcom_resume_complete,
#ifdef CONFIG_PM_SLEEP
	.suspend         = ufs_qcom_system_suspend,
	.resume          = ufs_qcom_system_resume,
	.freeze          = ufs_qcom_system_freeze,
	.restore         = ufs_qcom_system_restore,
	.thaw            = ufs_qcom_system_thaw,
#endif
};

static struct platform_driver ufs_qcom_pltform = {
	.probe	= ufs_qcom_probe,
	.remove	= ufs_qcom_remove,
	.shutdown = ufs_qcom_shutdown,
	.driver	= {
		.name	= "ufshcd-qcom",
		.pm	= &ufs_qcom_pm_ops,
		.of_match_table = of_match_ptr(ufs_qcom_of_match),
		.acpi_match_table = ACPI_PTR(ufs_qcom_acpi_match),
	},
};
module_platform_driver(ufs_qcom_pltform);

MODULE_LICENSE("GPL v2");<|MERGE_RESOLUTION|>--- conflicted
+++ resolved
@@ -4894,6 +4894,8 @@
 	p->timer = DEVFREQ_TIMER_DELAYED;
 	d->upthreshold = 70;
 	d->downdifferential = 65;
+
+	hba->clk_scaling.suspend_on_no_request = true;
 }
 
 #else
@@ -5324,7 +5326,6 @@
 static ssize_t dbg_state_show(struct device *dev,
 			struct device_attribute *attr, char *buf)
 {
-<<<<<<< HEAD
 	struct ufs_hba *hba = dev_get_drvdata(dev);
 	struct ufs_qcom_host *host = ufshcd_get_variant(hba);
 
@@ -5333,14 +5334,6 @@
 #endif
 
 	return scnprintf(buf, PAGE_SIZE, "%d\n", host->dbg_en);
-=======
-	p->polling_ms = 60;
-	p->timer = DEVFREQ_TIMER_DELAYED;
-	d->upthreshold = 70;
-	d->downdifferential = 5;
-
-	hba->clk_scaling.suspend_on_no_request = true;
->>>>>>> 76732b4f
 }
 
 
