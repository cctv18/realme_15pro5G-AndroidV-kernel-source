// SPDX-License-Identifier: GPL-2.0-only
/*
 * Copyright (c) 2013-2022, Linux Foundation. All rights reserved.
 * Copyright (c) 2024 Qualcomm Innovation Center, Inc. All rights reserved.
 */

#include <linux/acpi.h>
#include <linux/time.h>
#include <linux/clk.h>
#include <linux/delay.h>
#include <linux/interconnect.h>
#include <linux/module.h>
#include <linux/of.h>
#include <linux/bitfield.h>
#include <linux/platform_device.h>
#include <linux/phy/phy.h>
#include <linux/gpio/consumer.h>
#include <linux/reset-controller.h>
#include <linux/interconnect.h>
#include <linux/phy/phy-qcom-ufs.h>
#include <linux/clk/qcom.h>
#include <linux/devfreq.h>
#include <linux/cpu.h>
#include <linux/blk-mq.h>
#include <linux/blk_types.h>
#include <linux/thermal.h>
#include <linux/cpufreq.h>
#include <linux/debugfs.h>
#include <trace/hooks/ufshcd.h>
#include <linux/ipc_logging.h>
#include <soc/qcom/minidump.h>
#if IS_ENABLED(CONFIG_SCHED_WALT)
#include <linux/sched/walt.h>
#endif
#include <linux/nvmem-consumer.h>

#include <soc/qcom/ice.h>

#include <ufs/ufshcd.h>
#include "ufshcd-pltfrm.h"
#include <ufs/unipro.h>
#include "ufs-qcom.h"
#define CREATE_TRACE_POINTS
#include "ufs-qcom-trace.h"
#include <ufs/ufshci.h>
#include <ufs/ufs_quirks.h>
#include <ufs/ufshcd-crypto-qti.h>

#define MCQ_QCFGPTR_MASK	GENMASK(7, 0)
#define MCQ_QCFGPTR_UNIT	0x200
#define MCQ_SQATTR_OFFSET(c) \
	((((c) >> 16) & MCQ_QCFGPTR_MASK) * MCQ_QCFGPTR_UNIT)
#define MCQ_QCFG_SIZE	0x40

#define UFS_DDR "ufs-ddr"
#define CPU_UFS "cpu-ufs"
#define MAX_PROP_SIZE		   50
#define VDDP_REF_CLK_MIN_UV        1200000
#define VDDP_REF_CLK_MAX_UV        1200000
#define VCCQ_DEFAULT_1_2V	1200000

#define UFS_QCOM_LOAD_MON_DLY_MS 5

#define	ANDROID_BOOT_DEV_MAX	30

#define	UFS_QCOM_IRQ_PRIME_MASK	0x80
#define	UFS_QCOM_IRQ_SLVR_MASK	0x0f
#define	UFS_QCOM_ESI_AFFINITY_MASK	0xf0

#define UFS_QCOM_BER_TH_DEF_G1_G4	0
#define UFS_QCOM_BER_TH_DEF_G5	3
/*
 * Default time window of PHY BER monitor in millisecond.
 * Can be overridden by MODULE CmdLine and MODULE sysfs node.
 */
#define UFS_QCOM_BER_DUR_DEF_MS	(60*60*1000)

/* Max number of log pages */
#define UFS_QCOM_MAX_LOG_SZ	10
#define ufs_qcom_log_str(host, fmt, ...)	\
	do {	\
		if (host->ufs_ipc_log_ctx && host->dbg_en)	\
			ipc_log_string(host->ufs_ipc_log_ctx,	\
				       ",%d,"fmt, raw_smp_processor_id(), \
				       ##__VA_ARGS__);	\
	} while (0)

enum {
	UFS_QCOM_CMD_SEND,
	UFS_QCOM_CMD_COMPL,
};

static char android_boot_dev[ANDROID_BOOT_DEV_MAX];

static DEFINE_PER_CPU(struct freq_qos_request, qos_min_req);

int ufsqcom_dump_regs(struct ufs_hba *hba, size_t offset, size_t len,
		     const char *prefix, enum ufshcd_res id)
{
	u32 *regs;
	size_t pos;

	if (offset % 4 != 0 || len % 4 != 0) /* keep readl happy */
		return -EINVAL;

	regs = kzalloc(len, GFP_ATOMIC);
	if (!regs)
		return -ENOMEM;

	for (pos = 0; pos < len; pos += 4)
		regs[pos / 4] = readl(hba->res[id].base + offset + pos);

	print_hex_dump(KERN_ERR, prefix,
		       len > 4 ? DUMP_PREFIX_OFFSET : DUMP_PREFIX_NONE,
			   16, 4, regs, len, false);

	kfree(regs);

	return 0;
}

enum {
	TSTBUS_UAWM,
	TSTBUS_UARM,
	TSTBUS_TXUC,
	TSTBUS_RXUC,
	TSTBUS_DFC,
	TSTBUS_TRLUT,
	TSTBUS_TMRLUT,
	TSTBUS_OCSC,
	TSTBUS_UTP_HCI,
	TSTBUS_COMBINED,
	TSTBUS_WRAPPER,
	TSTBUS_UNIPRO,
	TSTBUS_MAX,
};

#define QCOM_UFS_MAX_GEAR 5
#define QCOM_UFS_MAX_LANE 2

enum {
	MODE_MIN,
	MODE_PWM,
	MODE_HS_RA,
	MODE_HS_RB,
	MODE_MAX,
};

struct __ufs_qcom_bw_table {
	u32 mem_bw;
	u32 cfg_bw;
} ufs_qcom_bw_table[MODE_MAX + 1][QCOM_UFS_MAX_GEAR + 1][QCOM_UFS_MAX_LANE + 1] = {
	[MODE_MIN][0][0]		   = { 0,		0 }, /* Bandwidth values in KB/s */
	[MODE_PWM][UFS_PWM_G1][UFS_LANE_1] = { 922,		1000 },
	[MODE_PWM][UFS_PWM_G2][UFS_LANE_1] = { 1844,		1000 },
	[MODE_PWM][UFS_PWM_G3][UFS_LANE_1] = { 3688,		1000 },
	[MODE_PWM][UFS_PWM_G4][UFS_LANE_1] = { 7376,		1000 },
	[MODE_PWM][UFS_PWM_G5][UFS_LANE_1] = { 14752,		1000 },
	[MODE_PWM][UFS_PWM_G1][UFS_LANE_2] = { 1844,		1000 },
	[MODE_PWM][UFS_PWM_G2][UFS_LANE_2] = { 3688,		1000 },
	[MODE_PWM][UFS_PWM_G3][UFS_LANE_2] = { 7376,		1000 },
	[MODE_PWM][UFS_PWM_G4][UFS_LANE_2] = { 14752,		1000 },
	[MODE_PWM][UFS_PWM_G5][UFS_LANE_2] = { 29504,		1000 },
	[MODE_HS_RA][UFS_HS_G1][UFS_LANE_1] = { 127796,		1000 },
	[MODE_HS_RA][UFS_HS_G2][UFS_LANE_1] = { 255591,		1000 },
	[MODE_HS_RA][UFS_HS_G3][UFS_LANE_1] = { 1492582,	102400 },
	[MODE_HS_RA][UFS_HS_G4][UFS_LANE_1] = { 2915200,	204800 },
	[MODE_HS_RA][UFS_HS_G5][UFS_LANE_1] = { 5836800,	409600 },
	[MODE_HS_RA][UFS_HS_G1][UFS_LANE_2] = { 255591,		1000 },
	[MODE_HS_RA][UFS_HS_G2][UFS_LANE_2] = { 511181,		1000 },
	[MODE_HS_RA][UFS_HS_G3][UFS_LANE_2] = { 1492582,	204800 },
	[MODE_HS_RA][UFS_HS_G4][UFS_LANE_2] = { 2915200,	409600 },
	[MODE_HS_RA][UFS_HS_G5][UFS_LANE_2] = { 5836800,	819200 },
	[MODE_HS_RB][UFS_HS_G1][UFS_LANE_1] = { 149422,		1000 },
	[MODE_HS_RB][UFS_HS_G2][UFS_LANE_1] = { 298189,		1000 },
	[MODE_HS_RB][UFS_HS_G3][UFS_LANE_1] = { 1492582,	102400 },
	[MODE_HS_RB][UFS_HS_G4][UFS_LANE_1] = { 2915200,	204800 },
	[MODE_HS_RB][UFS_HS_G5][UFS_LANE_1] = { 5836800,	409600 },
	[MODE_HS_RB][UFS_HS_G1][UFS_LANE_2] = { 298189,		1000 },
	[MODE_HS_RB][UFS_HS_G2][UFS_LANE_2] = { 596378,		1000 },
	[MODE_HS_RB][UFS_HS_G3][UFS_LANE_2] = { 1492582,	204800 },
	[MODE_HS_RB][UFS_HS_G4][UFS_LANE_2] = { 2915200,	409600 },
	[MODE_HS_RB][UFS_HS_G5][UFS_LANE_2] = { 5836800,	819200 },
	[MODE_MAX][0][0]		    = { 7643136,	819200 },
};

static struct ufs_qcom_host *ufs_qcom_hosts[MAX_UFS_QCOM_HOSTS];

static void ufs_qcom_get_default_testbus_cfg(struct ufs_qcom_host *host);
static int ufs_qcom_set_dme_vs_core_clk_ctrl_clear_div(struct ufs_hba *hba,
						       u32 clk_1us_cycles,
						       u32 clk_40ns_cycles,
						       bool scale_up);
static void ufs_qcom_parse_limits(struct ufs_qcom_host *host);
static void ufs_qcom_parse_lpm(struct ufs_qcom_host *host);
static void ufs_qcom_parse_wb(struct ufs_qcom_host *host);
static int ufs_qcom_set_dme_vs_core_clk_ctrl_max_freq_mode(struct ufs_hba *hba);
static int ufs_qcom_init_sysfs(struct ufs_hba *hba);
static int ufs_qcom_update_qos_constraints(struct qos_cpu_group *qcg,
					   enum constraint type);
static int ufs_qcom_unvote_qos_all(struct ufs_hba *hba);
static void ufs_qcom_parse_g4_workaround_flag(struct ufs_qcom_host *host);
static int ufs_qcom_mod_min_cpufreq(unsigned int cpu, s32 new_val);
static int ufs_qcom_config_shared_ice(struct ufs_qcom_host *host);
static int ufs_qcom_ber_threshold_set(const char *val, const struct kernel_param *kp);
static int ufs_qcom_ber_duration_set(const char *val, const struct kernel_param *kp);
static void ufs_qcom_ber_mon_init(struct ufs_hba *hba);
static void ufs_qcom_enable_vccq_proxy_vote(struct ufs_hba *hba);

static s64 idle_time[UFS_QCOM_BER_MODE_MAX];
static ktime_t idle_start;
static bool crash_on_ber;
static bool override_ber_threshold;
static bool override_ber_duration;
static int ber_threshold = UFS_QCOM_BER_TH_DEF_G1_G4;
static int ber_mon_dur_ms = UFS_QCOM_BER_DUR_DEF_MS;

static struct ufs_qcom_ber_table ber_table[] = {
	[UFS_HS_DONT_CHANGE] = {UFS_QCOM_BER_MODE_G1_G4, UFS_QCOM_BER_TH_DEF_G1_G4},
	[UFS_HS_G1] = {UFS_QCOM_BER_MODE_G1_G4, UFS_QCOM_BER_TH_DEF_G1_G4},
	[UFS_HS_G2] = {UFS_QCOM_BER_MODE_G1_G4, UFS_QCOM_BER_TH_DEF_G1_G4},
	[UFS_HS_G3] = {UFS_QCOM_BER_MODE_G1_G4, UFS_QCOM_BER_TH_DEF_G1_G4},
	[UFS_HS_G4] = {UFS_QCOM_BER_MODE_G1_G4, UFS_QCOM_BER_TH_DEF_G1_G4},
	[UFS_HS_G5] = {UFS_QCOM_BER_MODE_G5, UFS_QCOM_BER_TH_DEF_G5},
};

module_param(crash_on_ber, bool, 0644);
MODULE_PARM_DESC(crash_on_ber, "Crash if PHY BER exceeds threshold. the default value is false");

static const struct kernel_param_ops ber_threshold_ops = {
	.set = ufs_qcom_ber_threshold_set,
	.get = param_get_int,
};

module_param_cb(ber_threshold, &ber_threshold_ops, &ber_threshold, 0644);
MODULE_PARM_DESC(ber_threshold, "Set UFS BER threshold, should be less than 16.\n"
								"The default value is 3 for G5 and 0 for Non G5.");

static int ufs_qcom_ber_threshold_set(const char *val, const struct kernel_param *kp)
{
	unsigned int n;
	int ret;

	ret = kstrtou32(val, 0, &n);
	if (ret != 0 || n > (UFS_QCOM_EVT_LEN - 1))
		return -EINVAL;
	if (n)
		override_ber_threshold = true;
	else
		override_ber_threshold = false;

	return param_set_int(val, kp);
}

static const struct kernel_param_ops ber_duration_ops = {
	.set = ufs_qcom_ber_duration_set,
	.get = param_get_int,
};

module_param_cb(ber_duration_ms, &ber_duration_ops, &ber_mon_dur_ms, 0644);
MODULE_PARM_DESC(ber_duration_ms, "Set the duration of BER monitor window.\n"
								"The default value is 3600000(1 hour)");

static int ufs_qcom_ber_duration_set(const char *val, const struct kernel_param *kp)
{
	s64 n;

	if (kstrtos64(val, 0, &n))
		return -EINVAL;

	if (n)
		override_ber_duration = true;
	else
		override_ber_duration = false;

	return param_set_int(val, kp);
}

/**
 * Checks if the populated CPUs are the same as the SoC's max CPUs.
 * Return: 1 if some CPUs are not populated (partial); 0 otherwise.
 */
static inline bool ufs_qcom_partial_cpu_found(struct ufs_qcom_host *host)
{
	return cpumask_weight(cpu_possible_mask) != host->max_cpus;
}

/**
 * ufs_qcom_save_regs - read register value and save to memory for specified domain.
 * If it is a new domain which never been saved, allocate memory for it and add to list.
 * @host - ufs_qcom_host
 * @offset - register address offest
 * @len - length or size
 * @prefix - domain name
 */
static int ufs_qcom_save_regs(struct ufs_qcom_host *host, size_t offset, size_t len,
		     const char *prefix)
{
	struct ufs_qcom_regs *regs = NULL;
	struct list_head *head = &host->regs_list_head;
	unsigned int noio_flag;
	size_t pos;

	if (offset % 4 != 0 || len % 4 != 0)
		return -EINVAL;

	/* find the node if this register domain has been saved before */
	list_for_each_entry(regs, head, list)
		if (regs->prefix && !strcmp(regs->prefix, prefix))
			break;

	/* create a new node and add it to list if this domain never been written */
	if (&regs->list == head) {
		/* use memalloc_noio_save() here as GFP_ATOMIC should not be invoked
		 * in an IO error context
		 */
		noio_flag = memalloc_noio_save();
		regs = devm_kzalloc(host->hba->dev, sizeof(*regs), GFP_ATOMIC);
		if (!regs)
			goto out;
		regs->ptr = devm_kzalloc(host->hba->dev, len, GFP_ATOMIC);
		if (!regs->ptr)
			goto out;
		memalloc_noio_restore(noio_flag);
		regs->prefix = prefix;
		regs->len = len;
		list_add_tail(&regs->list, &host->regs_list_head);
	}

	for (pos = 0; pos < len; pos += 4) {
		if (offset == 0 &&
		    pos >= REG_UIC_ERROR_CODE_PHY_ADAPTER_LAYER &&
		    pos <= REG_UIC_ERROR_CODE_DME)
			continue;
		regs->ptr[pos / 4] = ufshcd_readl(host->hba, offset + pos);
	}
	return 0;

out:
	memalloc_noio_restore(noio_flag);
	return -ENOMEM;
}

static int ufs_qcom_save_testbus(struct ufs_qcom_host *host)
{
	struct ufs_qcom_regs *regs = NULL;
	struct list_head *head = &host->regs_list_head;
	int i, j;
	int nminor = 32, testbus_len = nminor * sizeof(u32);
	unsigned int noio_flag;
	char *prefix;

	for (j = 0; j < TSTBUS_MAX; j++) {
		switch (j) {
		case TSTBUS_UAWM:
			prefix = "TSTBUS_UAWM ";
			break;
		case TSTBUS_UARM:
			prefix = "TSTBUS_UARM ";
			break;
		case TSTBUS_TXUC:
			prefix = "TSTBUS_TXUC ";
			break;
		case TSTBUS_RXUC:
			prefix = "TSTBUS_RXUC ";
			break;
		case TSTBUS_DFC:
			prefix = "TSTBUS_DFC ";
			break;
		case TSTBUS_TRLUT:
			prefix = "TSTBUS_TRLUT ";
			break;
		case TSTBUS_TMRLUT:
			prefix = "TSTBUS_TMRLUT ";
			break;
		case TSTBUS_OCSC:
			prefix = "TSTBUS_OCSC ";
			break;
		case TSTBUS_UTP_HCI:
			prefix = "TSTBUS_UTP_HCI ";
			break;
		case TSTBUS_COMBINED:
			prefix = "TSTBUS_COMBINED ";
			break;
		case TSTBUS_WRAPPER:
			prefix = "TSTBUS_WRAPPER ";
			break;
		case TSTBUS_UNIPRO:
			prefix = "TSTBUS_UNIPRO ";
			break;
		default:
			prefix = "UNKNOWN ";
			break;
		}

		/* find the node if this register domain has been saved before */
		list_for_each_entry(regs, head, list)
			if (regs->prefix && !strcmp(regs->prefix, prefix))
				break;

		/* create a new node and add it to list if this domain never been written */
		if (&regs->list == head) {
			noio_flag = memalloc_noio_save();
			regs = devm_kzalloc(host->hba->dev, sizeof(*regs), GFP_ATOMIC);
			if (!regs)
				goto out;
			regs->ptr = devm_kzalloc(host->hba->dev, testbus_len, GFP_ATOMIC);
			if (!regs->ptr)
				goto out;
			memalloc_noio_restore(noio_flag);
			regs->prefix = prefix;
			regs->len = testbus_len;
			list_add_tail(&regs->list, &host->regs_list_head);
		}

		host->testbus.select_major = j;
		for (i = 0; i < nminor; i++) {
			host->testbus.select_minor = i;
			ufs_qcom_testbus_config(host);
			regs->ptr[i] = ufshcd_readl(host->hba, UFS_TEST_BUS);
		}
	}
	return 0;

out:
	memalloc_noio_restore(noio_flag);
	return -ENOMEM;
}

static inline void cancel_dwork_unvote_cpufreq(struct ufs_hba *hba)
{
	struct ufs_qcom_host *host = ufshcd_get_variant(hba);
	int err, i;

	if (host->cpufreq_dis)
		return;

	cancel_delayed_work_sync(&host->fwork);
#if IS_ENABLED(CONFIG_SCHED_WALT)
<<<<<<< HEAD
	walt_unset_enforce_high_irq_cpus(&host->esi_mask);
=======
	if (host->esi_mask.bits[0])
		walt_unset_enforce_high_irq_cpus(&host->esi_mask);
>>>>>>> b0bd90ae
	sched_set_boost(STORAGE_BOOST_DISABLE);
#endif

	if (!host->cur_freq_vote)
		return;
	atomic_set(&host->num_reqs_threshold, 0);

	for (i = 0; i < host->num_cpus; i++) {
		err = ufs_qcom_mod_min_cpufreq(host->cpu_info[i].cpu,
				       host->cpu_info[i].min_cpu_scale_freq);
	if (err < 0)
		dev_err(hba->dev, "fail set cpufreq-fmin_def %d\n", err);
	else
		host->cur_freq_vote = false;
		dev_dbg(hba->dev, "%s: err=%d,cpu=%u\n", __func__, err,
			host->cpu_info[i].cpu);
	}
}

static int ufs_qcom_get_pwr_dev_param(struct ufs_qcom_dev_params *qcom_param,
				      struct ufs_pa_layer_attr *dev_max,
				      struct ufs_pa_layer_attr *agreed_pwr)
{
	int min_qcom_gear;
	int min_dev_gear;
	bool is_dev_sup_hs = false;
	bool is_qcom_max_hs = false;

	if (dev_max->pwr_rx == FAST_MODE)
		is_dev_sup_hs = true;

	if (qcom_param->desired_working_mode == FAST) {
		is_qcom_max_hs = true;
		min_qcom_gear = min_t(u32, qcom_param->hs_rx_gear,
				      qcom_param->hs_tx_gear);
	} else {
		min_qcom_gear = min_t(u32, qcom_param->pwm_rx_gear,
				      qcom_param->pwm_tx_gear);
	}

	/*
	 * device doesn't support HS but qcom_param->desired_working_mode is
	 * HS, thus device and qcom_param don't agree
	 */
	if (!is_dev_sup_hs && is_qcom_max_hs) {
		pr_err("%s: failed to agree on power mode (device doesn't support HS but requested power is HS)\n",
			__func__);
		return -EOPNOTSUPP;
	} else if (is_dev_sup_hs && is_qcom_max_hs) {
		/*
		 * since device supports HS, it supports FAST_MODE.
		 * since qcom_param->desired_working_mode is also HS
		 * then final decision (FAST/FASTAUTO) is done according
		 * to qcom_params as it is the restricting factor
		 */
		agreed_pwr->pwr_rx = agreed_pwr->pwr_tx =
						qcom_param->rx_pwr_hs;
	} else {
		/*
		 * here qcom_param->desired_working_mode is PWM.
		 * it doesn't matter whether device supports HS or PWM,
		 * in both cases qcom_param->desired_working_mode will
		 * determine the mode
		 */
		agreed_pwr->pwr_rx = agreed_pwr->pwr_tx =
			qcom_param->rx_pwr_pwm;
	}

	/*
	 * we would like tx to work in the minimum number of lanes
	 * between device capability and vendor preferences.
	 * the same decision will be made for rx
	 */
	agreed_pwr->lane_tx = min_t(u32, dev_max->lane_tx,
						qcom_param->tx_lanes);
	agreed_pwr->lane_rx = min_t(u32, dev_max->lane_rx,
						qcom_param->rx_lanes);

	/* device maximum gear is the minimum between device rx and tx gears */
	min_dev_gear = min_t(u32, dev_max->gear_rx, dev_max->gear_tx);

	/*
	 * if both device capabilities and vendor pre-defined preferences are
	 * both HS or both PWM then set the minimum gear to be the chosen
	 * working gear.
	 * if one is PWM and one is HS then the one that is PWM get to decide
	 * what is the gear, as it is the one that also decided previously what
	 * pwr the device will be configured to.
	 */
	if ((is_dev_sup_hs && is_qcom_max_hs) ||
	    (!is_dev_sup_hs && !is_qcom_max_hs))
		agreed_pwr->gear_rx = agreed_pwr->gear_tx =
			min_t(u32, min_dev_gear, min_qcom_gear);
	else if (!is_dev_sup_hs)
		agreed_pwr->gear_rx = agreed_pwr->gear_tx = min_dev_gear;
	else
		agreed_pwr->gear_rx = agreed_pwr->gear_tx = min_qcom_gear;

	agreed_pwr->hs_rate = qcom_param->hs_rate;
	return 0;
}

static struct ufs_qcom_host *rcdev_to_ufs_host(struct reset_controller_dev *rcd)
{
	return container_of(rcd, struct ufs_qcom_host, rcdev);
}

static void ufs_qcom_dump_regs_wrapper(struct ufs_hba *hba, int offset, int len,
				       const char *prefix, void *priv)
{
	ufshcd_dump_regs(hba, offset, len * 4, prefix);
}

static int ufs_qcom_get_connected_tx_lanes(struct ufs_hba *hba, u32 *tx_lanes)
{
	int err = 0;

	err = ufshcd_dme_get(hba,
			UIC_ARG_MIB(PA_CONNECTEDTXDATALANES), tx_lanes);
	if (err)
		dev_err(hba->dev, "%s: couldn't read PA_CONNECTEDTXDATALANES %d\n",
				__func__, err);

	return err;
}

static int ufs_qcom_get_connected_rx_lanes(struct ufs_hba *hba, u32 *rx_lanes)
{
	int err = 0;

	err = ufshcd_dme_get(hba,
			UIC_ARG_MIB(PA_CONNECTEDRXDATALANES), rx_lanes);
	if (err)
		dev_err(hba->dev, "%s: couldn't read PA_CONNECTEDRXDATALANES %d\n",
				__func__, err);

	return err;
}

#ifdef CONFIG_SCSI_UFS_CRYPTO

static inline void ufs_qcom_ice_enable(struct ufs_qcom_host *host)
{
	if (host->hba->caps & UFSHCD_CAP_CRYPTO)
		qcom_ice_enable(host->ice);
}

static int ufs_qcom_ice_init(struct ufs_qcom_host *host)
{
	struct ufs_hba *hba = host->hba;
	struct device *dev = hba->dev;
	struct qcom_ice *ice;

	ice = of_qcom_ice_get(dev);
	if (ice == ERR_PTR(-EOPNOTSUPP)) {
		dev_warn(dev, "Disabling inline encryption support\n");
		ice = NULL;
	}

	if (IS_ERR_OR_NULL(ice))
		return PTR_ERR_OR_ZERO(ice);

	host->ice = ice;
	hba->caps |= UFSHCD_CAP_CRYPTO;

	return 0;
}

static inline int ufs_qcom_ice_resume(struct ufs_qcom_host *host)
{
	if (host->hba->caps & UFSHCD_CAP_CRYPTO)
		return qcom_ice_resume(host->ice);

	return 0;
}

static inline int ufs_qcom_ice_suspend(struct ufs_qcom_host *host)
{
	if (host->hba->caps & UFSHCD_CAP_CRYPTO)
		return qcom_ice_suspend(host->ice);

	return 0;
}

static int ufs_qcom_ice_program_key(struct ufs_hba *hba,
				    const union ufs_crypto_cfg_entry *cfg,
				    int slot)
{
	struct ufs_qcom_host *host = ufshcd_get_variant(hba);
	union ufs_crypto_cap_entry cap;
	bool config_enable =
		cfg->config_enable & UFS_CRYPTO_CONFIGURATION_ENABLE;

	/* Only AES-256-XTS has been tested so far. */
	cap = hba->crypto_cap_array[cfg->crypto_cap_idx];
	if (cap.algorithm_id != UFS_CRYPTO_ALG_AES_XTS ||
	    cap.key_size != UFS_CRYPTO_KEY_SIZE_256)
		return -EOPNOTSUPP;

	if (config_enable)
		return qcom_ice_program_key(host->ice,
					    QCOM_ICE_CRYPTO_ALG_AES_XTS,
					    QCOM_ICE_CRYPTO_KEY_SIZE_256,
					    cfg->crypto_key,
					    cfg->data_unit_size, slot);
	else
		return qcom_ice_evict_key(host->ice, slot);
}

#else

#define ufs_qcom_ice_program_key NULL

static inline void ufs_qcom_ice_enable(struct ufs_qcom_host *host)
{
}

static int ufs_qcom_ice_init(struct ufs_qcom_host *host)
{
	return 0;
}

static inline int ufs_qcom_ice_resume(struct ufs_qcom_host *host)
{
	return 0;
}

static inline int ufs_qcom_ice_suspend(struct ufs_qcom_host *host)
{
	return 0;
}
#endif

static int ufs_qcom_host_clk_get(struct device *dev,
		const char *name, struct clk **clk_out, bool optional)
{
	struct clk *clk;
	int err = 0;

	clk = devm_clk_get(dev, name);
	if (!IS_ERR(clk)) {
		*clk_out = clk;
		return 0;
	}

	err = PTR_ERR(clk);

	if (optional && err == -ENOENT) {
		*clk_out = NULL;
		return 0;
	}

	if (err != -EPROBE_DEFER)
		dev_err(dev, "failed to get %s err %d\n", name, err);

	return err;
}

static int ufs_qcom_host_clk_enable(struct device *dev,
		const char *name, struct clk *clk)
{
	int err = 0;

	err = clk_prepare_enable(clk);
	if (err)
		dev_err(dev, "%s: %s enable failed %d\n", __func__, name, err);

	return err;
}

static void ufs_qcom_disable_lane_clks(struct ufs_qcom_host *host)
{
	if (!host->is_lane_clks_enabled)
		return;

	if (host->tx_l1_sync_clk)
		clk_disable_unprepare(host->tx_l1_sync_clk);
	clk_disable_unprepare(host->tx_l0_sync_clk);
	if (host->rx_l1_sync_clk)
		clk_disable_unprepare(host->rx_l1_sync_clk);
	clk_disable_unprepare(host->rx_l0_sync_clk);

	host->is_lane_clks_enabled = false;
}

static int ufs_qcom_enable_lane_clks(struct ufs_qcom_host *host)
{
	int err;
	struct device *dev = host->hba->dev;

	if (host->is_lane_clks_enabled)
		return 0;

	err = ufs_qcom_host_clk_enable(dev, "rx_lane0_sync_clk",
		host->rx_l0_sync_clk);
	if (err)
		return err;

	err = ufs_qcom_host_clk_enable(dev, "tx_lane0_sync_clk",
		host->tx_l0_sync_clk);
	if (err)
		goto disable_rx_l0;

	if (host->hba->lanes_per_direction > 1) {
		err = ufs_qcom_host_clk_enable(dev, "rx_lane1_sync_clk",
			host->rx_l1_sync_clk);
		if (err)
			goto disable_tx_l0;

		/* The tx lane1 clk could be muxed, hence keep this optional */
		if (host->tx_l1_sync_clk) {
			err = ufs_qcom_host_clk_enable(dev, "tx_lane1_sync_clk",
					host->tx_l1_sync_clk);
			if (err)
				goto disable_rx_l1;
		}
	}

	host->is_lane_clks_enabled = true;

	return 0;

disable_rx_l1:
	clk_disable_unprepare(host->rx_l1_sync_clk);
disable_tx_l0:
	clk_disable_unprepare(host->tx_l0_sync_clk);
disable_rx_l0:
	clk_disable_unprepare(host->rx_l0_sync_clk);

	return err;
}

static int ufs_qcom_init_lane_clks(struct ufs_qcom_host *host)
{
	int err = 0;
	struct device *dev = host->hba->dev;

	if (has_acpi_companion(dev))
		return 0;

	err = ufs_qcom_host_clk_get(dev, "rx_lane0_sync_clk",
					&host->rx_l0_sync_clk, false);

	if (err) {
		dev_err(dev, "%s: failed to get rx_lane0_sync_clk, err %d\n",
				__func__, err);
		return err;
	}

	err = ufs_qcom_host_clk_get(dev, "tx_lane0_sync_clk",
					&host->tx_l0_sync_clk, false);
	if (err) {
		dev_err(dev, "%s: failed to get tx_lane0_sync_clk, err %d\n",
				__func__, err);
		return err;
	}

	/* In case of single lane per direction, don't read lane1 clocks */
	if (host->hba->lanes_per_direction > 1) {
		err = ufs_qcom_host_clk_get(dev, "rx_lane1_sync_clk",
			&host->rx_l1_sync_clk, false);

		if (err) {
			dev_err(dev, "%s: failed to get rx_lane1_sync_clk, err %d\n",
					__func__, err);
			return err;
		}

		err = ufs_qcom_host_clk_get(dev, "tx_lane1_sync_clk",
			&host->tx_l1_sync_clk, true);
	}

	return err;
}

static int ufs_qcom_link_startup_post_change(struct ufs_hba *hba)
{
	u32 tx_lanes;
	int err = 0;
	struct ufs_qcom_host *host = ufshcd_get_variant(hba);
	struct phy *phy = host->generic_phy;

	err = ufs_qcom_get_connected_tx_lanes(hba, &tx_lanes);
	if (err)
		goto out;

	ufs_qcom_phy_set_tx_lane_enable(phy, tx_lanes);
	/*
	 * Some UFS devices send incorrect LineCfg data as part of power mode
	 * change sequence which may cause host PHY to go into bad state.
	 * Disabling Rx LineCfg of host PHY should help avoid this.
	 */
	if (ufshcd_get_local_unipro_ver(hba) == UFS_UNIPRO_VER_1_41)
		ufs_qcom_phy_ctrl_rx_linecfg(phy, false);

	/*
	 * UFS controller has *clk_req output to GCC, for each of the clocks
	 * entering it. When *clk_req for a specific clock is de-asserted,
	 * a corresponding clock from GCC is stopped. UFS controller de-asserts
	 * *clk_req outputs when it is in Auto Hibernate state only if the
	 * Clock request feature is enabled.
	 * Enable the Clock request feature:
	 * - Enable HW clock control for UFS clocks in GCC (handled by the
	 *   clock driver as part of clk_prepare_enable).
	 * - Set the AH8_CFG.*CLK_REQ register bits to 1.
	 */
	if (ufshcd_is_auto_hibern8_supported(hba))
		ufshcd_writel(hba, ufshcd_readl(hba, UFS_AH8_CFG) |
				   UFS_HW_CLK_CTRL_EN,
				   UFS_AH8_CFG);
	/*
	 * Make sure clock request feature gets enabled for HW clk gating
	 * before further operations.
	 */
	mb();

out:
	return err;
}

static int ufs_qcom_check_hibern8(struct ufs_hba *hba)
{
	int err;
	u32 tx_fsm_val = 0;
	unsigned long timeout = jiffies + msecs_to_jiffies(HBRN8_POLL_TOUT_MS);

	do {
		err = ufshcd_dme_get(hba,
				UIC_ARG_MIB_SEL(MPHY_TX_FSM_STATE,
					UIC_ARG_MPHY_TX_GEN_SEL_INDEX(0)),
				&tx_fsm_val);
		if (err || tx_fsm_val == TX_FSM_HIBERN8)
			break;

		/* sleep for max. 200us */
		usleep_range(100, 200);
	} while (time_before(jiffies, timeout));

	/*
	 * we might have scheduled out for long during polling so
	 * check the state again.
	 */
	if (time_after(jiffies, timeout))
		err = ufshcd_dme_get(hba,
				UIC_ARG_MIB_SEL(MPHY_TX_FSM_STATE,
					UIC_ARG_MPHY_TX_GEN_SEL_INDEX(0)),
				&tx_fsm_val);

	if (err) {
		dev_err(hba->dev, "%s: unable to get TX_FSM_STATE, err %d\n",
				__func__, err);
	} else if (tx_fsm_val != TX_FSM_HIBERN8) {
		err = tx_fsm_val;
		dev_err(hba->dev, "%s: invalid TX_FSM_STATE = %d\n",
				__func__, err);
	}

	return err;
}

static void ufs_qcom_select_unipro_mode(struct ufs_qcom_host *host)
{
	ufshcd_rmwl(host->hba, QUNIPRO_SEL,
		   ufs_qcom_cap_qunipro(host) ? QUNIPRO_SEL : 0,
		   REG_UFS_CFG1);

	if (host->hw_ver.major >= 0x05) {
		ufshcd_rmwl(host->hba, QUNIPRO_G4_SEL, 0, REG_UFS_CFG0);
		ufshcd_rmwl(host->hba, HCI_UAWM_OOO_DIS, 0, REG_UFS_CFG0);
	}
}

static int ufs_qcom_phy_power_on(struct ufs_hba *hba)
{
	struct ufs_qcom_host *host = ufshcd_get_variant(hba);
	struct phy *phy = host->generic_phy;
	int ret = 0;

	mutex_lock(&host->phy_mutex);
	if (!host->is_phy_pwr_on) {
		ret = phy_power_on(phy);
		if (ret) {
			mutex_unlock(&host->phy_mutex);
			return ret;
		}
		host->is_phy_pwr_on = true;
	}

	mutex_unlock(&host->phy_mutex);

	return ret;
}

/*
 * ufs_qcom_host_reset - reset host controller and PHY
 */
static int ufs_qcom_host_reset(struct ufs_hba *hba)
{
	int ret = 0;
	struct ufs_qcom_host *host = ufshcd_get_variant(hba);
	bool reenable_intr = false;

	host->reset_in_progress = true;

	if (!host->core_reset) {
		dev_warn(hba->dev, "%s: reset control not set\n", __func__);
		goto out;
	}

	if (host->hw_ver.major >= 0x6) {
		reenable_intr = hba->is_irq_enabled;
		disable_irq(hba->irq);
		hba->is_irq_enabled = false;

		/*
		 * Refer to the PHY programming guide.
		 * 1. Assert the BCR reset.
		 * 2. Power on the PHY regulators and GDSC.
		 * 3. Release the BCR reset.
		 */
		ret = reset_control_assert(host->core_reset);
		if (ret) {
			dev_err(hba->dev, "%s: core_reset assert failed, err = %d\n",
					 __func__, ret);
			goto out;
		}

		/*
		 * If the PHY has already been powered, the ufs_qcom_phy_power_on()
		 * would be a nop because the flag is_phy_pwr_on would be true.
		 */
		ret = ufs_qcom_phy_power_on(hba);
		if (ret) {
			dev_err(hba->dev, "%s: phy power on failed, ret = %d\n",
				__func__, ret);
			goto out;
		}
	} else {
		/*
		 * Power on the PHY before resetting the UFS host controller
		 * and the UFS PHY. Without power, the PHY reset may not work properly.
		 * If the PHY has already been powered, the ufs_qcom_phy_power_on()
		 * would be a nop because the flag is_phy_pwr_on would be true.
		 */
		ret = ufs_qcom_phy_power_on(hba);
		if (ret) {
			dev_err(hba->dev, "%s: phy power on failed, ret = %d\n",
				__func__, ret);
			goto out;
		}
		reenable_intr = hba->is_irq_enabled;
		disable_irq(hba->irq);
		hba->is_irq_enabled = false;
		ret = reset_control_assert(host->core_reset);
		if (ret) {
			dev_err(hba->dev, "%s: core_reset assert failed, err = %d\n",
					 __func__, ret);
			goto out;
		}
	}

	/*
	 * The hardware requirement for delay between assert/deassert
	 * is at least 3-4 sleep clock (32.7KHz) cycles, which comes to
	 * ~125us (4/32768). To be on the safe side add 200us delay.
	 */
	usleep_range(200, 210);

	ret = reset_control_deassert(host->core_reset);
	if (ret)
		dev_err(hba->dev, "%s: core_reset deassert failed, err = %d\n",
				 __func__, ret);

	usleep_range(1000, 1100);

	if (reenable_intr) {
		enable_irq(hba->irq);
		hba->is_irq_enabled = true;
	}

out:
	host->vdd_hba_pc = false;
	host->reset_in_progress = false;
	return ret;
}

static int ufs_qcom_phy_power_off(struct ufs_hba *hba)
{
	struct ufs_qcom_host *host = ufshcd_get_variant(hba);
	struct phy *phy = host->generic_phy;
	int ret = 0;

	mutex_lock(&host->phy_mutex);
	if (host->is_phy_pwr_on) {
		ret = phy_power_off(phy);
		if (ret) {
			mutex_unlock(&host->phy_mutex);
			return ret;
		}
		host->is_phy_pwr_on = false;
	}
	mutex_unlock(&host->phy_mutex);

	return ret;
}

static int ufs_qcom_power_up_sequence(struct ufs_hba *hba)
{
	struct ufs_qcom_host *host = ufshcd_get_variant(hba);
	struct ufs_qcom_dev_params *host_pwr_cap = &host->host_pwr_cap;
	struct phy *phy = host->generic_phy;
	int ret = 0;

	enum phy_mode mode = host_pwr_cap->hs_rate == PA_HS_MODE_B ?
					PHY_MODE_UFS_HS_B : PHY_MODE_UFS_HS_A;
	int submode = host_pwr_cap->phy_submode;

	if (host->hw_ver.major < 0x4)
		submode = UFS_QCOM_PHY_SUBMODE_NON_G4;
	phy_set_mode_ext(phy, mode, submode);

	ret = ufs_qcom_phy_power_on(hba);
	if (ret) {
		dev_err(hba->dev, "%s: phy power on failed, ret = %d\n",
				 __func__, ret);
		goto out;
	}

	ret = phy_calibrate(phy);
	if (ret) {
		dev_err(hba->dev, "%s: Failed to calibrate PHY %d\n",
				  __func__, ret);
		goto out;
	}

	ufs_qcom_select_unipro_mode(host);

out:
	return ret;
}

/*
 * The UTP controller has a number of internal clock gating cells (CGCs).
 * Internal hardware sub-modules within the UTP controller control the CGCs.
 * Hardware CGCs disable the clock to inactivate UTP sub-modules not involved
 * in a specific operation, UTP controller CGCs are by default disabled and
 * this function enables them (after every UFS link startup) to save some power
 * leakage.
 *
 * UFS host controller v3.0.0 onwards has internal clock gating mechanism
 * in Qunipro, enable them to save additional power.
 */
static int ufs_qcom_enable_hw_clk_gating(struct ufs_hba *hba)
{
	struct ufs_qcom_host *host = ufshcd_get_variant(hba);
	int err = 0;

	/* Enable UTP internal clock gating */
	ufshcd_writel(hba,
		ufshcd_readl(hba, REG_UFS_CFG2) | REG_UFS_CFG2_CGC_EN_ALL,
		REG_UFS_CFG2);

	if (host->hw_ver.major >= 0x05)
		/* Ensure unused Unipro block's clock is gated */
		ufshcd_rmwl(host->hba, UNUSED_UNIPRO_CLK_GATED,
			UNUSED_UNIPRO_CLK_GATED, UFS_AH8_CFG);

	/* Ensure that HW clock gating is enabled before next operations */
	ufshcd_readl(hba, REG_UFS_CFG2);

	/* Enable Qunipro internal clock gating if supported */
	if (!ufs_qcom_cap_qunipro_clk_gating(host))
		goto out;

	/* Enable all the mask bits */
	err = ufshcd_dme_rmw(hba, DL_VS_CLK_CFG_MASK,
				DL_VS_CLK_CFG_MASK, DL_VS_CLK_CFG);
	if (err)
		goto out;

	err = ufshcd_dme_rmw(hba, PA_VS_CLK_CFG_REG_MASK,
				PA_VS_CLK_CFG_REG_MASK, PA_VS_CLK_CFG_REG);
	if (err)
		goto out;

	if (!((host->hw_ver.major == 4) && (host->hw_ver.minor == 0) &&
	     (host->hw_ver.step == 0))) {
		err = ufshcd_dme_rmw(hba, DME_VS_CORE_CLK_CTRL_DME_HW_CGC_EN,
					DME_VS_CORE_CLK_CTRL_DME_HW_CGC_EN,
					DME_VS_CORE_CLK_CTRL);
	} else {
		dev_err(hba->dev, "%s: skipping DME_HW_CGC_EN set\n",
			__func__);
	}
out:
	return err;
}

static void ufs_qcom_force_mem_config(struct ufs_hba *hba)
{
	struct ufs_qcom_host *host = ufshcd_get_variant(hba);
	struct ufs_clk_info *clki;

	/*
	 * Configure the behavior of ufs clocks core and peripheral
	 * memory state when they are turned off.
	 * This configuration is required to allow retaining
	 * ICE crypto configuration (including keys) when
	 * core_clk_ice is turned off, and powering down
	 * non-ICE RAMs of host controller.
	 *
	 * This is applicable only to gcc clocks.
	 */
	list_for_each_entry(clki, &hba->clk_list_head, list) {

		/* skip it for non-gcc (rpmh) clocks */
		if (!strcmp(clki->name, "ref_clk"))
			continue;

		if (!strcmp(clki->name, "core_clk_ice") ||
		    !strcmp(clki->name, "core_clk_ice_hw_ctl") ||
		    (host->hw_ver.major > 0x05 &&
		     !strcmp(clki->name, "core_clk")))
			qcom_clk_set_flags(clki->clk, CLKFLAG_RETAIN_MEM);
		else
			qcom_clk_set_flags(clki->clk, CLKFLAG_NORETAIN_MEM);
		qcom_clk_set_flags(clki->clk, CLKFLAG_NORETAIN_PERIPH);
		qcom_clk_set_flags(clki->clk, CLKFLAG_PERIPH_OFF_CLEAR);
	}
}

static int ufs_qcom_hce_enable_notify(struct ufs_hba *hba,
				      enum ufs_notify_change_status status)
{
	struct ufs_qcom_host *host = ufshcd_get_variant(hba);
	int err = 0;

	switch (status) {
	case PRE_CHANGE:
		ufs_qcom_force_mem_config(hba);
		ufs_qcom_power_up_sequence(hba);
		/*
		 * The PHY PLL output is the source of tx/rx lane symbol
		 * clocks, hence, enable the lane clocks only after PHY
		 * is initialized.
		 */
		err = ufs_qcom_enable_lane_clks(host);
		if (err)
			dev_err(hba->dev, "%s: enable lane clks failed,	ret=%d\n",
				__func__, err);
		/*
		 * ICE enable needs to be called before ufshcd_crypto_enable
		 * during resume as it is needed before reprogramming all
		 * keys. So moving it to PRE_CHANGE.
		 */
		ufs_qcom_ice_enable(host);
		break;
	case POST_CHANGE:
		err = ufs_qcom_config_shared_ice(host);
		if (err) {
			dev_err(hba->dev, "%s: config shared ice failed, ret=%d\n",
				__func__, err);
			break;
		}

		/* check if UFS PHY moved from DISABLED to HIBERN8 */
		err = ufs_qcom_check_hibern8(hba);
		ufs_qcom_enable_hw_clk_gating(hba);
		break;
	default:
		dev_err(hba->dev, "%s: invalid status %d\n", __func__, status);
		err = -EINVAL;
		break;
	}

	ufs_qcom_log_str(host, "-,%d,%d\n", status, err);

	if (host->dbg_en)
		trace_ufs_qcom_hce_enable_notify(dev_name(hba->dev), status, err);

	return err;
}

/*
 * Return: zero for success and non-zero in case of a failure.
 */
static int __ufs_qcom_cfg_timers(struct ufs_hba *hba, u32 gear,
			       u32 hs, u32 rate, bool update_link_startup_timer,
			       bool is_pre_scale_up)
{
	struct ufs_qcom_host *host = ufshcd_get_variant(hba);
	struct ufs_clk_info *clki;
	u32 core_clk_period_in_ns;
	u32 tx_clk_cycles_per_us = 0;
	unsigned long core_clk_rate = 0;
	u32 core_clk_cycles_per_us = 0;

	static u32 pwm_fr_table[][2] = {
		{UFS_PWM_G1, 0x1},
		{UFS_PWM_G2, 0x1},
		{UFS_PWM_G3, 0x1},
		{UFS_PWM_G4, 0x1},
	};

	static u32 hs_fr_table_rA[][2] = {
		{UFS_HS_G1, 0x1F},
		{UFS_HS_G2, 0x3e},
		{UFS_HS_G3, 0x7D},
	};

	static u32 hs_fr_table_rB[][2] = {
		{UFS_HS_G1, 0x24},
		{UFS_HS_G2, 0x49},
		{UFS_HS_G3, 0x92},
	};

	/*
	 * The Qunipro controller does not use following registers:
	 * SYS1CLK_1US_REG, TX_SYMBOL_CLK_1US_REG, CLK_NS_REG &
	 * UFS_REG_PA_LINK_STARTUP_TIMER
	 * But UTP controller uses SYS1CLK_1US_REG register for Interrupt
	 * Aggregation logic / Auto hibern8 logic.
	 * It is mandatory to write SYS1CLK_1US_REG register on UFS host
	 * controller V4.0.0 onwards.
	*/
	if (ufs_qcom_cap_qunipro(host) &&
	    (!(ufshcd_is_intr_aggr_allowed(hba) ||
	       ufshcd_is_auto_hibern8_supported(hba) ||
	       host->hw_ver.major >= 4)))
		return 0;

	if (gear == 0) {
		dev_err(hba->dev, "%s: invalid gear = %d\n", __func__, gear);
		return -EINVAL;
	}

	list_for_each_entry(clki, &hba->clk_list_head, list) {
		if (!strcmp(clki->name, "core_clk")) {
			if (is_pre_scale_up)
				core_clk_rate = clki->max_freq;
			else
				core_clk_rate = clk_get_rate(clki->clk);
		}
	}

	/* If frequency is smaller than 1MHz, set to 1MHz */
	if (core_clk_rate < DEFAULT_CLK_RATE_HZ)
		core_clk_rate = DEFAULT_CLK_RATE_HZ;

	core_clk_cycles_per_us = core_clk_rate / USEC_PER_SEC;
	if (ufshcd_readl(hba, REG_UFS_SYS1CLK_1US) != core_clk_cycles_per_us) {
		ufshcd_writel(hba, core_clk_cycles_per_us, REG_UFS_SYS1CLK_1US);
		/*
		 * make sure above write gets applied before we return from
		 * this function.
		 */
		ufshcd_readl(hba, REG_UFS_SYS1CLK_1US);
	}

	if (ufs_qcom_cap_qunipro(host))
		return 0;

	core_clk_period_in_ns = NSEC_PER_SEC / core_clk_rate;
	core_clk_period_in_ns <<= OFFSET_CLK_NS_REG;
	core_clk_period_in_ns &= MASK_CLK_NS_REG;

	switch (hs) {
	case FASTAUTO_MODE:
	case FAST_MODE:
		if (rate == PA_HS_MODE_A) {
			if (gear > ARRAY_SIZE(hs_fr_table_rA)) {
				dev_err(hba->dev,
					"%s: index %d exceeds table size %zu\n",
					__func__, gear,
					ARRAY_SIZE(hs_fr_table_rA));
				return -EINVAL;
			}
			tx_clk_cycles_per_us = hs_fr_table_rA[gear-1][1];
		} else if (rate == PA_HS_MODE_B) {
			if (gear > ARRAY_SIZE(hs_fr_table_rB)) {
				dev_err(hba->dev,
					"%s: index %d exceeds table size %zu\n",
					__func__, gear,
					ARRAY_SIZE(hs_fr_table_rB));
				return -EINVAL;
			}
			tx_clk_cycles_per_us = hs_fr_table_rB[gear-1][1];
		} else {
			dev_err(hba->dev, "%s: invalid rate = %d\n",
				__func__, rate);
			return -EINVAL;
		}
		break;
	case SLOWAUTO_MODE:
	case SLOW_MODE:
		if (gear > ARRAY_SIZE(pwm_fr_table)) {
			dev_err(hba->dev,
					"%s: index %d exceeds table size %zu\n",
					__func__, gear,
					ARRAY_SIZE(pwm_fr_table));
			return -EINVAL;
		}
		tx_clk_cycles_per_us = pwm_fr_table[gear-1][1];
		break;
	case UNCHANGED:
	default:
		dev_err(hba->dev, "%s: invalid mode = %d\n", __func__, hs);
		return -EINVAL;
	}

	if (ufshcd_readl(hba, REG_UFS_TX_SYMBOL_CLK_NS_US) !=
	    (core_clk_period_in_ns | tx_clk_cycles_per_us)) {
		/* this register 2 fields shall be written at once */
		ufshcd_writel(hba, core_clk_period_in_ns | tx_clk_cycles_per_us,
			      REG_UFS_TX_SYMBOL_CLK_NS_US);
		/*
		 * make sure above write gets applied before we return from
		 * this function.
		 */
		mb();
	}

	if (update_link_startup_timer && host->hw_ver.major < 0x5) {
		ufshcd_writel(hba, ((core_clk_rate / MSEC_PER_SEC) * 100),
			      REG_UFS_CFG0);
		/*
		 * make sure that this configuration is applied before
		 * we return
		 */
		mb();
	}

	return 0;
}

static int ufs_qcom_cfg_timers(struct ufs_hba *hba, u32 gear,
			       u32 hs, u32 rate, bool update_link_startup_timer)
{
	return  __ufs_qcom_cfg_timers(hba, gear, hs, rate,
				      update_link_startup_timer, false);
}

static int ufs_qcom_set_dme_vs_core_clk_ctrl_max_freq_mode(struct ufs_hba *hba)
{
	struct ufs_clk_info *clki;
	struct list_head *head = &hba->clk_list_head;
	u32 max_freq = 0;
	int err = 0;

	list_for_each_entry(clki, head, list) {
		if (!IS_ERR_OR_NULL(clki->clk) &&
		    (!strcmp(clki->name, "core_clk_unipro"))) {
			max_freq = clki->max_freq;
			break;
		}
	}

	switch (max_freq) {
	case 403000000:
		err = ufs_qcom_set_dme_vs_core_clk_ctrl_clear_div(hba, 403, 16, true);
		break;
	case 300000000:
		err = ufs_qcom_set_dme_vs_core_clk_ctrl_clear_div(hba, 300, 12, true);
		break;
	case 201500000:
		err = ufs_qcom_set_dme_vs_core_clk_ctrl_clear_div(hba, 202, 8, true);
		break;
	case 150000000:
		err = ufs_qcom_set_dme_vs_core_clk_ctrl_clear_div(hba, 150, 6, true);
		break;
	case 100000000:
		err = ufs_qcom_set_dme_vs_core_clk_ctrl_clear_div(hba, 100, 4, true);
		break;
	default:
		err = -EINVAL;
		break;
	}

	if (err) {
		dev_err(hba->dev, "unipro max_freq=%u entry missing\n", max_freq);
		dump_stack();
	}
	return err;
}

/**
 * ufs_qcom_bypass_cfgready_signal - Tunes PA_VS_CONFIG_REG1 and
 * PA_VS_CONFIG_REG2 vendor specific attributes of local unipro
 * to bypass CFGREADY signal on Config interface between UFS
 * controller and PHY.
 *
 * The issue is related to config signals sampling from PHY
 * to controller. The PHY signals which are driven by 150MHz
 * clock and sampled by 300MHz instead of 150MHZ.
 *
 * The issue will be seen when only one of tx_cfg_rdyn_0
 * and tx_cfg_rdyn_1 is 0 around sampling clock edge and
 * if timing is not met as timing margin for some devices is
 * very less in one of the corner.
 *
 * To workaround this issue, controller should bypass the Cfgready
 * signal(TX_CFGREADY and RX_CFGREDY) because controller still wait
 * for another signal tx_savestatusn which will serve same purpose.
 *
 * The corresponding HW CR: 'QCTDD06985523' UFS HSG4 test fails
 * in SDF MAX GLS is linked to this issue.
 */
static int ufs_qcom_bypass_cfgready_signal(struct ufs_hba *hba)
{
	int err = 0;
	u32 pa_vs_config_reg1;
	u32 pa_vs_config_reg2;
	u32 mask;

	err = ufshcd_dme_get(hba, UIC_ARG_MIB(PA_VS_CONFIG_REG1),
			&pa_vs_config_reg1);
	if (err)
		goto out;

	err = ufshcd_dme_set(hba, UIC_ARG_MIB(PA_VS_CONFIG_REG1),
			(pa_vs_config_reg1 | BIT_TX_EOB_COND));
	if (err)
		goto out;

	err = ufshcd_dme_get(hba, UIC_ARG_MIB(PA_VS_CONFIG_REG2),
			&pa_vs_config_reg2);
	if (err)
		goto out;

	mask = (BIT_RX_EOB_COND | BIT_LINKCFG_WAIT_LL1_RX_CFG_RDY |
					H8_ENTER_COND_MASK);
	pa_vs_config_reg2 = (pa_vs_config_reg2 & ~mask) |
				(0x2 << H8_ENTER_COND_OFFSET);

	err = ufshcd_dme_set(hba, UIC_ARG_MIB(PA_VS_CONFIG_REG2),
			(pa_vs_config_reg2));
out:
	return err;
}

static void ufs_qcom_dump_attribs(struct ufs_hba *hba)
{
	int ret;
	int attrs[] = {0x15a0, 0x1552, 0x1553, 0x1554,
		       0x1555, 0x1556, 0x1557, 0x155a,
		       0x155b, 0x155c, 0x155d, 0x155e,
		       0x155f, 0x1560, 0x1561, 0x1568,
		       0x1569, 0x156a, 0x1571, 0x1580,
		       0x1581, 0x1583, 0x1584, 0x1585,
		       0x1586, 0x1587, 0x1590, 0x1591,
		       0x15a1, 0x15a2, 0x15a3, 0x15a4,
		       0x15a5, 0x15a6, 0x15a7, 0x15a8,
		       0x15a9, 0x15aa, 0x15ab, 0x15c0,
		       0x15c1, 0x15c2, 0x15d0, 0x15d1,
		       0x15d2, 0x15d3, 0x15d4, 0x15d5,
	};
	int cnt = ARRAY_SIZE(attrs);
	int i = 0, val;

	for (; i < cnt; i++) {
		ret = ufshcd_dme_get(hba, UIC_ARG_MIB(attrs[i]), &val);
		if (ret) {
			dev_err(hba->dev, "Failed reading: 0x%04x, ret:%d\n",
				attrs[i], ret);
			continue;
		}
		dev_err(hba->dev, "0x%04x: %d\n", attrs[i], val);
	}
}

static void ufs_qcom_validate_link_params(struct ufs_hba *hba)
{
	int val = 0;
	bool err = false;

	WARN_ON(ufs_qcom_get_connected_tx_lanes(hba, &val));
	if (val != hba->lanes_per_direction) {
		dev_err(hba->dev, "%s: Tx lane mismatch [config,reported] [%d,%d]\n",
			__func__, hba->lanes_per_direction, val);
		WARN_ON(1);
		err = true;
	}

	val = 0;
	WARN_ON(ufs_qcom_get_connected_rx_lanes(hba, &val));
	if (val != hba->lanes_per_direction) {
		dev_err(hba->dev, "%s: Rx lane mismatch [config,reported] [%d,%d]\n",
			__func__, hba->lanes_per_direction, val);
		WARN_ON(1);
		err = true;
	}

	if (err)
		ufs_qcom_dump_attribs(hba);
}

static int ufs_qcom_link_startup_notify(struct ufs_hba *hba,
					enum ufs_notify_change_status status)
{
	int err = 0;
	struct ufs_qcom_host *host = ufshcd_get_variant(hba);
	struct phy *phy = host->generic_phy;
	struct device *dev = hba->dev;
	struct device_node *np = dev->of_node;
	u32 temp;

	switch (status) {
	case PRE_CHANGE:
		if (!of_property_read_bool(np, "secondary-storage") &&
				strlen(android_boot_dev) &&
				strcmp(android_boot_dev, dev_name(dev)))
			return -ENODEV;

		if (ufs_qcom_cfg_timers(hba, UFS_PWM_G1, SLOWAUTO_MODE,
					0, true)) {
			dev_err(hba->dev, "%s: ufs_qcom_cfg_timers() failed\n",
				__func__);
			err = -EINVAL;
			goto out;
		}

		ufs_qcom_phy_ctrl_rx_linecfg(phy, true);

		if (ufs_qcom_cap_qunipro(host)) {
			err = ufs_qcom_set_dme_vs_core_clk_ctrl_max_freq_mode(
				hba);
			if (err)
				goto out;
		}

		err = ufs_qcom_enable_hw_clk_gating(hba);
		if (err)
			goto out;

		/*
		 * Controller checks ICE configuration error without
		 * checking if the command is SCSI command
		 */
		temp = readl_relaxed(host->dev_ref_clk_ctrl_mmio);
		temp |= BIT(31);
		writel_relaxed(temp, host->dev_ref_clk_ctrl_mmio);
		/* ensure that UTP_SCASI_CHECK_DIS is enabled before link startup */
		wmb();

		/*
		 * Some UFS devices (and may be host) have issues if LCC is
		 * enabled. So we are setting PA_Local_TX_LCC_Enable to 0
		 * before link startup which will make sure that both host
		 * and device TX LCC are disabled once link startup is
		 * completed.
		 */
		if (ufshcd_get_local_unipro_ver(hba) != UFS_UNIPRO_VER_1_41)
			err = ufshcd_disable_host_tx_lcc(hba);
		if (err)
			goto out;

		if (host->bypass_g4_cfgready)
			err = ufs_qcom_bypass_cfgready_signal(hba);
		break;

	case POST_CHANGE:
		ufs_qcom_link_startup_post_change(hba);
		ufs_qcom_validate_link_params(hba);
		break;

	default:
		break;
	}

out:
	ufs_qcom_log_str(host, "*,%d,%d\n", status, err);
	if (host->dbg_en)
		trace_ufs_qcom_link_startup_notify(dev_name(hba->dev), status, err);

	return err;
}

static int ufs_qcom_config_vreg(struct device *dev,
		struct ufs_vreg *vreg, bool on)
{
	if (!vreg) {
		WARN_ON(1);
		return -EINVAL;
	}

	if (regulator_count_voltages(vreg->reg) <= 0)
		return 0;
	return regulator_set_load(vreg->reg, on ? vreg->max_uA : 0);
}

static int ufs_qcom_enable_vreg(struct device *dev, struct ufs_vreg *vreg)
{
	int ret = 0;

	if (vreg->enabled)
		return ret;

	ret = ufs_qcom_config_vreg(dev, vreg, true);
	if (ret)
		goto out;

	ret = regulator_enable(vreg->reg);
	if (ret)
		goto out;

	vreg->enabled = true;
out:
	return ret;
}

static int ufs_qcom_disable_vreg(struct device *dev, struct ufs_vreg *vreg)
{
	int ret = 0;

	if (!vreg->enabled)
		return ret;

	ret = regulator_disable(vreg->reg);
	if (ret)
		goto out;

	ret = ufs_qcom_config_vreg(dev, vreg, false);
	if (ret)
		goto out;

	vreg->enabled = false;
out:
	return ret;
}


static int ufs_qcom_mod_min_cpufreq(unsigned int cpu, s32 new_val)
{
	int ret = 0;
	struct freq_qos_request *qos_req;

	cpus_read_lock();
	if (cpu_online(cpu)) {
		qos_req = &per_cpu(qos_min_req, cpu);
		ret = freq_qos_update_request(qos_req, new_val);
	}
	cpus_read_unlock();
	return ret;
}

static int ufs_qcom_init_cpu_minfreq_req(struct ufs_qcom_host *host)
{
	struct cpufreq_policy *policy;
	struct freq_qos_request *req;
	unsigned int cpu;
	int ret = -EINVAL;
	int i;

	for (i = 0; i < host->num_cpus; i++) {
		cpu = (unsigned int)host->cpu_info[i].cpu;

		policy = cpufreq_cpu_get(cpu);
		if (!policy) {
			dev_err(host->hba->dev, "Failed to get cpu(%u)freq policy\n",
			cpu);
			return -EINVAL;
		}

		req = &per_cpu(qos_min_req, cpu);
		ret = freq_qos_add_request(&policy->constraints, req, FREQ_QOS_MIN,
					FREQ_QOS_MIN_DEFAULT_VALUE);
		cpufreq_cpu_put(policy);
		if (ret < 0) {
			dev_err(host->hba->dev, "Failed to add freq qos req(%u), err=%d\n",
				cpu, ret);
			break;
		}
	}

	return ret;
}

static void ufs_qcom_set_affinity_hint(struct ufs_hba *hba, bool prime)
{
	struct ufs_qcom_host *host = ufshcd_get_variant(hba);
	unsigned int set = 0;
	unsigned int clear = 0;
	int ret;
	cpumask_t *affinity_mask;

	if (prime) {
		set = IRQ_NO_BALANCING;
		affinity_mask = &host->perf_mask;
	} else {
		clear = IRQ_NO_BALANCING;
		affinity_mask = &host->def_mask;
	}

	irq_modify_status(hba->irq, clear, set);
	ret = irq_set_affinity_hint(hba->irq, affinity_mask);
	if (ret < 0)
		dev_err(host->hba->dev, "prime=%d, err=%d\n", prime, ret);
}

static void ufs_qcom_set_esi_affinity_hint(struct ufs_hba *hba)
{
	struct ufs_qcom_host *host = ufshcd_get_variant(hba);
	const cpumask_t *mask;
	struct msi_desc *desc;
	unsigned int set = IRQ_NO_BALANCING;
	unsigned int clear = 0;
	int ret, i = 0;

	if (!host->esi_affinity_mask)
		return;

	msi_lock_descs(hba->dev);
	msi_for_each_desc(desc, hba->dev, MSI_DESC_ALL) {
		/* Affine IRQ for each desc parsed from DT node */
		mask = get_cpu_mask(host->esi_affinity_mask[i]);
		if (!cpumask_subset(mask, cpu_possible_mask)) {
			dev_err(hba->dev, "Invalid esi-cpu affinity mask passed, using default\n");
			mask = get_cpu_mask(UFS_QCOM_ESI_AFFINITY_MASK);
		}

		irq_modify_status(desc->irq, clear, set);
		ret = irq_set_affinity_hint(desc->irq, mask);
		if (ret < 0)
			dev_err(hba->dev, "%s: Failed to set affinity hint to cpu %d for ESI %d, err = %d\n",
					__func__, i, desc->irq, ret);
		i++;
	}
	msi_unlock_descs(hba->dev);
}

static int ufs_qcom_cpu_online(unsigned int cpu)
{
	struct ufs_hba *hba = ufs_qcom_hosts[0]->hba;

	ufs_qcom_set_esi_affinity_hint(hba);

	return 0;
}

static void ufs_qcom_toggle_pri_affinity(struct ufs_hba *hba, bool on)
{
	struct ufs_qcom_host *host = ufshcd_get_variant(hba);

	if (on && atomic_read(&host->therm_mitigation))
		return;

#if IS_ENABLED(CONFIG_SCHED_WALT)
<<<<<<< HEAD

	if (on) {
		/* Enforcing high irq cpus is needed for high IO load
=======
	if (on) {
		/*
		 * Enforcing high irq cpus is needed for high IO load
>>>>>>> b0bd90ae
		 * condition, Single door bell which doesn't used
		 * ESI doesn't need it.
		 */
		if (host->esi_mask.bits[0])
			walt_set_enforce_high_irq_cpus(&host->esi_mask);
		sched_set_boost(STORAGE_BOOST);
	} else {
		if (host->esi_mask.bits[0])
			walt_unset_enforce_high_irq_cpus(&host->esi_mask);
		sched_set_boost(STORAGE_BOOST_DISABLE);
	}
#endif

	atomic_set(&host->hi_pri_en, on);
	ufs_qcom_set_affinity_hint(hba, on);
}

static void ufs_qcom_cpufreq_dwork(struct work_struct *work)
{
	struct ufs_qcom_host *host = container_of(to_delayed_work(work),
							struct ufs_qcom_host,
							fwork);
	unsigned long cur_thres = atomic_read(&host->num_reqs_threshold);
	unsigned int freq_val = -1;
	int err = -1;
	int scale_up;
	int i;

	atomic_set(&host->num_reqs_threshold, 0);

	if (cur_thres > host->max_boost_thres && !host->cur_freq_vote) {
		scale_up = 1;
		if (host->irq_affinity_support)
			ufs_qcom_toggle_pri_affinity(host->hba, true);
	} else if (cur_thres < host->min_boost_thres && host->cur_freq_vote) {
		scale_up = 0;
		if (host->irq_affinity_support)
			ufs_qcom_toggle_pri_affinity(host->hba, false);
	} else
		goto out;

	host->cur_freq_vote = true;
	for (i = 0; i < host->num_cpus; i++) {
		if (scale_up)
			freq_val = host->cpu_info[i].max_cpu_scale_freq;
		else
			freq_val = host->cpu_info[i].min_cpu_scale_freq;

		err = ufs_qcom_mod_min_cpufreq(host->cpu_info[i].cpu, freq_val);
		if (err < 0) {
			dev_err(host->hba->dev, "fail set cpufreq-fmin,freq_val=%u,cpu=%u,err=%d\n",
				freq_val, host->cpu_info[i].cpu, err);
			host->cur_freq_vote = false;
		} else if (freq_val == host->cpu_info[i].min_cpu_scale_freq)
			host->cur_freq_vote = false;
		dev_dbg(host->hba->dev, "cur_freq_vote=%d,freq_val=%u,cth=%lu,cpu=%u\n",
			host->cur_freq_vote, freq_val, cur_thres, host->cpu_info[i].cpu);
	}
out:
	queue_delayed_work(host->ufs_qos->workq, &host->fwork,
			   msecs_to_jiffies(host->boost_monitor_timer));
}

static int add_group_qos(struct qos_cpu_group *qcg, enum constraint type)
{
	int cpu, err;
	struct dev_pm_qos_request *qos_req = qcg->qos_req;

	for_each_cpu(cpu, &qcg->mask) {
		dev_dbg(qcg->host->hba->dev, "%s: cpu: %d | mask: 0x%lx | assoc-qos-req: %p\n",
			__func__, cpu, qcg->mask.bits[0], qos_req);
		memset(qos_req, 0,
		       sizeof(struct dev_pm_qos_request));
		err = dev_pm_qos_add_request(get_cpu_device(cpu),
					     qos_req,
					     DEV_PM_QOS_RESUME_LATENCY,
					     type);
		if (err < 0)
			return err;
		qos_req++;
	}
	return 0;
}

static int remove_group_qos(struct qos_cpu_group *qcg)
{
	int err, cpu;
	struct dev_pm_qos_request *qos_req = qcg->qos_req;

	for_each_cpu(cpu, &qcg->mask) {
		if (!dev_pm_qos_request_active(qos_req)) {
			qos_req++;
			continue;
		}
		err = dev_pm_qos_remove_request(qos_req);
		if (err < 0)
			return err;
		qos_req++;
	}
	return 0;
}

static void ufs_qcom_device_reset_ctrl(struct ufs_hba *hba, bool asserted)
{
	struct ufs_qcom_host *host = ufshcd_get_variant(hba);

	/* reset gpio is optional */
	if (!host->device_reset)
		return;

	gpiod_set_value_cansleep(host->device_reset, asserted);
}

static int ufs_qcom_suspend(struct ufs_hba *hba, enum ufs_pm_op pm_op,
	enum ufs_notify_change_status status)
{
	struct ufs_qcom_host *host = ufshcd_get_variant(hba);
	int err = 0;

	if (status == PRE_CHANGE)
		return 0;

	/*
	 * If UniPro link is not active or OFF, PHY ref_clk, main PHY analog
	 * power rail and low noise analog power rail for PLL can be
	 * switched off.
	 */
	if (!ufs_qcom_is_link_active(hba)) {
		ufs_qcom_disable_lane_clks(host);
		if (host->vddp_ref_clk && ufs_qcom_is_link_off(hba))
			err = ufs_qcom_disable_vreg(hba->dev,
					host->vddp_ref_clk);
		if (host->vccq_parent && !hba->auto_bkops_enabled)
			ufs_qcom_disable_vreg(hba->dev, host->vccq_parent);
		if (!err)
			err = ufs_qcom_unvote_qos_all(hba);
	}

	if (!err && ufs_qcom_is_link_off(hba) && host->device_reset)
		ufs_qcom_device_reset_ctrl(hba, true);

	/* put a proxy vote on UFS VCCQ LDO in shutdown case */
	if (pm_op == UFS_SHUTDOWN_PM)
		ufs_qcom_enable_vccq_proxy_vote(hba);

	ufs_qcom_log_str(host, "&,%d,%d,%d,%d,%d,%d\n",
			pm_op, hba->rpm_lvl, hba->spm_lvl, hba->uic_link_state,
			hba->curr_dev_pwr_mode, err);
	if (host->dbg_en)
		trace_ufs_qcom_suspend(dev_name(hba->dev), pm_op, hba->rpm_lvl,
			hba->spm_lvl, hba->uic_link_state,
			hba->curr_dev_pwr_mode, err);

	cancel_dwork_unvote_cpufreq(hba);
	ufs_qcom_ice_suspend(host);
	return err;
}

static int ufs_qcom_resume(struct ufs_hba *hba, enum ufs_pm_op pm_op)
{
	struct ufs_qcom_host *host = ufshcd_get_variant(hba);
	int err;

	if (host->vddp_ref_clk && (hba->rpm_lvl > UFS_PM_LVL_3 ||
				   hba->spm_lvl > UFS_PM_LVL_3))
		ufs_qcom_enable_vreg(hba->dev,
				      host->vddp_ref_clk);

	if (host->vccq_parent)
		ufs_qcom_enable_vreg(hba->dev, host->vccq_parent);

	ufs_qcom_ice_resume(host);
	err = ufs_qcom_enable_lane_clks(host);
	if (err)
		return err;

	ufs_qcom_log_str(host, "$,%d,%d,%d,%d,%d,%d\n",
			pm_op, hba->rpm_lvl, hba->spm_lvl, hba->uic_link_state,
			hba->curr_dev_pwr_mode, err);
	if (host->dbg_en)
		trace_ufs_qcom_resume(dev_name(hba->dev), pm_op, hba->rpm_lvl, hba->spm_lvl,
				hba->uic_link_state, hba->curr_dev_pwr_mode, err);
	return 0;
}

static int ufs_qcom_icc_set_bw(struct ufs_qcom_host *host, u32 mem_bw, u32 cfg_bw)
{
	struct device *dev = host->hba->dev;
	int ret;

	ret = icc_set_bw(host->icc_ddr, 0, mem_bw);
	if (ret < 0) {
		dev_err(dev, "failed to set bandwidth request: %d\n", ret);
		return ret;
	}

	ret = icc_set_bw(host->icc_cpu, 0, cfg_bw);
	if (ret < 0) {
		dev_err(dev, "failed to set bandwidth request: %d\n", ret);
		return ret;
	}

	return 0;
}

static struct __ufs_qcom_bw_table ufs_qcom_get_bw_table(struct ufs_qcom_host *host)
{
	struct ufs_pa_layer_attr *p = &host->dev_req_params;
	int gear = max_t(u32, p->gear_rx, p->gear_tx);
	int lane = max_t(u32, p->lane_rx, p->lane_tx);

	if (host->bus_vote.is_max_bw_needed)
		return ufs_qcom_bw_table[MODE_MAX][0][0];

	if (ufshcd_is_hs_mode(p)) {
		if (p->hs_rate == PA_HS_MODE_B)
			return ufs_qcom_bw_table[MODE_HS_RB][gear][lane];
		else
			return ufs_qcom_bw_table[MODE_HS_RA][gear][lane];
	} else {
		return ufs_qcom_bw_table[MODE_PWM][gear][lane];
	}
}

static int ufs_qcom_icc_update_bw(struct ufs_qcom_host *host)
{
	struct __ufs_qcom_bw_table bw_table;

	bw_table = ufs_qcom_get_bw_table(host);

	return ufs_qcom_icc_set_bw(host, bw_table.mem_bw, bw_table.cfg_bw);
}

static ssize_t
show_ufs_to_mem_max_bus_bw(struct device *dev, struct device_attribute *attr,
			char *buf)
{
	struct ufs_hba *hba = dev_get_drvdata(dev);
	struct ufs_qcom_host *host = ufshcd_get_variant(hba);

	return scnprintf(buf, PAGE_SIZE, "%u\n",
			host->bus_vote.is_max_bw_needed);
}

static ssize_t
store_ufs_to_mem_max_bus_bw(struct device *dev, struct device_attribute *attr,
		const char *buf, size_t count)
{
	struct ufs_hba *hba = dev_get_drvdata(dev);
	struct ufs_qcom_host *host = ufshcd_get_variant(hba);
	uint32_t value;

	if (!kstrtou32(buf, 0, &value)) {
		host->bus_vote.is_max_bw_needed = !!value;
		ufs_qcom_icc_update_bw(host);
	}

	return count;
}

/**
 * ufs_qcom_enable_crash_on_err - read from DTS whether crash_on_err
 * should be enabled during boot.
 * @hba: per adapter instance
 */
static void ufs_qcom_enable_crash_on_err(struct ufs_hba *hba)
{
	struct ufs_qcom_host *host = ufshcd_get_variant(hba);
	struct device *dev = hba->dev;
	struct device_node *np = dev->of_node;

	if (!np)
		return;
	host->crash_on_err =
		of_property_read_bool(np, "qcom,enable-crash-on-err");
}

static void ufs_qcom_dev_ref_clk_ctrl(struct ufs_qcom_host *host, bool enable)
{
	if (host->dev_ref_clk_ctrl_mmio &&
	    (enable ^ host->is_dev_ref_clk_enabled)) {
		u32 temp = readl_relaxed(host->dev_ref_clk_ctrl_mmio);

		if (enable)
			temp |= host->dev_ref_clk_en_mask;
		else
			temp &= ~host->dev_ref_clk_en_mask;

		/*
		 * If we are here to disable this clock it might be immediately
		 * after entering into hibern8 in which case we need to make
		 * sure that device ref_clk is active for specific time after
		 * hibern8 enter.
		 */
		if (!enable) {
			unsigned long gating_wait;

			gating_wait = host->hba->dev_info.clk_gating_wait_us;
			if (!gating_wait) {
				udelay(1);
			} else {
				/*
				 * bRefClkGatingWaitTime defines the minimum
				 * time for which the reference clock is
				 * required by device during transition from
				 * HS-MODE to LS-MODE or HIBERN8 state. Give it
				 * more delay to be on the safe side.
				 */
				gating_wait += 10;
				usleep_range(gating_wait, gating_wait + 10);
			}
		}

		writel_relaxed(temp, host->dev_ref_clk_ctrl_mmio);

		/*
		 * Make sure the write to ref_clk reaches the destination and
		 * not stored in a Write Buffer (WB).
		 */
		readl(host->dev_ref_clk_ctrl_mmio);

		/*
		 * If we call hibern8 exit after this, we need to make sure that
		 * device ref_clk is stable for a given time before the hibern8
		 * exit command.
		 */
		if (enable)
			usleep_range(50, 60);

		host->is_dev_ref_clk_enabled = enable;
	}
}

static void ufs_qcom_set_tx_hs_equalizer(struct ufs_hba *hba,
					 u32 gear, u32 tx_lanes)
{
	struct ufs_qcom_host *host = ufshcd_get_variant(hba);
	struct phy *phy = host->generic_phy;
	u32 equalizer_val = 0;
	int ret, i;

	ret = ufs_qcom_phy_get_tx_hs_equalizer(phy, gear, &equalizer_val);
	if (ret)
		return;

	for (i = 0; i < tx_lanes; i++) {
		ret = ufshcd_dme_set(hba, UIC_ARG_MIB_SEL(TX_HS_EQUALIZER, i),
			equalizer_val);
		if (ret)
			dev_err(hba->dev, "%s: failed equalizer lane %d\n",
				__func__, i);
	}
}

static int ufs_qcom_pwr_change_notify(struct ufs_hba *hba,
				enum ufs_notify_change_status status,
				struct ufs_pa_layer_attr *dev_max_params,
				struct ufs_pa_layer_attr *dev_req_params)
{
	u32 val;
	struct ufs_qcom_host *host = ufshcd_get_variant(hba);
	struct phy *phy = host->generic_phy;
	int ret = 0;

	if (!dev_req_params) {
		pr_err("%s: incoming dev_req_params is NULL\n", __func__);
		ret = -EINVAL;
		goto out;
	}

	switch (status) {
	case PRE_CHANGE:
		ret = ufs_qcom_get_pwr_dev_param(&host->host_pwr_cap,
						 dev_max_params, dev_req_params);
		if (ret) {
			dev_err(hba->dev, "%s: failed to determine capabilities\n",
					__func__);
			goto out;
		}

		/*
		 * Update hs_gear only when the gears are scaled to a higher value. This is because,
		 * the PHY gear settings are backwards compatible and we only need to change the PHY
		 * settings while scaling to higher gears.
		 */
		if (dev_req_params->gear_tx > host->hs_gear)
			host->hs_gear = dev_req_params->gear_tx;

		/* enable the device ref clock before changing to HS mode */
		if (!ufshcd_is_hs_mode(&hba->pwr_info) &&
			ufshcd_is_hs_mode(dev_req_params))
			ufs_qcom_dev_ref_clk_ctrl(host, true);

		if (host->hw_ver.major >= 0x4) {
			if (dev_req_params->gear_tx >= UFS_HS_G4) {
				/* INITIAL ADAPT */
				ufshcd_dme_set(hba,
					       UIC_ARG_MIB(PA_TXHSADAPTTYPE),
					       PA_INITIAL_ADAPT);
			} else {
				/* NO ADAPT */
				ufshcd_dme_set(hba,
					       UIC_ARG_MIB(PA_TXHSADAPTTYPE),
					       PA_NO_ADAPT);
			}
		}
		if (hba->dev_quirks & UFS_DEVICE_QUIRK_PA_TX_DEEMPHASIS_TUNING)
			ufs_qcom_set_tx_hs_equalizer(hba,
				dev_req_params->gear_tx, dev_req_params->lane_tx);

		break;
	case POST_CHANGE:
		if (ufs_qcom_cfg_timers(hba, dev_req_params->gear_rx,
					dev_req_params->pwr_rx,
					dev_req_params->hs_rate, false)) {
			dev_err(hba->dev, "%s: ufs_qcom_cfg_timers() failed\n",
				__func__);
			/*
			 * we return error code at the end of the routine,
			 * but continue to configure UFS_PHY_TX_LANE_ENABLE
			 * and bus voting as usual
			 */
			ret = -EINVAL;
		}

		val = ~(MAX_U32 << dev_req_params->lane_tx);
		ufs_qcom_phy_set_tx_lane_enable(phy, val);

		/* cache the power mode parameters to use internally */
		memcpy(&host->dev_req_params,
				dev_req_params, sizeof(*dev_req_params));

		ufs_qcom_icc_update_bw(host);

		/* disable the device ref clock if entered PWM mode */
		if (ufshcd_is_hs_mode(&hba->pwr_info) &&
			!ufshcd_is_hs_mode(dev_req_params))
			ufs_qcom_dev_ref_clk_ctrl(host, false);
		/* update BER threshold depends on gear mode */
		if (!override_ber_threshold && !ret)
			ber_threshold = ber_table[dev_req_params->gear_rx].ber_threshold;
		break;
	default:
		ret = -EINVAL;
		break;
	}

out:
	if (dev_req_params) {
		ufs_qcom_log_str(host, "@,%d,%d,%d,%d,%d\n", status,
			dev_req_params->gear_rx, dev_req_params->pwr_rx,
			dev_req_params->hs_rate, ret);
		if (host->dbg_en)
			trace_ufs_qcom_pwr_change_notify(dev_name(hba->dev),
				status, dev_req_params->gear_rx,
				dev_req_params->pwr_rx,
				dev_req_params->hs_rate, ret);
	} else {
		ufs_qcom_log_str(host, "@,%d,%d,%d,%d,%d\n", status,
			0, 0, 0, ret);
		if (host->dbg_en)
			trace_ufs_qcom_pwr_change_notify(dev_name(hba->dev),
				status, 0, 0, 0, ret);
	}
	return ret;
}

static int ufs_qcom_vdd_hba_reg_notifier(struct notifier_block *nb,
					 unsigned long event, void *data)
{
	struct ufs_qcom_host *host = container_of(nb, struct ufs_qcom_host,
						  vdd_hba_reg_nb);
	u16 minor = host->hw_ver.minor;
	u8 major = host->hw_ver.major;

	switch (event) {
	case REGULATOR_EVENT_DISABLE:
		/* The flag will be cleared during h8 exit post change */
		if (ufs_qcom_is_link_hibern8(host->hba) &&
		    (host->chosen_algo != STATIC_ALLOC_ALG1) &&
		     ((major == 0x05 && minor == 0) ||
		      (major == 0x06 && minor == 0)))
			host->vdd_hba_pc = true;
		break;
	default:
		break;
	}

	return NOTIFY_OK;
}

static void ufs_qcom_hibern8_notify(struct ufs_hba *hba,
				    enum uic_cmd_dme uic_cmd,
				    enum ufs_notify_change_status status)
{
	struct ufs_qcom_host *host = ufshcd_get_variant(hba);

	/* Apply shared ICE WA */
	if (uic_cmd == UIC_CMD_DME_HIBER_EXIT && status == POST_CHANGE &&
	    host->vdd_hba_pc) {
		WARN_ON(host->chosen_algo == STATIC_ALLOC_ALG1);
		host->vdd_hba_pc = false;
		ufshcd_writel(hba, 0x18, UFS_MEM_ICE);
		ufshcd_writel(hba, 0x0, UFS_MEM_ICE);
	}
}

static int ufs_qcom_quirk_host_pa_saveconfigtime(struct ufs_hba *hba)
{
	int err;
	u32 pa_vs_config_reg1;

	err = ufshcd_dme_get(hba, UIC_ARG_MIB(PA_VS_CONFIG_REG1),
			     &pa_vs_config_reg1);
	if (err)
		return err;

	/* Allow extension of MSB bits of PA_SaveConfigTime attribute */
	return ufshcd_dme_set(hba, UIC_ARG_MIB(PA_VS_CONFIG_REG1),
			    (pa_vs_config_reg1 | (1 << 12)));
}

static void ufs_qcom_override_pa_h8time(struct ufs_hba *hba)
{
	int ret;
	u32 pa_h8time = 0;

	ret = ufshcd_dme_get(hba, UIC_ARG_MIB(PA_HIBERN8TIME),
				&pa_h8time);
	if (ret) {
		dev_err(hba->dev, "Failed getting PA_HIBERN8TIME: %d\n", ret);
		return;
	}


	/* 1 implies 100 us */
	ret = ufshcd_dme_set(hba, UIC_ARG_MIB(PA_HIBERN8TIME),
				pa_h8time + 1);
	if (ret)
		dev_err(hba->dev, "Failed updating PA_HIBERN8TIME: %d\n", ret);

}

static inline bool
ufshcd_is_valid_pm_lvl(enum ufs_pm_level lvl)
{
	return lvl >= 0 && lvl < UFS_PM_LVL_MAX;
}

static void ufshcd_parse_pm_levels(struct ufs_hba *hba)
{
	struct device *dev = hba->dev;
	struct device_node *np = dev->of_node;
	struct ufs_qcom_host *host = ufshcd_get_variant(hba);
	enum ufs_pm_level rpm_lvl = UFS_PM_LVL_MAX, spm_lvl = UFS_PM_LVL_MAX;

	if (!np)
		return;

	if (host->is_dt_pm_level_read)
		return;

	if (!of_property_read_u32(np, "rpm-level", &rpm_lvl) &&
		ufshcd_is_valid_pm_lvl(rpm_lvl))
		hba->rpm_lvl = rpm_lvl;
	if (!of_property_read_u32(np, "spm-level", &spm_lvl) &&
		ufshcd_is_valid_pm_lvl(spm_lvl))
		hba->spm_lvl = spm_lvl;
	host->is_dt_pm_level_read = true;
}

static void ufs_qcom_override_pa_tx_hsg1_sync_len(struct ufs_hba *hba)
{
#define PA_TX_HSG1_SYNC_LENGTH 0x1552
	int err;
	int sync_len_val = 0x4A;

	err = ufshcd_dme_peer_set(hba, UIC_ARG_MIB(PA_TX_HSG1_SYNC_LENGTH),
				  sync_len_val);
	if (err)
		dev_err(hba->dev, "Failed (%d) set PA_TX_HSG1_SYNC_LENGTH(%d)\n",
			     err, sync_len_val);
}

static int ufs_qcom_apply_dev_quirks(struct ufs_hba *hba)
{
	unsigned long flags;
	int err = 0;

	spin_lock_irqsave(hba->host->host_lock, flags);
	/* Set the default auto-hiberate idle timer value to 5ms */
	hba->ahit = FIELD_PREP(UFSHCI_AHIBERN8_TIMER_MASK, 5) |
		    FIELD_PREP(UFSHCI_AHIBERN8_SCALE_MASK, 3);
	/* Set the clock gating delay to performance mode */
	hba->clk_gating.delay_ms = UFS_QCOM_CLK_GATING_DELAY_MS_PERF;
	spin_unlock_irqrestore(hba->host->host_lock, flags);

	if (hba->dev_quirks & UFS_DEVICE_QUIRK_HOST_PA_SAVECONFIGTIME)
		err = ufs_qcom_quirk_host_pa_saveconfigtime(hba);

	if (hba->dev_info.wmanufacturerid == UFS_VENDOR_WDC)
		hba->dev_quirks |= UFS_DEVICE_QUIRK_HOST_PA_TACTIVATE;

	if (hba->dev_quirks & UFS_DEVICE_QUIRK_PA_HIBER8TIME)
		ufs_qcom_override_pa_h8time(hba);

	if (hba->dev_quirks & UFS_DEVICE_QUIRK_PA_TX_HSG1_SYNC_LENGTH)
		ufs_qcom_override_pa_tx_hsg1_sync_len(hba);

	ufshcd_parse_pm_levels(hba);

	if (hba->dev_info.wmanufacturerid == UFS_VENDOR_MICRON)
		hba->dev_quirks |= UFS_DEVICE_QUIRK_DELAY_BEFORE_LPM;

	return err;
}

static u32 ufs_qcom_get_ufs_hci_version(struct ufs_hba *hba)
{
	struct ufs_qcom_host *host = ufshcd_get_variant(hba);

	if (host->hw_ver.major == 0x1)
		return ufshci_version(1, 1);
	else
		return ufshci_version(2, 0);
}

static int ufs_qcom_icc_init(struct ufs_qcom_host *host)
{
	struct device *dev = host->hba->dev;
	int ret;

	host->icc_ddr = devm_of_icc_get(dev, "ufs-ddr");
	if (IS_ERR(host->icc_ddr))
		return dev_err_probe(dev, PTR_ERR(host->icc_ddr),
				    "failed to acquire interconnect path\n");

	host->icc_cpu = devm_of_icc_get(dev, "cpu-ufs");
	if (IS_ERR(host->icc_cpu))
		return dev_err_probe(dev, PTR_ERR(host->icc_cpu),
				    "failed to acquire interconnect path\n");

	/*
	 * Set Maximum bandwidth vote before initializing the UFS controller and
	 * device. Ideally, a minimal interconnect vote would suffice for the
	 * initialization, but a max vote would allow faster initialization.
	 */
	ret = ufs_qcom_icc_set_bw(host, ufs_qcom_bw_table[MODE_MAX][0][0].mem_bw,
				  ufs_qcom_bw_table[MODE_MAX][0][0].cfg_bw);
	if (ret < 0)
		return dev_err_probe(dev, ret, "failed to set bandwidth request\n");

	return 0;
}

static int ufs_qcom_init_bus_vote_sysfs(struct ufs_qcom_host *host)
{
	struct device *dev = host->hba->dev;
	int err;

	host->bus_vote.max_bus_bw.show = show_ufs_to_mem_max_bus_bw;
	host->bus_vote.max_bus_bw.store = store_ufs_to_mem_max_bus_bw;
	sysfs_attr_init(&host->bus_vote.max_bus_bw.attr);
	host->bus_vote.max_bus_bw.attr.name = "max_bus_bw";
	host->bus_vote.max_bus_bw.attr.mode = 0644;
	err = device_create_file(dev, &host->bus_vote.max_bus_bw);
	if (err)
		dev_err(dev, "%s: (%d) Failed to create sysfs entries\n",
			__func__, err);
	return err;
}

/**
 * ufs_qcom_advertise_quirks - advertise the known QCOM UFS controller quirks
 * @hba: host controller instance
 *
 * QCOM UFS host controller might have some non standard behaviours (quirks)
 * than what is specified by UFSHCI specification. Advertise all such
 * quirks to standard UFS host controller driver so standard takes them into
 * account.
 */
static void ufs_qcom_advertise_quirks(struct ufs_hba *hba)
{
	struct ufs_qcom_host *host = ufshcd_get_variant(hba);

	if (host->hw_ver.major == 0x01) {
		hba->quirks |= UFSHCD_QUIRK_DELAY_BEFORE_DME_CMDS
			    | UFSHCD_QUIRK_BROKEN_PA_RXHSUNTERMCAP
			    | UFSHCD_QUIRK_DME_PEER_ACCESS_AUTO_MODE;

		if (host->hw_ver.minor == 0x0001 && host->hw_ver.step == 0x0001)
			hba->quirks |= UFSHCD_QUIRK_BROKEN_INTR_AGGR;

		hba->quirks |= UFSHCD_QUIRK_BROKEN_LCC;
	}

	if (host->hw_ver.major == 0x2) {
		hba->quirks |= UFSHCD_QUIRK_BROKEN_UFS_HCI_VERSION;

		if (!ufs_qcom_cap_qunipro(host))
			/* Legacy UniPro mode still need following quirks */
			hba->quirks |= (UFSHCD_QUIRK_DELAY_BEFORE_DME_CMDS
				| UFSHCD_QUIRK_DME_PEER_ACCESS_AUTO_MODE
				| UFSHCD_QUIRK_BROKEN_PA_RXHSUNTERMCAP);
	}

	if (host->disable_lpm || host->broken_ahit_wa)
		hba->quirks |= UFSHCD_QUIRK_BROKEN_AUTO_HIBERN8;

#if IS_ENABLED(CONFIG_SCSI_UFS_CRYPTO_QTI)
	hba->android_quirks |= UFSHCD_ANDROID_QUIRK_CUSTOM_CRYPTO_PROFILE;
#endif
}

static void ufs_qcom_set_caps(struct ufs_hba *hba)
{
	struct ufs_qcom_host *host = ufshcd_get_variant(hba);

	if (!host->disable_lpm) {
		hba->caps |= UFSHCD_CAP_CLK_GATING |
			UFSHCD_CAP_HIBERN8_WITH_CLK_GATING |
			UFSHCD_CAP_CLK_SCALING |
			UFSHCD_CAP_AUTO_BKOPS_SUSPEND |
			UFSHCD_CAP_AGGR_POWER_COLLAPSE |
			UFSHCD_CAP_WB_WITH_CLK_SCALING;
		if (!host->disable_wb_support)
			hba->caps |= UFSHCD_CAP_WB_EN;
	}

	if (host->hw_ver.major >= 0x2)
		host->caps = UFS_QCOM_CAP_QUNIPRO |
			     UFS_QCOM_CAP_RETAIN_SEC_CFG_AFTER_PWR_COLLAPSE;

	if (host->hw_ver.major >= 0x3) {
		host->caps |= UFS_QCOM_CAP_QUNIPRO_CLK_GATING;
		/*
		 * The UFS PHY attached to v3.0.0 controller supports entering
		 * deeper low power state of SVS2. This lets the controller
		 * run at much lower clock frequencies for saving power.
		 * Assuming this and any future revisions of the controller
		 * support this capability. Need to revist this assumption if
		 * any future platform with this core doesn't support the
		 * capability, as there will be no benefit running at lower
		 * frequencies then.
		 */
		host->caps |= UFS_QCOM_CAP_SVS2;
	}

	if (host->hw_ver.major >= 0x5)
		host->caps |= UFS_QCOM_CAP_SHARED_ICE;
}

static int ufs_qcom_unvote_qos_all(struct ufs_hba *hba)
{
	struct ufs_qcom_host *host = ufshcd_get_variant(hba);
	struct ufs_qcom_qos_req *ufs_qos_req = host->ufs_qos;
	struct qos_cpu_group *qcg;
	int err = 0, i;

	if (!host->ufs_qos)
		return 0;

	qcg = ufs_qos_req->qcg;
	for (i = 0; i < ufs_qos_req->num_groups; i++, qcg++) {
		flush_work(&qcg->vwork);
		if (!qcg->voted)
			continue;
		err = ufs_qcom_update_qos_constraints(qcg, QOS_MAX);
		if (err)
			dev_err(hba->dev, "Failed (%d) removing qos grp(%d)\n",
				err, i);
	}
	return err;
}

static void ufs_qcom_wait_for_cq_hp_update(struct ufs_hba *hba)
{
	struct ufs_qcom_host *host = ufshcd_get_variant(hba);

	/*
	 * Clock gating can race and turn off clocks before the CQ HP update
	 * can be completed. This leads to CQ HP and TP out of sync and leads to
	 * abort errors.
	 * Loop and Sleep until the CQ Head update is done.
	 * See ufs_qcom_esi_handler().
	 */
	if (is_mcq_enabled(hba)) {
		while (atomic_read(&host->cqhp_update_pending))
			/* Wait for 10 - 20 msec */
			usleep_range(10 * 1000, 20 * 1000);
	}
}

/**
 * ufs_qcom_setup_clocks - enables/disable clocks
 * @hba: host controller instance
 * @on: If true, enable clocks else disable them.
 * @status: PRE_CHANGE or POST_CHANGE notify
 *
 * Return: 0 on success, non-zero on failure.
 */
static int ufs_qcom_setup_clocks(struct ufs_hba *hba, bool on,
				 enum ufs_notify_change_status status)
{
	struct ufs_qcom_host *host = ufshcd_get_variant(hba);
	int err = 0;
	struct phy *phy;
	u32 mode;

	/*
	 * In case ufs_qcom_init() is not yet done, simply ignore.
	 * This ufs_qcom_setup_clocks() shall be called from
	 * ufs_qcom_init() after init is done.
	 */
	if (!host)
		return 0;

	phy =  host->generic_phy;
	switch (status) {
	case PRE_CHANGE:
		if (on) {
			ufs_qcom_icc_update_bw(host);
			if (ufs_qcom_is_link_hibern8(hba)) {
				err = ufs_qcom_enable_lane_clks(host);
				if (err) {
					dev_err(hba->dev, "%s: enable lane clks failed, ret=%d\n",
							__func__, err);
					return err;
				}
				ufs_qcom_phy_set_src_clk_h8_exit(phy);
			}

			if (!host->ref_clki->enabled) {
				err = clk_prepare_enable(host->ref_clki->clk);
				if (!err)
					host->ref_clki->enabled = on;
				else
					dev_err(hba->dev, "%s: Fail dev-ref-clk enabled, ret=%d\n",
						__func__, err);
			}

			if (!host->core_unipro_clki->enabled) {
				err = clk_prepare_enable(host->core_unipro_clki->clk);
				if (!err)
					host->core_unipro_clki->enabled = on;
				else
					dev_err(hba->dev, "%s: Fail core-unipro-clk enabled, ret=%d\n",
						__func__, err);
			}
		} else {
			if (!ufs_qcom_is_link_active(hba)) {
				ufs_qcom_wait_for_cq_hp_update(hba);
				clk_disable_unprepare(host->core_unipro_clki->clk);
				host->core_unipro_clki->enabled = on;

				err = ufs_qcom_phy_power_off(hba);
				if (err) {
					dev_err(hba->dev, "%s: phy power off failed, ret=%d\n",
						__func__, err);
					return err;
				}
				ufs_qcom_dev_ref_clk_ctrl(host, false);

				clk_disable_unprepare(host->ref_clki->clk);
				host->ref_clki->enabled = on;
			}
		}
		break;
	case POST_CHANGE:
		if (!on) {
			if (ufs_qcom_is_link_hibern8(hba)) {
				ufs_qcom_phy_set_src_clk_h8_enter(phy);
				/*
				 * As XO is set to the source of lane clocks, hence
				 * disable lane clocks to unvote on XO and allow XO shutdown
				 */
				ufs_qcom_disable_lane_clks(host);
			}

			ufs_qcom_icc_set_bw(host, ufs_qcom_bw_table[MODE_MIN][0][0].mem_bw,
				ufs_qcom_bw_table[MODE_MIN][0][0].cfg_bw);

			err = ufs_qcom_unvote_qos_all(hba);
			cancel_dwork_unvote_cpufreq(hba);
			idle_start = ktime_get();
		} else {
			err = ufs_qcom_phy_power_on(hba);
			if (err) {
				dev_err(hba->dev, "%s: phy power on failed, ret = %d\n",
						 __func__, err);
				return err;
			}

			if (ufshcd_is_hs_mode(&hba->pwr_info))
				ufs_qcom_dev_ref_clk_ctrl(host, true);

			for (mode = 0; mode < UFS_QCOM_BER_MODE_MAX; mode++)
				idle_time[mode] += ktime_to_ms(ktime_sub(ktime_get(),
									idle_start));

			if (!host->cpufreq_dis && !atomic_read(&host->therm_mitigation)) {
				queue_delayed_work(host->ufs_qos->workq, &host->fwork,
				msecs_to_jiffies(host->boost_monitor_timer));
			}
		}
		if (!err)
			atomic_set(&host->clks_on, on);
		break;
	}
	ufs_qcom_log_str(host, "#,%d,%d,%d\n", status, on, err);
	if (host->dbg_en)
		trace_ufs_qcom_setup_clocks(dev_name(hba->dev), status, on, err);

	return err;
}

static int
ufs_qcom_reset_assert(struct reset_controller_dev *rcdev, unsigned long id)
{
	struct ufs_qcom_host *host = rcdev_to_ufs_host(rcdev);

	ufs_qcom_assert_reset(host->hba);
	/* provide 1ms delay to let the reset pulse propagate. */
	usleep_range(1000, 1100);
	return 0;
}

static int
ufs_qcom_reset_deassert(struct reset_controller_dev *rcdev, unsigned long id)
{
	struct ufs_qcom_host *host = rcdev_to_ufs_host(rcdev);

	ufs_qcom_deassert_reset(host->hba);

	/*
	 * after reset deassertion, phy will need all ref clocks,
	 * voltage, current to settle down before starting serdes.
	 */
	usleep_range(1000, 1100);
	return 0;
}

static const struct reset_control_ops ufs_qcom_reset_ops = {
	.assert = ufs_qcom_reset_assert,
	.deassert = ufs_qcom_reset_deassert,
};

#ifndef MODULE
static int __init get_android_boot_dev(char *str)
{
	strscpy(android_boot_dev, str, ANDROID_BOOT_DEV_MAX);
	return 1;
}
__setup("androidboot.bootdevice=", get_android_boot_dev);
#endif

static int ufs_qcom_parse_reg_info(struct ufs_qcom_host *host, char *name,
				   struct ufs_vreg **out_vreg)
{
	int ret = 0;
	char prop_name[MAX_PROP_SIZE];
	struct ufs_vreg *vreg = NULL;
	struct device *dev = host->hba->dev;
	struct device_node *np = dev->of_node;

	if (!np) {
		dev_err(dev, "%s: non DT initialization\n", __func__);
		goto out;
	}

	snprintf(prop_name, MAX_PROP_SIZE, "%s-supply", name);
	if (!of_parse_phandle(np, prop_name, 0)) {
		dev_info(dev, "%s: Unable to find %s regulator, assuming enabled\n",
			 __func__, prop_name);
		ret = -ENODEV;
		goto out;
	}

	vreg = devm_kzalloc(dev, sizeof(*vreg), GFP_KERNEL);
	if (!vreg)
		return -ENOMEM;

	vreg->name = name;

	snprintf(prop_name, MAX_PROP_SIZE, "%s-max-microamp", name);
	ret = of_property_read_u32(np, prop_name, &vreg->max_uA);
	if (ret) {
		dev_err(dev, "%s: unable to find %s err %d\n",
			__func__, prop_name, ret);
		goto out;
	}

	vreg->reg = devm_regulator_get(dev, vreg->name);
	if (IS_ERR(vreg->reg)) {
		ret = PTR_ERR(vreg->reg);
		dev_err(dev, "%s: %s get failed, err=%d\n",
			__func__, vreg->name, ret);
	}

out:
	if (!ret)
		*out_vreg = vreg;
	return ret;
}

static void ufs_qcom_save_host_ptr(struct ufs_hba *hba)
{
	struct ufs_qcom_host *host = ufshcd_get_variant(hba);
	int id;

	if (!hba->dev->of_node)
		return;

	/* Extract platform data */
	id = of_alias_get_id(hba->dev->of_node, "ufshc");
	if (id <= 0)
		dev_err(hba->dev, "Failed to get host index %d\n", id);
	else if (id <= MAX_UFS_QCOM_HOSTS)
		ufs_qcom_hosts[id - 1] = host;
	else
		dev_err(hba->dev, "invalid host index %d\n", id);
}

static int tag_to_cpu(struct ufs_hba *hba, unsigned int tag)
{
	struct ufshcd_lrb *lrbp = &hba->lrb[tag];

	if (lrbp && lrbp->cmd && scsi_cmd_to_rq(lrbp->cmd))
		return blk_mq_rq_cpu(scsi_cmd_to_rq(lrbp->cmd));
	return -EINVAL;
}

static struct qos_cpu_group *cpu_to_group(struct ufs_qcom_qos_req *r,
					  unsigned int cpu)
{
	int i;
	struct qos_cpu_group *g = r->qcg;

	if (cpu > num_possible_cpus())
		return NULL;
	for (i = 0; i < r->num_groups; i++, g++) {
		if (cpumask_test_cpu(cpu, &g->mask))
			return &r->qcg[i];
	}
	return NULL;
}

static int ufs_qcom_update_qos_constraints(struct qos_cpu_group *qcg,
					   enum constraint type)
{
	unsigned int vote;
	int cpu, err;
	struct dev_pm_qos_request *qos_req = qcg->qos_req;

	if (type == QOS_MAX)
		vote = S32_MAX;
	else
		vote = qcg->votes[type];

	dev_dbg(qcg->host->hba->dev, "%s: qcg: %p | const: %d\n",
		__func__, qcg, type);
	if (qcg->curr_vote == vote)
		return 0;
	for_each_cpu(cpu, &qcg->mask) {
		err = dev_pm_qos_update_request(qos_req, vote);
		dev_dbg(qcg->host->hba->dev, "%s: vote: %d | cpu: %d | qos_req: %p\n",
			__func__, vote, cpu, qos_req);
		if (err < 0)
			return err;
		++qos_req;
	}
	if (type == QOS_MAX)
		qcg->voted = false;
	else
		qcg->voted = true;
	qcg->curr_vote = vote;
	return 0;
}

static void ufs_qcom_qos(struct ufs_hba *hba, int tag)
{
	struct ufs_qcom_host *host = ufshcd_get_variant(hba);
	struct qos_cpu_group *qcg;
	int cpu;

	if (!host->ufs_qos)
		return;
	cpu = tag_to_cpu(hba, tag);
	if (cpu < 0)
		return;
	qcg = cpu_to_group(host->ufs_qos, cpu);
	if (!qcg)
		return;

	if (qcg->perf_core && !host->cpufreq_dis)
		atomic_inc(&host->num_reqs_threshold);

	if (qcg->voted) {
		dev_dbg(qcg->host->hba->dev, "%s: qcg: %p | Mask: 0x%lx - Already voted - return\n",
			__func__, qcg, qcg->mask.bits[0]);
		return;
	}
	queue_work(host->ufs_qos->workq, &qcg->vwork);
	dev_dbg(hba->dev, "Queued QoS work- cpu: %d\n", cpu);
}

static void ufs_qcom_vote_work(struct work_struct *work)
{
	int err;
	struct qos_cpu_group *qcg = container_of(work, struct qos_cpu_group,
						 vwork);

	err = ufs_qcom_update_qos_constraints(qcg, QOS_PERF);
	if (err)
		dev_err(qcg->host->hba->dev, "%s: update qos - failed: %d\n",
			__func__, err);
}

static int ufs_qcom_setup_qos(struct ufs_hba *hba)
{
	struct ufs_qcom_host *host = ufshcd_get_variant(hba);
	struct device *dev = hba->dev;
	struct ufs_qcom_qos_req *qr = host->ufs_qos;
	struct qos_cpu_group *qcg = qr->qcg;
	struct cpufreq_policy *policy;
	int i, err;

	for (i = 0; i < qr->num_groups; i++, qcg++) {
		qcg->qos_req = kcalloc(cpumask_weight(&qcg->mask),
					sizeof(struct dev_pm_qos_request),
					GFP_KERNEL);
		if (!qcg->qos_req) {
			err = -ENOMEM;
			if (!i)
				return err;
			goto free_mem;
		}
		dev_dbg(dev, "%s: qcg: %p | mask: 0x%lx | mask-wt: %d | qos_req: %p\n",
			__func__, qcg, qcg->mask.bits[0], cpumask_weight(&qcg->mask),
			qcg->qos_req);
		err = add_group_qos(qcg, S32_MAX);
		if (err < 0) {
			dev_err(dev, "Fail (%d) add qos-req: grp-%d\n",
				err, i);
			if (!i) {
				kfree(qcg->qos_req);
				return err;
			}
			goto free_mem;
		}
		INIT_WORK(&qcg->vwork, ufs_qcom_vote_work);
	}

	for (i = 0; i < host->num_cpus; i++) {
		policy = cpufreq_cpu_get(host->cpu_info[i].cpu);
		if (!policy) {
			dev_err(dev, "Failed cpufreq policy,cpu=%u\n", host->cpu_info[i].cpu);
			host->cpufreq_dis = true;
			break;
		}
		host->cpu_info[i].min_cpu_scale_freq = policy->cpuinfo.min_freq;
		host->cpu_info[i].max_cpu_scale_freq = policy->cpuinfo.max_freq;
		cpufreq_cpu_put(policy);
	}

	if (!host->cpufreq_dis) {
		err = ufs_qcom_init_cpu_minfreq_req(host);
		if (err) {
			dev_err(dev, "Failed to register for freq_qos: %d\n",
				err);
			host->cpufreq_dis = true;
		} else {
			INIT_DELAYED_WORK(&host->fwork, ufs_qcom_cpufreq_dwork);
		}
	}
	qr->workq = create_singlethread_workqueue("qc_ufs_qos_swq");
	if (qr->workq)
		return 0;
	err = -1;
free_mem:
	while (i--) {
		kfree(qcg->qos_req);
		qcg--;
	}
	return err;
}

static void ufs_qcom_parse_cpu_freq_vote(struct device_node *group_node, struct ufs_hba *hba)
{
	int num_cpus, i;
	struct cpu_freq_info *cpu_freq_info;
	struct device *dev = hba->dev;
	struct ufs_qcom_host *host = ufshcd_get_variant(hba);

	num_cpus = of_property_count_u32_elems(group_node, "cpu_freq_vote");
	if (num_cpus > 0) {
		/*
		 * There may be more than one cpu_freq_vote in DT, when parsing the second
		 * cpu_freq_vote, memory for both the first cpu_freq_vote and the second
		 * cpu_freq_vote should be allocated. After copying the first cpu_freq_vote's
		 * info to the newly allocated memory, the memory allocated by kzalloc previously
		 * should be freed.
		 */
		cpu_freq_info = kzalloc(
			sizeof(struct cpu_freq_info) * (host->num_cpus + num_cpus), GFP_KERNEL);
		if (cpu_freq_info) {
			memcpy(cpu_freq_info, host->cpu_info,
				host->num_cpus * sizeof(struct cpu_freq_info));
			for (i = 0; i < num_cpus; i++) {
				of_property_read_u32_index(group_node, "cpu_freq_vote",
					i, &(cpu_freq_info[host->num_cpus + i].cpu));
			}

			kfree(host->cpu_info);
			host->cpu_info = cpu_freq_info;
			host->num_cpus += num_cpus;
		} else
			dev_err(dev, "allocating memory for cpufreq info failed\n");
	} else
		dev_warn(dev, "no cpu_freq_vote found\n");
}

static void ufs_qcom_qos_init(struct ufs_hba *hba)
{
	struct device *dev = hba->dev;
	struct device_node *np = dev->of_node;
	struct device_node *group_node;
	struct ufs_qcom_qos_req *qr;
	struct qos_cpu_group *qcg;
	int i, err, mask;
	struct ufs_qcom_host *host = ufshcd_get_variant(hba);

	host->cpufreq_dis = true;
	/*
	 * In a system where CPUs are partially populated, the cpu mapping
	 * would be rearranged. Disable the QoS and CPU frequency scaling
	 * in that case. The UFS performance may be impacted.
	 * Check sys/devices/system/cpu/possible for possible cause of
	 * performance degradation.
	 */
	if (ufs_qcom_partial_cpu_found(host)) {
		dev_err(hba->dev, "%s: QoS disabled. Check partial CPUs\n",
			__func__);
		return;
	}

	if (!of_get_available_child_count(np)) {
		dev_err(dev, "QoS groups undefined\n");
		return;
	}

	qr = kzalloc(sizeof(*qr), GFP_KERNEL);
	if (!qr)
		return;

	host->ufs_qos = qr;
	qr->num_groups = of_get_available_child_count(np);
	dev_dbg(hba->dev, "num-groups: %d\n", qr->num_groups);

	qcg = kzalloc(sizeof(*qcg) * qr->num_groups, GFP_KERNEL);
	if (!qcg) {
		kfree(qr);
		host->ufs_qos = NULL;
		return;
	}
	qr->qcg = qcg;
	for_each_available_child_of_node(np, group_node) {
		mask = 0;
		of_property_read_u32(group_node, "mask", &mask);
		qcg->mask.bits[0] = mask;
		if (!mask || !cpumask_subset(&qcg->mask, cpu_possible_mask)) {
			dev_err(dev, "Invalid group mask 0x%x\n", mask);
			host->cpufreq_dis = true;
			goto out_err;
		}

		if (of_property_read_bool(group_node, "perf")) {
			qcg->perf_core = true;
			host->cpufreq_dis = false;
		} else {
			qcg->perf_core = false;
		}

		err = of_property_count_u32_elems(group_node, "vote");
		if (err <= 0) {
			dev_err(dev, "1 vote is needed, bailing out: %d\n",
				err);
			goto out_err;
		}
		qcg->votes = kmalloc(sizeof(*qcg->votes) * err, GFP_KERNEL);
		if (!qcg->votes)
			goto out_err;
		for (i = 0; i < err; i++) {
			if (of_property_read_u32_index(group_node, "vote", i,
						       &qcg->votes[i]))
				goto out_vote_err;
		}

		ufs_qcom_parse_cpu_freq_vote(group_node, hba);

		dev_dbg(dev, "%s: qcg: %p\n", __func__, qcg);
		qcg->host = host;
		++qcg;
	}
	if (ufs_qcom_setup_qos(hba))
		goto out_vote_err;
	return;
out_vote_err:
	for (i = 0, qcg = qr->qcg; i < qr->num_groups; i++, qcg++)
		kfree(qcg->votes);
out_err:
	kfree(qr->qcg);
	kfree(qr);
	host->ufs_qos = NULL;
	kfree(host->cpu_info);
	host->cpu_info = NULL;
}

static void ufs_qcom_parse_irq_affinity(struct ufs_hba *hba)
{
	struct device *dev = hba->dev;
	struct device_node *np = dev->of_node;
	struct ufs_qcom_host *host = ufshcd_get_variant(hba);
	int mask = 0, i;
	int num_cqs = 0;

	/*
	 * In a system where CPUs are partially populated, the cpu mapping
	 * would be rearranged. Disable irq affinity in that case.
	 * The UFS performance may be impacted.
	 * Check sys/devices/system/cpu/possible for possible cause of
	 * performance degradation.
	 */
	if (ufs_qcom_partial_cpu_found(host))
		return;

	if (!np)
		return;

	of_property_read_u32(np, "qcom,prime-mask", &mask);
	host->perf_mask.bits[0] = mask;
	if (!cpumask_subset(&host->perf_mask, cpu_possible_mask)) {
		dev_err(dev, "Invalid group prime mask 0x%x\n", mask);
		host->perf_mask.bits[0] = UFS_QCOM_IRQ_PRIME_MASK;
	}
	mask = 0;
	of_property_read_u32(np, "qcom,silver-mask", &mask);
	host->def_mask.bits[0] = mask;
	if (!cpumask_subset(&host->def_mask, cpu_possible_mask)) {
		dev_err(dev, "Invalid group silver mask 0x%x\n", mask);
		host->def_mask.bits[0] = UFS_QCOM_IRQ_SLVR_MASK;
	}

	/* If device includes perf mask, enable dynamic irq affinity feature */
	if (host->perf_mask.bits[0])
		host->irq_affinity_support = true;

<<<<<<< HEAD
=======
	mask = 0;
	if (of_find_property(dev->of_node, "qcom,esi-affinity-mask", &mask)) {
		num_cqs = mask/sizeof(*host->esi_affinity_mask);
		host->esi_affinity_mask = devm_kcalloc(hba->dev, num_cqs,
							sizeof(*host->esi_affinity_mask),
							GFP_KERNEL);
		if (!host->esi_affinity_mask)
			return;

		mask = of_property_read_variable_u32_array(np, "qcom,esi-affinity-mask",
				host->esi_affinity_mask, 0, num_cqs);

		if (mask < 0) {
			dev_info(dev, "Not found esi-affinity-mask property values\n");
			return;
		}
	}

>>>>>>> b0bd90ae
	/* Populate esi mask */
	for (i = 0; i < num_cqs; i++)
		cpumask_set_cpu(host->esi_affinity_mask[i], &host->esi_mask);
}

/* ufs_qcom_storage_boost_param_init - Init Storage boost param */
static void ufs_qcom_storage_boost_param_init(struct ufs_hba *hba)
{
	struct ufs_qcom_host *host = ufshcd_get_variant(hba);

	host->boost_monitor_timer = UFS_QCOM_LOAD_MON_DLY_MS;
	host->min_boost_thres = NUM_REQS_LOW_THRESH;
	host->max_boost_thres = NUM_REQS_HIGH_THRESH;
}

static void ufs_qcom_parse_pm_level(struct ufs_hba *hba)
{
	struct device *dev = hba->dev;
	struct device_node *np = dev->of_node;

	if (np) {
		if (of_property_read_u32(np, "rpm-level",
					 &hba->rpm_lvl))
			hba->rpm_lvl = -1;
		if (of_property_read_u32(np, "spm-level",
					 &hba->spm_lvl))
			hba->spm_lvl = -1;
	}
}

/* Returns the max mitigation level supported */
static int ufs_qcom_get_max_therm_state(struct thermal_cooling_device *tcd,
				  unsigned long *data)
{
	*data = UFS_QCOM_LVL_MAX_THERM;

	return 0;
}

/* Returns the current mitigation level */
static int ufs_qcom_get_cur_therm_state(struct thermal_cooling_device *tcd,
				  unsigned long *data)
{
	struct ufs_hba *hba = dev_get_drvdata(tcd->devdata);
	struct ufs_qcom_host *host = ufshcd_get_variant(hba);

	*data = host->uqt.curr_state;

	return 0;
}

/* Convert microseconds to Auto-Hibernate Idle Timer register value */
static u32 ufs_qcom_us_to_ahit(unsigned int timer)
{
	unsigned int scale;

	for (scale = 0; timer > UFSHCI_AHIBERN8_TIMER_MASK; ++scale)
		timer /= UFSHCI_AHIBERN8_SCALE_FACTOR;

	return FIELD_PREP(UFSHCI_AHIBERN8_TIMER_MASK, timer) |
	       FIELD_PREP(UFSHCI_AHIBERN8_SCALE_MASK, scale);
}

/* Sets the mitigation level to requested level */
static int ufs_qcom_set_cur_therm_state(struct thermal_cooling_device *tcd,
				  unsigned long data)
{
	struct ufs_hba *hba = dev_get_drvdata(tcd->devdata);
	struct ufs_qcom_host *host = ufshcd_get_variant(hba);
	struct scsi_device *sdev;

	if (data == host->uqt.curr_state)
		return 0;

	switch (data) {
	case UFS_QCOM_LVL_NO_THERM:
		dev_warn(tcd->devdata, "UFS host thermal mitigation stops\n");

		atomic_set(&host->therm_mitigation, 0);

		/* Set the default auto-hiberate idle timer to 5 ms */
		ufshcd_auto_hibern8_update(hba, ufs_qcom_us_to_ahit(5000));

		/* Set the default auto suspend delay to 3000 ms */
		shost_for_each_device(sdev, hba->host)
			pm_runtime_set_autosuspend_delay(&sdev->sdev_gendev,
						UFS_QCOM_AUTO_SUSPEND_DELAY);
		break;
	case UFS_QCOM_LVL_AGGR_THERM:
	case UFS_QCOM_LVL_MAX_THERM:
		dev_warn(tcd->devdata,
			"Going into UFS host thermal mitigation state, performance may be impacted before UFS host thermal mitigation stops\n");

		/* Stop setting hi-pri to requests and set irq affinity to default value */
		atomic_set(&host->therm_mitigation, 1);
		cancel_dwork_unvote_cpufreq(hba);
		if (host->irq_affinity_support)
			ufs_qcom_toggle_pri_affinity(hba, false);

		/* Set the default auto-hiberate idle timer to 1 ms */
		ufshcd_auto_hibern8_update(hba, ufs_qcom_us_to_ahit(1000));

		/* Set the default auto suspend delay to 100 ms */
		shost_for_each_device(sdev, hba->host)
			pm_runtime_set_autosuspend_delay(&sdev->sdev_gendev,
							 100);
		break;
	default:
		dev_err(tcd->devdata, "Invalid UFS thermal state (%lu)\n", data);
		return -EINVAL;
	}

	host->uqt.curr_state = data;

	return 0;
}


/**
 * ufs_qcom_enable_vccq_proxy_vote - read Device tree for
 * qcom,vccq-proxy-vote handle for additional vote on VCCQ
 * LDO during shutdown.
 * @hba: per adapter instance
 */

static void ufs_qcom_enable_vccq_proxy_vote(struct ufs_hba *hba)
{
	struct ufs_qcom_host *host = ufshcd_get_variant(hba);
	int err;

	ufs_qcom_parse_reg_info(host, "qcom,vccq-proxy-vote",
			&host->vccq_proxy_client);

	if (host->vccq_proxy_client) {
		err = ufs_qcom_enable_vreg(hba->dev, host->vccq_proxy_client);
		if (err)
			dev_err(hba->dev, "%s: failed enable vccq_proxy err=%d\n",
						__func__, err);
	}
}

struct thermal_cooling_device_ops ufs_thermal_ops = {
	.get_max_state = ufs_qcom_get_max_therm_state,
	.get_cur_state = ufs_qcom_get_cur_therm_state,
	.set_cur_state = ufs_qcom_set_cur_therm_state,
};

/* Static Algorithm */
static int ufs_qcom_config_alg1(struct ufs_hba *hba)
{
	int ret;
	unsigned int val, rx_aes;
	struct ufs_qcom_host *host = ufshcd_get_variant(hba);
	unsigned int num_aes_cores;

	ret = of_property_read_u32(host->np, "rx-alloc-percent", &val);
	if (ret < 0)
		return ret;

	num_aes_cores = ufshcd_readl(hba, REG_UFS_MEM_ICE_NUM_AES_CORES);
	ufshcd_writel(hba, STATIC_ALLOC_ALG1, REG_UFS_MEM_SHARED_ICE_CONFIG);
	/*
	 * DTS specifies the percent allocation to rx stream
	 * Calculation -
	 *  Num Tx stream = N_TOT - (N_TOT * percent of rx stream allocation)
	 */
	rx_aes = DIV_ROUND_CLOSEST(num_aes_cores * val, 100);
	val = rx_aes | ((num_aes_cores - rx_aes) << 8);
	ufshcd_writel(hba, val, REG_UFS_MEM_SHARED_ICE_ALG1_NUM_CORE);

	return 0;
}

/* Floor based algorithm */
static int ufs_qcom_config_alg2(struct ufs_hba *hba)
{
	int i, ret;
	unsigned int reg = REG_UFS_MEM_SHARED_ICE_ALG2_NUM_CORE_0;
	/* 6 values for each group, refer struct shared_ice_alg2_config */
	unsigned int override_val[6];
	struct ufs_qcom_host *host = ufshcd_get_variant(hba);
	char name[8];

	memset(name, 0, sizeof(name));
	ufshcd_writel(hba, FLOOR_BASED_ALG2, REG_UFS_MEM_SHARED_ICE_CONFIG);
	for (i = 0; i < ARRAY_SIZE(alg2_config); i++) {
		int core = 0, task = 0;

		if (host->np) {
			snprintf(name, sizeof(name), "%s%d", "g", i);
			ret = of_property_read_variable_u32_array(host->np,
								  name,
								  override_val,
								  6, 6);
			/* Some/All parameters may be overwritten */
			if (ret > 0)
				__get_alg2_grp_params(override_val, &core,
						      &task);
			else
				get_alg2_grp_params(i, &core, &task);
		} else {
			get_alg2_grp_params(i, &core, &task);
		}
		/* Num Core and Num task are contiguous & configured for a group together */
		ufshcd_writel(hba, core, reg);
		reg += 4;
		ufshcd_writel(hba, task, reg);
		reg += 4;
	}

	return 0;
}

/* Instantaneous algorithm */
static int ufs_qcom_config_alg3(struct ufs_hba *hba)
{
	unsigned int val[4];
	int ret;
	unsigned int config;
	struct ufs_qcom_host *host = ufshcd_get_variant(hba);

	ret = of_property_read_variable_u32_array(host->np, "num-core", val,
						  4, 4);
	if (ret < 0)
		return ret;

	ufshcd_writel(hba, INSTANTANEOUS_ALG3, REG_UFS_MEM_SHARED_ICE_CONFIG);
	config = val[0] | (val[1] << 8) | (val[2] << 16) | (val[3] << 24);
	ufshcd_writel(hba, config, REG_UFS_MEM_SHARED_ICE_ALG3_NUM_CORE);

	return 0;
}

static int ufs_qcom_parse_shared_ice_config(struct ufs_hba *hba)
{
	struct device_node *np;
	int ret;
	const char *alg_name;
	struct ufs_qcom_host *host = ufshcd_get_variant(hba);

	np = of_parse_phandle(hba->dev->of_node, "shared-ice-cfg", 0);
	if (!np)
		return -ENOENT;

	/* Only 1 algo can be enabled, pick the first */
	host->np = of_get_next_available_child(np, NULL);
	if (!host->np) {
		dev_err(hba->dev, "Resort to default alg2\n");
		/* No overrides, use floor based as default */
		host->chosen_algo = FLOOR_BASED_ALG2;
		return 0;
	}

	ret = of_property_read_string(host->np, "alg-name", &alg_name);
	if (ret < 0)
		return ret;

	if (!strcmp(alg_name, "alg1"))
		host->chosen_algo = STATIC_ALLOC_ALG1;
	else if (!strcmp(alg_name, "alg2"))
		host->chosen_algo = FLOOR_BASED_ALG2;
	else if (!strcmp(alg_name, "alg3"))
		host->chosen_algo = INSTANTANEOUS_ALG3;
	else
		/* Absurd condition */
		return -ENODATA;
	return ret;
}

static int ufs_qcom_config_shared_ice(struct ufs_qcom_host *host)
{
	if (!is_shared_ice_supported(host))
		return 0;

	switch (host->chosen_algo) {
	case STATIC_ALLOC_ALG1:
		return ufs_qcom_config_alg1(host->hba);
	case FLOOR_BASED_ALG2:
		return ufs_qcom_config_alg2(host->hba);
	case INSTANTANEOUS_ALG3:
		return ufs_qcom_config_alg3(host->hba);
	default:
		dev_err(host->hba->dev, "Unknown shared ICE algo (%d)\n",
			host->chosen_algo);
	}
	return -EINVAL;
}

static int ufs_qcom_shared_ice_init(struct ufs_hba *hba)
{
	struct ufs_qcom_host *host = ufshcd_get_variant(hba);

	if (!is_shared_ice_supported(host))
		return 0;

	/* Shared ICE is enabled by default */
	return ufs_qcom_parse_shared_ice_config(hba);
}

static int ufs_qcom_populate_ref_clk_ctrl(struct ufs_hba *hba)
{
	struct device *dev = hba->dev;
	struct platform_device *pdev = to_platform_device(dev);
	struct ufs_qcom_host *host = ufshcd_get_variant(hba);
	struct resource *res;

	/*
	 * for newer controllers, device reference clock control bit has
	 * moved inside UFS controller register address space itself.
	 */
	if (host->hw_ver.major >= 0x02) {
		host->dev_ref_clk_ctrl_mmio = hba->mmio_base + REG_UFS_CFG1;
		host->dev_ref_clk_en_mask = BIT(26);
		return 0;
	}

	/* "dev_ref_clk_ctrl_mem" is optional resource */
	res = platform_get_resource_byname(pdev, IORESOURCE_MEM,
					   "dev_ref_clk_ctrl_mem");
	if (res) {
		host->dev_ref_clk_ctrl_mmio =
			devm_ioremap_resource(dev, res);
		if (IS_ERR(host->dev_ref_clk_ctrl_mmio)) {
			dev_warn(dev,
			"%s: could not map dev_ref_clk_ctrl_mmio, err %ld\n",
			__func__, PTR_ERR(host->dev_ref_clk_ctrl_mmio));
			host->dev_ref_clk_ctrl_mmio = NULL;
		}
		host->dev_ref_clk_en_mask = BIT(5);
	}
	return 0;
}

static void ufs_qcom_setup_max_hs_gear(struct ufs_qcom_host *host)
{
	struct ufs_qcom_dev_params *host_pwr_cap = &host->host_pwr_cap;
	u32 param0;

	if (host->hw_ver.major == 0x1) {
		/*
		 * HS-G3 operations may not reliably work on legacy QCOM UFS
		 * host controller hardware even though capability exchange
		 * during link startup phase may end up negotiating maximum
		 * supported gear as G3. Hence, downgrade the maximum supported
		 * gear to HS-G2.
		 */
		host_pwr_cap->hs_tx_gear = UFS_HS_G2;
	} else if (host->hw_ver.major < 0x4) {
		host_pwr_cap->hs_tx_gear = UFS_HS_G3;
	} else {
		param0 = ufshcd_readl(host->hba, REG_UFS_PARAM0);
		host_pwr_cap->hs_tx_gear = UFS_QCOM_MAX_HS_GEAR(param0);
	}

	host_pwr_cap->hs_rx_gear = host_pwr_cap->hs_tx_gear;
}

static void ufs_qcom_register_minidump(uintptr_t vaddr, u64 size,
					const char *buf_name, u64 id)
{
	struct md_region md_entry;
	int ret;

	if (!msm_minidump_enabled())
		return;

	scnprintf(md_entry.name, sizeof(md_entry.name), "%s_%lld",
			buf_name, id);
	md_entry.virt_addr = vaddr;
	md_entry.phys_addr = virt_to_phys((void *)vaddr);
	md_entry.size = size;

	ret = msm_minidump_add_region(&md_entry);
	if (ret < 0) {
		pr_err("Failed to register UFS buffer %s in Minidump ret %d\n",
				buf_name, ret);
		return;
	}
}

static int ufs_qcom_panic_handler(struct notifier_block *nb,
					unsigned long e, void *p)
{
	struct ufs_qcom_host *host = container_of(nb, struct ufs_qcom_host, ufs_qcom_panic_nb);
	struct ufs_hba *hba = host->hba;
	int host_blocked = atomic_read(&hba->host->host_blocked);

	dev_err(hba->dev, "......dumping ufs info .......\n");

	dev_err(hba->dev, "UFS Host state=%d\n", hba->ufshcd_state);
	dev_err(hba->dev, "outstanding reqs=0x%lx tasks=0x%lx\n",
		hba->outstanding_reqs, hba->outstanding_tasks);
	dev_err(hba->dev, "saved_err=0x%x, saved_uic_err=0x%x\n",
		hba->saved_err, hba->saved_uic_err);
	dev_err(hba->dev, "Device power mode=%d, UIC link state=%d\n",
		hba->curr_dev_pwr_mode, hba->uic_link_state);
	dev_err(hba->dev, "PM in progress=%d, sys. suspended=%d\n",
		hba->pm_op_in_progress, hba->is_sys_suspended);

	dev_err(hba->dev, "Clk gate=%d\n", hba->clk_gating.state);
	dev_err(hba->dev, "last_hibern8_exit_tstamp at %lld us, hibern8_exit_cnt=%d\n",
		ktime_to_us(hba->ufs_stats.last_hibern8_exit_tstamp),
		hba->ufs_stats.hibern8_exit_cnt);
	dev_err(hba->dev, "last intr at %lld us, last intr status=0x%x\n",
		ktime_to_us(hba->ufs_stats.last_intr_ts),
		hba->ufs_stats.last_intr_status);
	dev_err(hba->dev, "error handling flags=0x%x, req. abort count=%d\n",
		hba->eh_flags, hba->req_abort_count);
	dev_err(hba->dev, "hba->ufs_version=0x%x, Host capabilities=0x%x, caps=0x%x\n",
		hba->ufs_version, hba->capabilities, hba->caps);
	dev_err(hba->dev, "quirks=0x%x, dev. quirks=0x%x\n", hba->quirks,
		hba->dev_quirks);

	dev_err(hba->dev, "[RX, TX]: gear=[%d, %d], lane[%d, %d], rate = %d\n",
		hba->pwr_info.gear_rx, hba->pwr_info.gear_tx,
		hba->pwr_info.lane_rx, hba->pwr_info.lane_tx,
		hba->pwr_info.hs_rate);

	dev_err(hba->dev, "UFS RPM level = %d\n", hba->rpm_lvl);
	dev_err(hba->dev, "UFS SPM level = %d\n", hba->spm_lvl);

	dev_err(hba->dev, "host_blocked=%d\n host_failed =%d\n Host self-block=%d\n",
		host_blocked, hba->host->host_failed, hba->host->host_self_blocked);
	dev_err(hba->dev, "............. ufs dump complete ..........\n");

	return NOTIFY_OK;
}

/*
 * ufs_qcom_parse_pbl_rst_workaround_flag - read bypass-pbl-rst-wa entry from DT
 */
static void ufs_qcom_parse_pbl_rst_workaround_flag(struct ufs_qcom_host *host)
{
	struct device_node *np = host->hba->dev->of_node;
	const char *str  = "qcom,bypass-pbl-rst-wa";

	if (!np)
		return;

	host->bypass_pbl_rst_wa = of_property_read_bool(np, str);
}

/*
 * ufs_qcom_parse_max_cpus - read "qcom,max-cpus" entry from DT
 */
static void ufs_qcom_parse_max_cpus(struct ufs_qcom_host *host)
{
	struct device_node *np = host->hba->dev->of_node;

	if (!np)
		return;

	of_property_read_u32(np, "qcom,max-cpus", &host->max_cpus);
	if (!host->max_cpus) {
		dev_err(host->hba->dev, "%s: missing max-cpus DT.\n", __func__);
		host->max_cpus = 8;
	}
}

/*
 * ufs_qcom_parse_borken_ahit_workaround_flag - read broken-ahit-wa entry from DT
 */
static void ufs_qcom_parse_broken_ahit_workaround_flag(struct ufs_qcom_host *host)
{
	struct device_node *np = host->hba->dev->of_node;
	const char *str  = "qcom,broken-ahit-wa";

	if (!np)
		return;

	host->broken_ahit_wa = of_property_read_bool(np, str);
}

/*
 * Read sdam register for ufs device identification using
 * nvmem interface and accordingly set phy submode.
 */
static void ufs_qcom_read_nvmem_cell(struct ufs_qcom_host *host)
{
	size_t len;
	u8 *data;
	struct nvmem_cell *nvmem_cell;
	struct device_node *np = host->hba->dev->of_node;

	nvmem_cell = nvmem_cell_get(host->hba->dev, "ufs_dev");
	if (IS_ERR(nvmem_cell)) {
		dev_err(host->hba->dev, "(%s) Failed to get nvmem cell\n", __func__);
		return;
	}

	data = (u8 *)nvmem_cell_read(nvmem_cell, &len);
	if (IS_ERR(data)) {
		dev_err(host->hba->dev, "(%s) Failed to read from nvmem\n", __func__);
		goto cell_put;
	}

	/*
	 * data equal to zero shows that ufs 2.x card is connected while
	 * non-zero value shows that ufs 3.x card is connected. Below are
	 * the default values
	 * sdam Value = 0 : UFS 2.x, phy_submode = 0.
	 * sdam Value = 1 : UFS 3.x, phy_submode = 1.
	 *
	 * But also bit value to identify ufs device is not consistent
	 * across the targets it could be bit[0] = 0/1 for UFS2.x/3x
	 * and vice versa. If the bit[x] value is not same as default
	 * value used in driver and if its reverted then use flag
	 * qcom,ufs-dev-revert to identify ufs device.
	 * Then revert values to get as below
	 * data = 0 : UFS 2.x
	 * data = 1 : UFS 3.x
	 */
	if (of_property_read_bool(np, "qcom,ufs-dev-revert"))
		host->host_pwr_cap.phy_submode = !(*data);
	else
		host->host_pwr_cap.phy_submode = *data;

	if (host->host_pwr_cap.phy_submode) {
		dev_info(host->hba->dev, "(%s) UFS device is 3.x, phy_submode = %d\n",
				__func__, host->host_pwr_cap.phy_submode);

		if (of_property_read_bool(np, "limit-rate-ufs3")) {
			host->host_pwr_cap.hs_rate = PA_HS_MODE_A;
			dev_dbg(host->hba->dev, "UFS 3.x device Mode is set to RATE A\n");
		}
	}

	else
		dev_info(host->hba->dev, "(%s) UFS device is 2.x, phy_submode = %d\n",
				__func__, host->host_pwr_cap.phy_submode);

	kfree(data);

cell_put:
	nvmem_cell_put(nvmem_cell);
}

/**
 * ufs_qcom_init - bind phy with controller
 * @hba: host controller instance
 *
 * Binds PHY with controller and powers up PHY enabling clocks
 * and regulators.
 *
 * Return: -EPROBE_DEFER if binding fails, returns negative error
 * on phy power up failure and returns zero on success.
 */
static int ufs_qcom_init(struct ufs_hba *hba)
{
	int err;
	struct device *dev = hba->dev;
	struct ufs_qcom_host *host;
	struct ufs_qcom_thermal *ut;
	struct ufs_clk_info *clki;

	host = devm_kzalloc(dev, sizeof(*host), GFP_KERNEL);
	if (!host) {
		dev_err(dev, "%s: no memory for qcom ufs host\n", __func__);
		return -ENOMEM;
	}

	/* Make a two way bind between the qcom host and the hba */
	host->hba = hba;
	ufshcd_set_variant(hba, host);
	ut = &host->uqt;
#if defined(CONFIG_UFS_DBG)
	host->dbg_en = true;
#endif

	ufs_qcom_enable_crash_on_err(hba);

	/* Setup the optional reset control of HCI */
	host->core_reset = devm_reset_control_get_optional(hba->dev, "rst");
	if (IS_ERR(host->core_reset)) {
		err = dev_err_probe(dev, PTR_ERR(host->core_reset),
				    "Failed to get reset control\n");
		goto out_variant_clear;
	}

	/* Fire up the reset controller. Failure here is non-fatal. */
	host->rcdev.of_node = dev->of_node;
	host->rcdev.ops = &ufs_qcom_reset_ops;
	host->rcdev.owner = dev->driver->owner;
	host->rcdev.nr_resets = 1;
	err = devm_reset_controller_register(dev, &host->rcdev);
	if (err)
		dev_warn(dev, "Failed to register reset controller\n");

	if (!has_acpi_companion(dev)) {
		host->generic_phy = devm_phy_get(dev, "ufsphy");
		if (IS_ERR(host->generic_phy)) {
			err = dev_err_probe(dev, PTR_ERR(host->generic_phy), "Failed to get PHY\n");
			goto out_variant_clear;
		}
	}

	err = ufs_qcom_icc_init(host);
	if (err)
		goto out_variant_clear;

	host->device_reset = devm_gpiod_get_optional(dev, "reset",
						     GPIOD_OUT_HIGH);
	if (IS_ERR(host->device_reset)) {
		err = PTR_ERR(host->device_reset);
		if (err != -EPROBE_DEFER)
			dev_err(dev, "failed to acquire reset gpio: %d\n", err);
		goto out_variant_clear;
	}

	ufs_qcom_get_controller_revision(hba, &host->hw_ver.major,
		&host->hw_ver.minor, &host->hw_ver.step);

	ufs_qcom_populate_ref_clk_ctrl(hba);

	/* Register vdd_hba vreg callback */
	host->vdd_hba_reg_nb.notifier_call = ufs_qcom_vdd_hba_reg_notifier;
	devm_regulator_register_notifier(hba->vreg_info.vdd_hba->reg,
					 &host->vdd_hba_reg_nb);

	/* update phy revision information before calling phy_init() */

	ufs_qcom_phy_save_controller_version(host->generic_phy,
		host->hw_ver.major, host->hw_ver.minor, host->hw_ver.step);

	err = ufs_qcom_parse_reg_info(host, "qcom,vddp-ref-clk",
				      &host->vddp_ref_clk);

	err = phy_init(host->generic_phy);
	if (err) {
		dev_err(hba->dev, "%s: phy init failed, err %d\n",
				__func__, err);
		goto out_variant_clear;
	}
	mutex_init(&host->phy_mutex);

	if (host->vddp_ref_clk) {
		err = ufs_qcom_enable_vreg(dev, host->vddp_ref_clk);
		if (err) {
			dev_err(dev, "%s: failed enabling ref clk supply: %d\n",
				__func__, err);
			goto out_phy_exit;
		}
	}

	err = ufs_qcom_parse_reg_info(host, "qcom,vccq-parent",
				      &host->vccq_parent);
	if (host->vccq_parent) {
		err = ufs_qcom_enable_vreg(dev, host->vccq_parent);
		if (err) {
			dev_err(dev, "%s: failed enable vccq-parent err=%d\n",
				__func__, err);
			goto out_disable_vddp;
		}
	}

	list_for_each_entry(clki, &hba->clk_list_head, list) {
		if (!strcmp(clki->name, "core_clk_unipro")) {
			clki->keep_link_active = true;
			host->core_unipro_clki = clki;
		} else if (!strcmp(clki->name, "ref_clk"))
			host->ref_clki = clki;
	}

	err = ufs_qcom_init_lane_clks(host);
	if (err)
		goto out_disable_vccq_parent;

	ufs_qcom_parse_pm_level(hba);
	ufs_qcom_parse_limits(host);
	ufs_qcom_parse_g4_workaround_flag(host);
	ufs_qcom_parse_lpm(host);
	if (host->disable_lpm)
		pm_runtime_forbid(host->hba->dev);

	ufs_qcom_parse_wb(host);
	ufs_qcom_parse_pbl_rst_workaround_flag(host);
	ufs_qcom_parse_max_cpus(host);
	ufs_qcom_parse_broken_ahit_workaround_flag(host);
	ufs_qcom_set_caps(hba);
	ufs_qcom_advertise_quirks(hba);

	err = ufs_qcom_shared_ice_init(hba);
	if (err)
		dev_err(hba->dev, "Shared ICE Init failed, ret=%d\n", err);

	err = ufs_qcom_ice_init(host);
	if (err)
		goto out_variant_clear;

	/*
	 * Instantiate crypto capabilities for wrapped keys.
	 * It is controlled by CONFIG_SCSI_UFS_CRYPTO_QTI.
	 * If this is not defined, this API would return zero and
	 * non-wrapped crypto capabilities will be instantiated.
	 */
	ufshcd_qti_hba_init_crypto_capabilities(hba);

	/* enable the device ref clock for HS mode*/
	if (ufshcd_is_hs_mode(&hba->pwr_info))
		ufs_qcom_dev_ref_clk_ctrl(host, true);

	if (hba->dev->id < MAX_UFS_QCOM_HOSTS)
		ufs_qcom_hosts[hba->dev->id] = host;

	ufs_qcom_get_default_testbus_cfg(host);
	err = ufs_qcom_testbus_config(host);
	if (err)
		/* Failure is non-fatal */
		dev_warn(dev, "%s: failed to configure the testbus %d\n",
				__func__, err);

	ufs_qcom_init_sysfs(hba);
	ufs_qcom_init_bus_vote_sysfs(host);

	ut->tcd = devm_thermal_of_cooling_device_register(dev,
							  dev->of_node,
							  "ufs",
							  dev,
							  &ufs_thermal_ops);
	if (IS_ERR(ut->tcd))
		dev_warn(dev, "Thermal mitigation registration failed.\n");
	else
		host->uqt.curr_state = UFS_QCOM_LVL_NO_THERM;

	ufs_qcom_save_host_ptr(hba);

	ufs_qcom_qos_init(hba);
	ufs_qcom_parse_irq_affinity(hba);
	ufs_qcom_ber_mon_init(hba);
	ufs_qcom_storage_boost_param_init(hba);
	host->ufs_ipc_log_ctx = ipc_log_context_create(UFS_QCOM_MAX_LOG_SZ,
							"ufs-qcom", 0);
	if (!host->ufs_ipc_log_ctx)
		dev_warn(dev, "IPC Log init - failed\n");

	/* register minidump */
	if (msm_minidump_enabled()) {
		ufs_qcom_register_minidump((uintptr_t)host,
					sizeof(struct ufs_qcom_host), "UFS_QHOST", 0);
		ufs_qcom_register_minidump((uintptr_t)hba,
					sizeof(struct ufs_hba), "UFS_HBA", 0);
		ufs_qcom_register_minidump((uintptr_t)hba->host,
					sizeof(struct Scsi_Host), "UFS_SHOST", 0);

		/* Register Panic handler to dump more information in case of kernel panic */
		host->ufs_qcom_panic_nb.notifier_call = ufs_qcom_panic_handler;
		host->ufs_qcom_panic_nb.priority = INT_MAX - 1;
		err = atomic_notifier_chain_register(&panic_notifier_list,
				&host->ufs_qcom_panic_nb);
		if (err)
			dev_err(host->hba->dev, "Fail to register UFS panic notifier\n");
	}

	return 0;

out_disable_vccq_parent:
	if (host->vccq_parent)
		ufs_qcom_disable_vreg(dev, host->vccq_parent);
out_disable_vddp:
	if (host->vddp_ref_clk)
		ufs_qcom_disable_vreg(dev, host->vddp_ref_clk);
out_phy_exit:
	phy_exit(host->generic_phy);
out_variant_clear:
	ufshcd_set_variant(hba, NULL);

	return err;
}

static void ufs_qcom_exit(struct ufs_hba *hba)
{
	struct ufs_qcom_host *host = ufshcd_get_variant(hba);

	ufs_qcom_disable_lane_clks(host);
	ufs_qcom_phy_power_off(hba);
	phy_exit(host->generic_phy);
}

static int ufs_qcom_set_dme_vs_core_clk_ctrl_clear_div(struct ufs_hba *hba,
						       u32 clk_1us_cycles,
						       u32 clk_40ns_cycles,
						       bool scale_up)
{
	struct ufs_qcom_host *host = ufshcd_get_variant(hba);
	int err;
	u32 core_clk_ctrl_reg, clk_cycles;
	u32 mask = DME_VS_CORE_CLK_CTRL_MAX_CORE_CLK_1US_CYCLES_MASK;
	u32 offset = 0;

	/* Bits mask and offset changed on UFS host controller V4.0.0 onwards */
	if (host->hw_ver.major >= 4) {
		mask = DME_VS_CORE_CLK_CTRL_MAX_CORE_CLK_1US_CYCLES_MASK_V4;
		offset = DME_VS_CORE_CLK_CTRL_MAX_CORE_CLK_1US_CYCLES_OFFSET_V4;
	}

	if (clk_1us_cycles > mask)
		return -EINVAL;

	err = ufshcd_dme_get(hba,
			     UIC_ARG_MIB(DME_VS_CORE_CLK_CTRL),
			     &core_clk_ctrl_reg);
	if (err)
		return err;

	core_clk_ctrl_reg &= ~(mask << offset);
	core_clk_ctrl_reg |= clk_1us_cycles << offset;

	/* Clear CORE_CLK_DIV_EN */
	if (scale_up && !host->disable_lpm)
		core_clk_ctrl_reg |= DME_VS_CORE_CLK_CTRL_CORE_CLK_DIV_EN_BIT;
	else
		core_clk_ctrl_reg &= ~DME_VS_CORE_CLK_CTRL_CORE_CLK_DIV_EN_BIT;

	err = ufshcd_dme_set(hba,
			     UIC_ARG_MIB(DME_VS_CORE_CLK_CTRL),
			     core_clk_ctrl_reg);

	/* UFS host controller V4.0.0 onwards needs to program
	 * PA_VS_CORE_CLK_40NS_CYCLES attribute per programmed frequency of
	 * unipro core clk of UFS host controller.
	 */
	if (!err && (host->hw_ver.major >= 4)) {
		if (clk_40ns_cycles > PA_VS_CORE_CLK_40NS_CYCLES_MASK)
			return -EINVAL;

		err = ufshcd_dme_get(hba,
				     UIC_ARG_MIB(PA_VS_CORE_CLK_40NS_CYCLES),
				     &clk_cycles);
		if (err)
			return err;

		clk_cycles &= ~PA_VS_CORE_CLK_40NS_CYCLES_MASK;
		clk_cycles |= clk_40ns_cycles;

		err = ufshcd_dme_set(hba,
				     UIC_ARG_MIB(PA_VS_CORE_CLK_40NS_CYCLES),
				     clk_cycles);
	}

	return err;
}

static int ufs_qcom_clk_scale_up_pre_change(struct ufs_hba *hba)
{
	struct ufs_qcom_host *host = ufshcd_get_variant(hba);
	struct ufs_pa_layer_attr *attr = &host->dev_req_params;
	int err = 0;

	if (!ufs_qcom_cap_qunipro(host))
		goto out;

	if (attr)
		__ufs_qcom_cfg_timers(hba, attr->gear_rx, attr->pwr_rx,
				      attr->hs_rate, false, true);

	err = ufs_qcom_set_dme_vs_core_clk_ctrl_max_freq_mode(hba);
out:
	return err;
}

static int ufs_qcom_clk_scale_up_post_change(struct ufs_hba *hba)
{
	unsigned long flags;

	spin_lock_irqsave(hba->host->host_lock, flags);
	hba->clk_gating.delay_ms = UFS_QCOM_CLK_GATING_DELAY_MS_PERF;
	spin_unlock_irqrestore(hba->host->host_lock, flags);

	return 0;
}

static int ufs_qcom_clk_scale_down_pre_change(struct ufs_hba *hba)
{
	struct ufs_qcom_host *host = ufshcd_get_variant(hba);
	int err;
	u32 core_clk_ctrl_reg;

	if (!ufs_qcom_cap_qunipro(host))
		return 0;

	err = ufshcd_dme_get(hba,
			    UIC_ARG_MIB(DME_VS_CORE_CLK_CTRL),
			    &core_clk_ctrl_reg);

	/* make sure CORE_CLK_DIV_EN is cleared */
	if (!err &&
	    (core_clk_ctrl_reg & DME_VS_CORE_CLK_CTRL_CORE_CLK_DIV_EN_BIT)) {
		core_clk_ctrl_reg &= ~DME_VS_CORE_CLK_CTRL_CORE_CLK_DIV_EN_BIT;
		err = ufshcd_dme_set(hba,
				    UIC_ARG_MIB(DME_VS_CORE_CLK_CTRL),
				    core_clk_ctrl_reg);
	}

	return err;
}

static int ufs_qcom_clk_scale_down_post_change(struct ufs_hba *hba)
{
	struct ufs_qcom_host *host = ufshcd_get_variant(hba);
	struct ufs_pa_layer_attr *attr = &host->dev_req_params;
	int err = 0;
	struct ufs_clk_info *clki;
	struct list_head *head = &hba->clk_list_head;
	u32 curr_freq = 0;
	unsigned long flags;

	spin_lock_irqsave(hba->host->host_lock, flags);
	hba->clk_gating.delay_ms = UFS_QCOM_CLK_GATING_DELAY_MS_PWR_SAVE;
	spin_unlock_irqrestore(hba->host->host_lock, flags);

	if (!ufs_qcom_cap_qunipro(host))
		return 0;

	if (attr)
		ufs_qcom_cfg_timers(hba, attr->gear_rx, attr->pwr_rx,
				    attr->hs_rate, false);

	list_for_each_entry(clki, head, list) {
		if (!IS_ERR_OR_NULL(clki->clk) &&
		    (!strcmp(clki->name, "core_clk_unipro"))) {
			curr_freq = clk_get_rate(clki->clk);
			break;
		}
	}

	switch (curr_freq) {
	case 37500000:
		err = ufs_qcom_set_dme_vs_core_clk_ctrl_clear_div(hba, 38, 2, false);
		break;
	case 75000000:
		err = ufs_qcom_set_dme_vs_core_clk_ctrl_clear_div(hba, 75, 3, false);
		break;
	case 100000000:
		err = ufs_qcom_set_dme_vs_core_clk_ctrl_clear_div(hba, 100, 4, false);
		break;
	default:
		err = -EINVAL;
		dev_err(hba->dev, "unipro curr_freq=%u entry missing\n", curr_freq);
		break;
	}

	return err;
}

static int ufs_qcom_clk_scale_notify(struct ufs_hba *hba,
		bool scale_up, enum ufs_notify_change_status status)
{
	struct ufs_qcom_host *host = ufshcd_get_variant(hba);
	struct ufs_pa_layer_attr *dev_req_params = &host->dev_req_params;
	int err = 0;

	/* check the host controller state before sending hibern8 cmd */
	if (!ufshcd_is_hba_active(hba))
		return 0;

	if (status == PRE_CHANGE) {
		ufs_qcom_wait_for_cq_hp_update(hba);
		err = ufshcd_uic_hibern8_enter(hba);
		if (err)
			return err;
		if (scale_up) {
			err = ufs_qcom_clk_scale_up_pre_change(hba);
		} else {
			err = ufs_qcom_clk_scale_down_pre_change(hba);
			cancel_dwork_unvote_cpufreq(hba);
		}
		if (err)
			ufshcd_uic_hibern8_exit(hba);
	} else {
		if (scale_up)
			err = ufs_qcom_clk_scale_up_post_change(hba);
		else
			err = ufs_qcom_clk_scale_down_post_change(hba);


		if (err || !dev_req_params) {
			ufshcd_uic_hibern8_exit(hba);
			goto out;
		}
		ufs_qcom_cfg_timers(hba,
				    dev_req_params->gear_rx,
				    dev_req_params->pwr_rx,
				    dev_req_params->hs_rate,
				    false);
		ufs_qcom_icc_update_bw(host);
		ufshcd_uic_hibern8_exit(hba);
	}

	if (!err)
		atomic_set(&host->scale_up, scale_up);
out:
	if (scale_up)
		ufs_qcom_log_str(host, "^,%d,%d\n", status, err);
	else
		ufs_qcom_log_str(host, "v,%d,%d\n", status, err);

	if (host->dbg_en)
		trace_ufs_qcom_clk_scale_notify(dev_name(hba->dev), status, scale_up, err);

	return err;
}

/*
 * ufs_qcom_ber_mon_init - init BER monition history mode name and register domain list.
 */
static void ufs_qcom_ber_mon_init(struct ufs_hba *hba)
{
	struct ufs_qcom_host *host = ufshcd_get_variant(hba);
	int m = UFS_QCOM_BER_MODE_G1_G4;

	INIT_LIST_HEAD(&host->regs_list_head);

	for (m = UFS_QCOM_BER_MODE_G1_G4; m < UFS_QCOM_BER_MODE_MAX; m++) {
		switch (m) {
		case UFS_QCOM_BER_MODE_G1_G4:
			host->ber_hist[m].name = "gear1-4";
			break;
		case UFS_QCOM_BER_MODE_G5:
			host->ber_hist[m].name = "gear5";
			break;
		default:
			break;
		}
	}
}

static void ufs_qcom_print_ber_hist(struct ufs_qcom_host *host)
{
	struct ufs_qcom_ber_hist *h;
	int m = UFS_QCOM_BER_MODE_G1_G4;
	int i;

	for (m = UFS_QCOM_BER_MODE_G1_G4; m < UFS_QCOM_BER_MODE_MAX; m++) {
		h = &host->ber_hist[m];
		for (i = 0; i < UFS_QCOM_EVT_LEN; i++) {
			int p = (i + h->pos) % UFS_QCOM_EVT_LEN;

			if (h->tstamp[p] == 0)
				continue;
			dev_err(host->hba->dev, "pa_err_%d=0x%x, err_code=0x%x, gear=%d, time=%lld us\n",
						p, h->uec_pa[p], h->err_code[p], h->gear[p],
						ktime_to_us(h->tstamp[p]));
		}
		dev_err(host->hba->dev, "total %u PA error on %s mode\n", h->cnt, h->name);
	}
}

static bool ufs_qcom_cal_ber(struct ufs_qcom_host *host, struct ufs_qcom_ber_hist *h)
{
	int idx_start, idx_end, i;
	s64 total_run_time = 0;
	s64 total_full_time = 0;
	u32 gear = h->gear[(h->pos + UFS_QCOM_EVT_LEN - 1) % UFS_QCOM_EVT_LEN];

	if (!override_ber_threshold)
		ber_threshold = ber_table[gear].ber_threshold;

	if (!override_ber_duration)
		ber_mon_dur_ms = UFS_QCOM_BER_DUR_DEF_MS;

	dev_dbg(host->hba->dev, "ber=%d, dur_ms=%d, h->cnt=%d, pos=%d\n",
					ber_threshold, ber_mon_dur_ms, h->cnt, h->pos);

	/* return from here if total error count is not more than BER threshold */
	if (h->cnt <= ber_threshold)
		return false;

	/*
	 * BER threshold allows num (ber_threshold) of errors, and we have h->cnt errors,
	 * go find the error event slot which records the #(h->cnt - ber_threshold) error.
	 */
	idx_end = (h->cnt - 1) % UFS_QCOM_EVT_LEN;
	idx_start = ((h->cnt - 1) - ber_threshold) % UFS_QCOM_EVT_LEN;

	/*
	 * Calculate the total valid running time
	 * plus one here due to the first step in
	 * following while loop is i--.
	 */
	i = idx_end + 1;
	do {
		i--;
		if (i < 0)
			i += UFS_QCOM_EVT_LEN;
		total_run_time += h->run_time[i];
		total_full_time += h->full_time[i];
	} while (i != idx_start);

	dev_dbg(host->hba->dev, "idx_start=%d, idx_end=%d, total_time=%lld ms, total_run_time=%lld ms\n",
					idx_start, idx_end, total_full_time, total_run_time);

	if (total_run_time < ber_mon_dur_ms)
		return true;

	return false;
}

static bool ufs_qcom_update_ber_event(struct ufs_qcom_host *host,
									  u32 data,
									  enum ufs_hs_gear_tag gear)
{
	struct ufs_qcom_ber_hist *h;
	ktime_t t_prv;
	u32 mode = ber_table[gear].mode;
	bool rc = false;

	/* Check if the gear mode is valid */
	if (mode >= UFS_QCOM_BER_MODE_MAX) {
		dev_err(host->hba->dev, "%s: Invalid gear mode: %d\n", __func__, mode);
		return false;
	}

	h = &host->ber_hist[mode];
	h->uec_pa[h->pos] = data;

	/* For PHY errors, record PA error code */
	if ((data & 0xFF) & ~UIC_PHY_ADAPTER_LAYER_GENERIC_ERROR)
		h->err_code[h->pos] = ufshcd_readl(host->hba, UFS_MEM_REG_PA_ERR_CODE);

	h->gear[h->pos] = gear;
	h->tstamp[h->pos] = ktime_get();

	if (h->pos != 0)
		t_prv = h->tstamp[h->pos - 1];
	else if (h->cnt == 0)
		t_prv = ms_to_ktime(0);
	else
		t_prv = h->tstamp[UFS_QCOM_EVT_LEN - 1];

	/* Calcuate the valid running time since last PA error event */
	h->full_time[h->pos] = ktime_to_ms(ktime_sub(h->tstamp[h->pos], t_prv));
	h->run_time[h->pos] = h->full_time[h->pos] - idle_time[mode];

	/* reset idle time for next error event. */
	idle_time[mode] = 0;

	h->cnt++;
	h->pos = (h->pos + 1) % UFS_QCOM_EVT_LEN;

	/* don't need to calculate again if BER has already exceeded threshold */
	if (!host->ber_th_exceeded)
		rc = ufs_qcom_cal_ber(host, h);

	return rc;
}

static void ufs_qcom_save_all_regs(struct ufs_qcom_host *host)
{
	struct phy *phy = host->generic_phy;

	ufs_qcom_save_regs(host, 0, UFSHCI_REG_SPACE_SIZE,
							"host_regs ");
	ufs_qcom_save_regs(host, REG_UFS_SYS1CLK_1US, 16 * 4,
							"HCI Vendor Specific Registers ");
	ufs_qcom_save_regs(host, UFS_MEM_ICE, 29 * 4,
							"HCI Shared ICE Registers ");
	ufs_qcom_save_regs(host, UFS_TEST_BUS, 4,
							"UFS_TEST_BUS ");
	ufs_qcom_save_testbus(host);
	ufs_qcom_phy_dbg_register_save(phy);
}

static void ufs_qcom_event_notify(struct ufs_hba *hba,
								  enum ufs_event_type evt,
								  void *data)
{
	struct ufs_qcom_host *host = ufshcd_get_variant(hba);
	struct phy *phy = host->generic_phy;
	bool ber_th_exceeded = false;
	bool disable_ber = true;

	switch (evt) {
	case UFS_EVT_PA_ERR:
		if (disable_ber) {
			dev_err(hba->dev, "%s: BER is disabled.\n", __func__);
			return;
		}

		ber_th_exceeded = ufs_qcom_update_ber_event(host, *(u32 *)data,
								hba->pwr_info.gear_rx);

		if (ber_th_exceeded) {
			host->ber_th_exceeded = true;
			ufs_qcom_save_all_regs(host);
			ufs_qcom_print_ber_hist(host);

			if (crash_on_ber) {
				ufs_qcom_phy_dbg_register_dump(phy);
				BUG_ON(1);
			}
		}

		if (host->ber_th_exceeded)
			dev_warn_ratelimited(hba->dev, "Warning: UFS BER exceeds threshold !!!\n");

		break;
	default:
		break;
	}
}

void ufs_qcom_print_hw_debug_reg_all(struct ufs_hba *hba,
		void *priv, void (*print_fn)(struct ufs_hba *hba,
		int offset, int num_regs, const char *str, void *priv))
{
	u32 reg;
	struct ufs_qcom_host *host;

	if (unlikely(!hba)) {
		pr_err("%s: hba is NULL\n", __func__);
		return;
	}
	if (unlikely(!print_fn)) {
		dev_err(hba->dev, "%s: print_fn is NULL\n", __func__);
		return;
	}

	host = ufshcd_get_variant(hba);
	if (!(host->dbg_print_en & UFS_QCOM_DBG_PRINT_REGS_EN))
		return;

	reg = ufshcd_readl(hba, REG_UFS_CFG1);
	reg |= UTP_DBG_RAMS_EN;
	ufshcd_writel(hba, reg, REG_UFS_CFG1);

	if (host->hw_ver.major >= 0x6) {
		/* Print Descriptor RAM, PRDT RAM, Response RAM and EDTL RAM */
		u32 dbg_ram_ctl = 0;

		/* Read Descriptor RAM, range 0-127 */
		int i = 0;

		while (i < 128) {
			dbg_ram_ctl = FIELD_PREP(GENMASK(7, 0), 3) |
					FIELD_PREP(GENMASK(23, 8), i++) |
					FIELD_PREP(GENMASK(24, 24), 0);
			ufshcd_writel(hba, dbg_ram_ctl, UFS_UFS_DBG_RAM_CTL);
			print_fn(hba, UFS_UFS_DBG_RAM_RD_FATA_DWn, 8, "UFS_UFS_DBG_RD_DESC_RAM ",
				 priv);
		}

		/* Read PRDT RAM, range 0-63 */
		dbg_ram_ctl = 0;
		i = 0;
		while (i < 64) {
			dbg_ram_ctl = FIELD_PREP(GENMASK(7, 0), 4) |
					FIELD_PREP(GENMASK(23, 8), i++) |
					FIELD_PREP(GENMASK(24, 24), 0);
			ufshcd_writel(hba, dbg_ram_ctl, UFS_UFS_DBG_RAM_CTL);
			print_fn(hba, UFS_UFS_DBG_RAM_RD_FATA_DWn, 8, "UFS_UFS_DBG_RD_PRDT_RAM ",
				 priv);
		}

		/* Read Response RAM, 0-63 */
		dbg_ram_ctl = 0;
		i = 0;
		while (i < 64) {
			dbg_ram_ctl = FIELD_PREP(GENMASK(7, 0), 5) |
					FIELD_PREP(GENMASK(23, 8), i++) |
					FIELD_PREP(GENMASK(24, 24), 0);
			ufshcd_writel(hba, dbg_ram_ctl, UFS_UFS_DBG_RAM_CTL);
			print_fn(hba, UFS_UFS_DBG_RAM_RD_FATA_DWn, 8, " UFS_UFS_DBG_RD_RESP_RAM ",
				 priv);
		}

		/*  Read EDTL RAM, range 0-63 */
		dbg_ram_ctl = 0;
		i = 0;
		while (i < 64) {
			dbg_ram_ctl = FIELD_PREP(GENMASK(7, 0), 6) |
					FIELD_PREP(GENMASK(23, 8), i++) |
					FIELD_PREP(GENMASK(24, 24), 0);
			ufshcd_writel(hba, dbg_ram_ctl, UFS_UFS_DBG_RAM_CTL);
			print_fn(hba, UFS_UFS_DBG_RAM_RD_FATA_DWn, 8, "UFS_UFS_DBG_RD_EDTL_RAM ",
				 priv);
		}

		/* clear bit 17 - UTP_DBG_RAMS_EN */
		ufshcd_rmwl(hba, UTP_DBG_RAMS_EN, 0, REG_UFS_CFG1);

		reg = ufs_qcom_get_debug_reg_offset(host, UFS_UFS_DBG_RD_REG_OCSC);
		print_fn(hba, reg, 64, "UFS_UFS_DBG_RD_REG_OCSC ", priv);

		reg = ufs_qcom_get_debug_reg_offset(host, UFS_DBG_RD_REG_UAWM);
		print_fn(hba, reg, 64, "UFS_DBG_RD_REG_UAWM ", priv);

		reg = ufs_qcom_get_debug_reg_offset(host, UFS_DBG_RD_REG_UARM);
		print_fn(hba, reg, 64, "UFS_DBG_RD_REG_UARM ", priv);

		reg = ufs_qcom_get_debug_reg_offset(host, UFS_DBG_RD_REG_TXUC);
		print_fn(hba, reg, 64, "UFS_DBG_RD_REG_TXUC ", priv);

		reg = ufs_qcom_get_debug_reg_offset(host, UFS_DBG_RD_REG_RXUC);
		print_fn(hba, reg, 64, "UFS_DBG_RD_REG_RXUC ", priv);

		reg = ufs_qcom_get_debug_reg_offset(host, UFS_DBG_RD_REG_DFC);
		print_fn(hba, reg, 64, "UFS_DBG_RD_REG_DFC ", priv);

		reg = ufs_qcom_get_debug_reg_offset(host, UFS_DBG_RD_REG_TRLUT);
		print_fn(hba, reg, 64, "UFS_DBG_RD_REG_TRLUT ", priv);

		reg = ufs_qcom_get_debug_reg_offset(host, UFS_DBG_RD_REG_TMRLUT);
		print_fn(hba, reg, 64, "UFS_DBG_RD_REG_TMRLUT ", priv);

	} else {
		reg = ufs_qcom_get_debug_reg_offset(host, UFS_UFS_DBG_RD_EDTL_RAM);
		print_fn(hba, reg, 32, "UFS_UFS_DBG_RD_EDTL_RAM ", priv);

		reg = ufs_qcom_get_debug_reg_offset(host, UFS_UFS_DBG_RD_DESC_RAM);
		print_fn(hba, reg, 128, "UFS_UFS_DBG_RD_DESC_RAM ", priv);

		reg = ufs_qcom_get_debug_reg_offset(host, UFS_UFS_DBG_RD_PRDT_RAM);
		print_fn(hba, reg, 64, "UFS_UFS_DBG_RD_PRDT_RAM ", priv);

		/* clear bit 17 - UTP_DBG_RAMS_EN */
		ufshcd_rmwl(hba, UTP_DBG_RAMS_EN, 0, REG_UFS_CFG1);

		reg = ufs_qcom_get_debug_reg_offset(host, UFS_UFS_DBG_RD_REG_OCSC);
		print_fn(hba, reg, 44, "UFS_UFS_DBG_RD_REG_OCSC ", priv);

		reg = ufs_qcom_get_debug_reg_offset(host, UFS_DBG_RD_REG_UAWM);
		print_fn(hba, reg, 4, "UFS_DBG_RD_REG_UAWM ", priv);

		reg = ufs_qcom_get_debug_reg_offset(host, UFS_DBG_RD_REG_UARM);
		print_fn(hba, reg, 4, "UFS_DBG_RD_REG_UARM ", priv);

		reg = ufs_qcom_get_debug_reg_offset(host, UFS_DBG_RD_REG_TXUC);
		print_fn(hba, reg, 48, "UFS_DBG_RD_REG_TXUC ", priv);

		reg = ufs_qcom_get_debug_reg_offset(host, UFS_DBG_RD_REG_RXUC);
		print_fn(hba, reg, 27, "UFS_DBG_RD_REG_RXUC ", priv);

		reg = ufs_qcom_get_debug_reg_offset(host, UFS_DBG_RD_REG_DFC);
		print_fn(hba, reg, 19, "UFS_DBG_RD_REG_DFC ", priv);

		reg = ufs_qcom_get_debug_reg_offset(host, UFS_DBG_RD_REG_TRLUT);
		print_fn(hba, reg, 34, "UFS_DBG_RD_REG_TRLUT ", priv);

		reg = ufs_qcom_get_debug_reg_offset(host, UFS_DBG_RD_REG_TMRLUT);
		print_fn(hba, reg, 9, "UFS_DBG_RD_REG_TMRLUT ", priv);
	}
}

static void ufs_qcom_enable_test_bus(struct ufs_qcom_host *host)
{
	ufshcd_rmwl(host->hba, UFS_REG_TEST_BUS_EN,
			UFS_REG_TEST_BUS_EN, REG_UFS_CFG1);
	ufshcd_rmwl(host->hba, TEST_BUS_EN, TEST_BUS_EN, REG_UFS_CFG1);
}

static void ufs_qcom_get_default_testbus_cfg(struct ufs_qcom_host *host)
{
	/* provide a legal default configuration */
	host->testbus.select_major = TSTBUS_UNIPRO;
	host->testbus.select_minor = 37;
}

static bool ufs_qcom_testbus_cfg_is_ok(struct ufs_qcom_host *host)
{
	if (host->testbus.select_major >= TSTBUS_MAX) {
		dev_err(host->hba->dev,
			"%s: UFS_CFG1[TEST_BUS_SEL} may not equal 0x%05X\n",
			__func__, host->testbus.select_major);
		return false;
	}

	return true;
}

/*
 * The caller of this function must make sure that the controller
 * is out of runtime suspend and appropriate clocks are enabled
 * before accessing.
 */
int ufs_qcom_testbus_config(struct ufs_qcom_host *host)
{
	int reg;
	int offset;
	u32 mask = TEST_BUS_SUB_SEL_MASK;
	unsigned long flags;
	struct ufs_hba *hba;

	if (!host)
		return -EINVAL;
	hba = host->hba;
	if (in_task())
		spin_lock_irqsave(hba->host->host_lock, flags);

	if (!ufs_qcom_testbus_cfg_is_ok(host))
		return -EPERM;

	switch (host->testbus.select_major) {
	case TSTBUS_UAWM:
		reg = UFS_TEST_BUS_CTRL_0;
		offset = 24;
		break;
	case TSTBUS_UARM:
		reg = UFS_TEST_BUS_CTRL_0;
		offset = 16;
		break;
	case TSTBUS_TXUC:
		reg = UFS_TEST_BUS_CTRL_0;
		offset = 8;
		break;
	case TSTBUS_RXUC:
		reg = UFS_TEST_BUS_CTRL_0;
		offset = 0;
		break;
	case TSTBUS_DFC:
		reg = UFS_TEST_BUS_CTRL_1;
		offset = 24;
		break;
	case TSTBUS_TRLUT:
		reg = UFS_TEST_BUS_CTRL_1;
		offset = 16;
		break;
	case TSTBUS_TMRLUT:
		reg = UFS_TEST_BUS_CTRL_1;
		offset = 8;
		break;
	case TSTBUS_OCSC:
		reg = UFS_TEST_BUS_CTRL_1;
		offset = 0;
		break;
	case TSTBUS_WRAPPER:
		reg = UFS_TEST_BUS_CTRL_2;
		offset = 16;
		break;
	case TSTBUS_COMBINED:
		reg = UFS_TEST_BUS_CTRL_2;
		offset = 8;
		break;
	case TSTBUS_UTP_HCI:
		reg = UFS_TEST_BUS_CTRL_2;
		offset = 0;
		break;
	case TSTBUS_UNIPRO:
		reg = UFS_UNIPRO_CFG;
		offset = 20;
		mask = 0xFFF;
		break;
	/*
	 * No need for a default case, since
	 * ufs_qcom_testbus_cfg_is_ok() checks that the configuration
	 * is legal
	 */
	}
	mask <<= offset;

	if (in_task())
		spin_unlock_irqrestore(hba->host->host_lock, flags);

	ufshcd_rmwl(host->hba, TEST_BUS_SEL,
		    (u32)host->testbus.select_major << 19,
		    REG_UFS_CFG1);
	ufshcd_rmwl(host->hba, mask,
		    (u32)host->testbus.select_minor << offset,
		    reg);
	ufs_qcom_enable_test_bus(host);
	/*
	 * Make sure the test bus configuration is
	 * committed before returning.
	 */
	mb();

	return 0;
}

static void ufs_qcom_testbus_read(struct ufs_hba *hba)
{
	ufshcd_dump_regs(hba, UFS_TEST_BUS, 4, "UFS_TEST_BUS ");
}

static void ufs_qcom_print_all_testbus(struct ufs_hba *hba)
{
	struct ufs_qcom_host *host = ufshcd_get_variant(hba);
	u32 *testbus = NULL;
	int i, j, nminor = 0, testbus_len = 0;
	char *prefix;

	testbus = kmalloc(256 * sizeof(u32), GFP_KERNEL);
	if (!testbus)
		return;

	for (j = 0; j < TSTBUS_MAX; j++) {
		nminor = 32;

		switch (j) {
		case TSTBUS_UAWM:
			prefix = "TSTBUS_UAWM ";
			break;
		case TSTBUS_UARM:
			prefix = "TSTBUS_UARM ";
			break;
		case TSTBUS_TXUC:
			prefix = "TSTBUS_TXUC ";
			break;
		case TSTBUS_RXUC:
			prefix = "TSTBUS_RXUC ";
			break;
		case TSTBUS_DFC:
			prefix = "TSTBUS_DFC ";
			break;
		case TSTBUS_TRLUT:
			prefix = "TSTBUS_TRLUT ";
			break;
		case TSTBUS_TMRLUT:
			prefix = "TSTBUS_TMRLUT ";
			break;
		case TSTBUS_OCSC:
			prefix = "TSTBUS_OCSC ";
			break;
		case TSTBUS_UTP_HCI:
			prefix = "TSTBUS_UTP_HCI ";
			break;
		case TSTBUS_COMBINED:
			prefix = "TSTBUS_COMBINED ";
			break;
		case TSTBUS_WRAPPER:
			prefix = "TSTBUS_WRAPPER ";
			break;
		case TSTBUS_UNIPRO:
			nminor = 256;
			prefix = "TSTBUS_UNIPRO ";
			break;
		default:
			break;
		}

		host->testbus.select_major = j;
		testbus_len = nminor * sizeof(u32);
		for (i = 0; i < nminor; i++) {
			host->testbus.select_minor = i;
			ufs_qcom_testbus_config(host);
			testbus[i] = ufshcd_readl(hba, UFS_TEST_BUS);
		}
		print_hex_dump(KERN_ERR, prefix, DUMP_PREFIX_OFFSET,
			       16, 4, testbus, testbus_len, false);
	}
	kfree(testbus);
}

static void ufs_qcom_dump_mcq_hci_regs(struct ufs_hba *hba)
{
	/* RES_MCQ_1 */
	ufsqcom_dump_regs(hba, 0x0, 256 * 4,
			"MCQ HCI 1da0000-1da03f0 ", RES_MCQ);
	usleep_range(1000, 1100);
	/* RES_MCQ_2 */
	ufsqcom_dump_regs(hba, 0x400, 256 * 4,
			"MCQ HCI 1da0400-1da07f0 ", RES_MCQ);
	usleep_range(1000, 1100);

	/*RES_MCQ_VS */
	ufsqcom_dump_regs(hba, 0x0, 5 * 4,
			"MCQ VS 1da4000-1da4010 ", RES_MCQ_VS);
	usleep_range(1000, 1100);

	/* RES_MCQ_SQD_1 */
	ufsqcom_dump_regs(hba, 0x0, 256 * 4,
			"MCQ SQD 1da5000-1da53f0 ", RES_MCQ_SQD);
	usleep_range(1000, 1100);
	/* RES_MCQ_SQD_2 */
	ufsqcom_dump_regs(hba, 0x400, 256 * 4,
			"MCQ SQD 1da5400-1da57f0 ", RES_MCQ_SQD);
	usleep_range(1000, 1100);
	/* RES_MCQ_SQD_3 */
	ufsqcom_dump_regs(hba, 0x800, 256 * 4,
			"MCQ SQD 1da5800-1da5bf0 ", RES_MCQ_SQD);
	usleep_range(1000, 1100);
	/* RES_MCQ_SQD_4 */
	ufsqcom_dump_regs(hba, 0xc00, 256 * 4,
			"MCQ SQD 1da5c00-1da5ff0 ", RES_MCQ_SQD);
	usleep_range(1000, 1100);

	/* RES_MCQ_SQD_5 */
	ufsqcom_dump_regs(hba, 0x1000, 256 * 4,
			"MCQ SQD 1da6000-1da63f0 ", RES_MCQ_SQD);
	usleep_range(1000, 1100);
	/* RES_MCQ_SQD_6 */
	ufsqcom_dump_regs(hba, 0x1400, 256 * 4,
			"MCQ SQD 1da6400-1da67f0 ", RES_MCQ_SQD);
	usleep_range(1000, 1100);
	/* RES_MCQ_SQD_7 */
	ufsqcom_dump_regs(hba, 0x1800, 256 * 4,
			"MCQ SQD 1da6800-1da6bf0 ", RES_MCQ_SQD);
	usleep_range(1000, 1100);
	/* RES_MCQ_SQD_8 */
	ufsqcom_dump_regs(hba, 0x1c00, 256 * 4,
			"MCQ SQD 1da6c00-1da6ff0 ", RES_MCQ_SQD);
}

static void ufs_qcom_dump_mcq_dbg_regs(struct ufs_hba *hba)
{
	ufshcd_dump_regs(hba, UFS_RD_REG_MCQ, 64 * 4,
			 "HCI MCQ Debug Registers ");
}

static void ufs_qcom_dump_dbg_regs(struct ufs_hba *hba)
{
	struct ufs_qcom_host *host = ufshcd_get_variant(hba);
	struct phy *phy = host->generic_phy;

	host->err_occurred = true;

	dev_err(hba->dev, "HW_H8_ENTER_CNT=%d\n", ufshcd_readl(hba, REG_UFS_HW_H8_ENTER_CNT));
	dev_err(hba->dev, "HW_H8_EXIT_CNT=%d\n", ufshcd_readl(hba, REG_UFS_HW_H8_EXIT_CNT));

	dev_err(hba->dev, "SW_H8_ENTER_CNT=%d\n", ufshcd_readl(hba, REG_UFS_SW_H8_ENTER_CNT));
	dev_err(hba->dev, "SW_H8_EXIT_CNT=%d\n", ufshcd_readl(hba, REG_UFS_SW_H8_EXIT_CNT));

	dev_err(hba->dev, "SW_AFTER_HW_H8_ENTER_CNT=%d\n",
		ufshcd_readl(hba, REG_UFS_SW_AFTER_HW_H8_ENTER_CNT));

	ufshcd_dump_regs(hba, REG_UFS_SYS1CLK_1US, 16 * 4,
			 "HCI Vendor Specific Registers ");

	ufshcd_dump_regs(hba, UFS_MEM_ICE, 29 * 4,
			 "HCI Shared ICE Registers ");

	if (is_mcq_enabled(hba))
		ufs_qcom_dump_mcq_dbg_regs(hba);

	/* sleep a bit intermittently as we are dumping too much data */
	ufs_qcom_print_hw_debug_reg_all(hba, NULL, ufs_qcom_dump_regs_wrapper);

	if (in_task()) {
		usleep_range(1000, 1100);

		if (is_mcq_enabled(hba)) {
			ufs_qcom_dump_mcq_hci_regs(hba);
			usleep_range(1000, 1100);
		}
		ufs_qcom_testbus_read(hba);
		usleep_range(1000, 1100);
		ufs_qcom_print_all_testbus(hba);
		usleep_range(1000, 1100);
		ufs_qcom_phy_dbg_register_dump(phy);
	}

	BUG_ON(host->crash_on_err);
}

/*
 * ufs_qcom_parse_limits - read limits from DTS
 */
static void ufs_qcom_parse_limits(struct ufs_qcom_host *host)
{
	struct ufs_qcom_dev_params *host_pwr_cap = &host->host_pwr_cap;
	struct device_node *np = host->hba->dev->of_node;
	u32 dev_major = 0, dev_minor = 0;
	u32 val;
	u32 ufs_dev_types = 0;

	ufs_qcom_setup_max_hs_gear(host);

	host_pwr_cap->pwm_tx_gear	= UFS_QCOM_LIMIT_PWMGEAR_TX;
	host_pwr_cap->pwm_rx_gear	= UFS_QCOM_LIMIT_PWMGEAR_RX;
	host_pwr_cap->tx_lanes	= UFS_QCOM_LIMIT_NUM_LANES_TX;
	host_pwr_cap->rx_lanes	= UFS_QCOM_LIMIT_NUM_LANES_RX;
	host_pwr_cap->rx_pwr_pwm	= UFS_QCOM_LIMIT_RX_PWR_PWM;
	host_pwr_cap->tx_pwr_pwm	= UFS_QCOM_LIMIT_TX_PWR_PWM;
	host_pwr_cap->rx_pwr_hs	= UFS_QCOM_LIMIT_RX_PWR_HS;
	host_pwr_cap->tx_pwr_hs	= UFS_QCOM_LIMIT_TX_PWR_HS;
	host_pwr_cap->hs_rate	= UFS_QCOM_LIMIT_HS_RATE;
	host_pwr_cap->phy_submode	= UFS_QCOM_LIMIT_PHY_SUBMODE;
	host_pwr_cap->desired_working_mode = UFS_QCOM_LIMIT_DESIRED_MODE;

	/*
	 * The bootloader passes the on board device
	 * information to the HLOS using the UFS host controller register's
	 * UFS_MEM_DEBUG_SPARE_CFG Bit[0:3] = device's minor revision
	 * UFS_MEM_DEBUG_SPARE_CFG Bit[4:7] = device's major revision
	 * For example, UFS 3.1 devices would have a 0x31, and UFS 4.0 devices
	 * would have a 0x40 as the content of the mentioned register.
	 * If the bootloader does not support this feature, the default
	 * hardcoded setting would be used. The DT settings can be used to
	 * override any other gear's and Rate's settings.
	 */
	if (host->hw_ver.major >= 0x5) {
		val = ufshcd_readl(host->hba, REG_UFS_DEBUG_SPARE_CFG);
		dev_major = FIELD_GET(GENMASK(7, 4), val);
		dev_minor = FIELD_GET(GENMASK(3, 0), val);
	}

	if (host->hw_ver.major == 0x5 && dev_major >= 0x4 && dev_minor >= 0) {
		host_pwr_cap->hs_rate = PA_HS_MODE_A;
		host_pwr_cap->phy_submode = UFS_QCOM_PHY_SUBMODE_G5;
	} else if (host->hw_ver.major >= 0x6 && dev_major >= 0x4 && dev_minor >= 0) {
		host_pwr_cap->hs_rate = PA_HS_MODE_B;
		host_pwr_cap->phy_submode = UFS_QCOM_PHY_SUBMODE_G5;
	}

	if (!np) {
		dev_info(host->hba->dev, "%s: device_node NULL\n", __func__);
		return;
	}

	/* DT settings will over ride any other settings */
	of_property_read_u32(np, "limit-tx-hs-gear", &host_pwr_cap->hs_tx_gear);
	of_property_read_u32(np, "limit-rx-hs-gear", &host_pwr_cap->hs_rx_gear);
	of_property_read_u32(np, "limit-tx-pwm-gear", &host_pwr_cap->pwm_tx_gear);
	of_property_read_u32(np, "limit-rx-pwm-gear", &host_pwr_cap->pwm_rx_gear);
	of_property_read_u32(np, "limit-rate", &host_pwr_cap->hs_rate);
	of_property_read_u32(np, "limit-phy-submode", &host_pwr_cap->phy_submode);

	/*
	 * ufs-dev-types and ufs_dev nvmem enties are for ufs device
	 * identification using nvmem interface. Use number of
	 * ufs devices supported in SoC for ufs-dev-types, and nvmem
	 * handle added by pmic for sdam register access.
	 *
	 * Default value taken by driver is bit[x] = 1 for UFS 3.x and
	 * bit[x] = 0 for UFS 2.x driver code takes this as default case.
	 */
	of_property_read_u32(np, "ufs-dev-types", &ufs_dev_types);

	if (of_property_read_bool(np, "limit-rate-ufs3") || ufs_dev_types)
		ufs_qcom_read_nvmem_cell(host);
}

/*
 * ufs_qcom_parse_g4_workaround_flag - read bypass-g4-cfgready entry from DT
 */
static void ufs_qcom_parse_g4_workaround_flag(struct ufs_qcom_host *host)
{
	struct device_node *np = host->hba->dev->of_node;
	const char *str  = "bypass-g4-cfgready";

	if (!np)
		return;

	host->bypass_g4_cfgready = of_property_read_bool(np, str);
}

/*
 * ufs_qcom_parse_lpm - read from DTS whether LPM modes should be disabled.
 */
static void ufs_qcom_parse_lpm(struct ufs_qcom_host *host)
{
	struct device_node *node = host->hba->dev->of_node;

	host->disable_lpm = of_property_read_bool(node, "qcom,disable-lpm");
	if (host->disable_lpm)
		dev_info(host->hba->dev, "(%s) All LPM is disabled\n",
			 __func__);
}

/*
 * ufs_qcom_parse_wb - read from DTS whether WB support should be enabled.
 */
static void ufs_qcom_parse_wb(struct ufs_qcom_host *host)
{
	struct device_node *node = host->hba->dev->of_node;

	host->disable_wb_support = of_property_read_bool(node,
			"qcom,disable-wb-support");
	if (host->disable_wb_support)
		pr_info("%s: WB support disabled\n", __func__);
}

/**
 * ufs_qcom_device_reset() - toggle the (optional) device reset line
 * @hba: per-adapter instance
 *
 * Toggles the (optional) reset line to reset the attached device.
 */
static int ufs_qcom_device_reset(struct ufs_hba *hba)
{
	struct ufs_qcom_host *host = ufshcd_get_variant(hba);
	int ret = 0;

	/* reset gpio is optional */
	if (!host->device_reset)
		return -EOPNOTSUPP;

	/*
	 * The UFS device shall detect reset pulses of 1us,
	 * sleep for 10us to be on the safe side.
	 * Hold the device in reset while doing the host and
	 * PHY power-on and reset sequence. Then release the device reset.
	 */
	ufs_qcom_device_reset_ctrl(hba, true);
	usleep_range(10, 15);

	/* Reset UFS Host Controller and PHY */
	ret = ufs_qcom_host_reset(hba);
	if (ret)
		dev_warn(hba->dev, "%s: host reset returned %d\n",
				 __func__, ret);

	ufs_qcom_device_reset_ctrl(hba, false);
	usleep_range(10, 15);

	return 0;
}

#if IS_ENABLED(CONFIG_DEVFREQ_GOV_SIMPLE_ONDEMAND)
static void ufs_qcom_config_scaling_param(struct ufs_hba *hba,
					struct devfreq_dev_profile *p,
					struct devfreq_simple_ondemand_data *d)
{
	p->polling_ms = 60;
	p->timer = DEVFREQ_TIMER_DELAYED;
	d->upthreshold = 70;
	d->downdifferential = 65;

	hba->clk_scaling.suspend_on_no_request = true;
}

#else
static void ufs_qcom_config_scaling_param(struct ufs_hba *hba,
		struct devfreq_dev_profile *p,
		struct devfreq_simple_ondemand_data *data)

#endif

static struct ufs_dev_quirk ufs_qcom_dev_fixups[] = {
	{ .wmanufacturerid = UFS_VENDOR_SAMSUNG,
	  .model = UFS_ANY_MODEL,
	  .quirk = UFS_DEVICE_QUIRK_PA_HIBER8TIME |
			UFS_DEVICE_QUIRK_PA_TX_HSG1_SYNC_LENGTH |
			UFS_DEVICE_QUIRK_PA_TX_DEEMPHASIS_TUNING },
	{ .wmanufacturerid = UFS_VENDOR_MICRON,
	  .model = UFS_ANY_MODEL,
	  .quirk = UFS_DEVICE_QUIRK_DELAY_BEFORE_LPM },
	{ .wmanufacturerid = UFS_VENDOR_SKHYNIX,
	  .model = UFS_ANY_MODEL,
	  .quirk = UFS_DEVICE_QUIRK_DELAY_BEFORE_LPM },
	{ .wmanufacturerid = UFS_VENDOR_WDC,
	  .model = UFS_ANY_MODEL,
	  .quirk = UFS_DEVICE_QUIRK_HOST_PA_TACTIVATE },
	{ .wmanufacturerid = UFS_VENDOR_TOSHIBA,
	  .model = UFS_ANY_MODEL,
	  .quirk = UFS_DEVICE_QUIRK_DELAY_AFTER_LPM },
	{}
};

static void ufs_qcom_fixup_dev_quirks(struct ufs_hba *hba)
{
	ufshcd_fixup_dev_quirks(hba, ufs_qcom_dev_fixups);
}

/* Resources */
static const struct ufshcd_res_info ufs_res_info[RES_MAX] = {
	{.name = "ufs_mem",},
	{.name = "mcq",},
	/* Submission Queue DAO */
	{.name = "mcq_sqd",},
	/* Submission Queue Interrupt Status */
	{.name = "mcq_sqis",},
	/* Completion Queue DAO */
	{.name = "mcq_cqd",},
	/* Completion Queue Interrupt Status */
	{.name = "mcq_cqis",},
	/* MCQ vendor specific */
	{.name = "mcq_vs",},
};

static int ufs_qcom_mcq_config_resource(struct ufs_hba *hba)
{
	struct platform_device *pdev = to_platform_device(hba->dev);
	struct ufshcd_res_info *res;
	struct resource *res_mem, *res_mcq;
	int i, ret = 0;

	memcpy(hba->res, ufs_res_info, sizeof(ufs_res_info));

	for (i = 0; i < RES_MAX; i++) {
		res = &hba->res[i];
		res->resource = platform_get_resource_byname(pdev,
							     IORESOURCE_MEM,
							     res->name);
		if (!res->resource) {
			dev_info(hba->dev, "Resource %s not provided\n", res->name);
			if (i == RES_UFS)
				return -ENODEV;
			continue;
		} else if (i == RES_UFS) {
			res_mem = res->resource;
			res->base = hba->mmio_base;
			continue;
		}

		res->base = devm_ioremap_resource(hba->dev, res->resource);
		if (IS_ERR(res->base)) {
			dev_err(hba->dev, "Failed to map res %s, err=%d\n",
					 res->name, (int)PTR_ERR(res->base));
			ret = PTR_ERR(res->base);
			res->base = NULL;
			return ret;
		}
	}

	/* MCQ resource provided in DT */
	res = &hba->res[RES_MCQ];
	/* Bail if MCQ resource is provided */
	if (res->base)
		goto out;

	/* Explicitly allocate MCQ resource from ufs_mem */
	res_mcq = devm_kzalloc(hba->dev, sizeof(*res_mcq), GFP_KERNEL);
	if (!res_mcq)
		return -ENOMEM;

	res_mcq->start = res_mem->start +
			 MCQ_SQATTR_OFFSET(hba->mcq_capabilities);
	res_mcq->end = res_mcq->start + hba->nr_hw_queues * MCQ_QCFG_SIZE - 1;
	res_mcq->flags = res_mem->flags;
	res_mcq->name = "mcq";

	ret = insert_resource(&iomem_resource, res_mcq);
	if (ret) {
		dev_err(hba->dev, "Failed to insert MCQ resource, err=%d\n",
			ret);
		return ret;
	}

	res->base = devm_ioremap_resource(hba->dev, res_mcq);
	if (IS_ERR(res->base)) {
		dev_err(hba->dev, "MCQ registers mapping failed, err=%d\n",
			(int)PTR_ERR(res->base));
		ret = PTR_ERR(res->base);
		goto ioremap_err;
	}

out:
	hba->mcq_base = res->base;
	return 0;
ioremap_err:
	res->base = NULL;
	remove_resource(res_mcq);
	return ret;
}

static int ufs_qcom_op_runtime_config(struct ufs_hba *hba)
{
	struct ufshcd_res_info *mem_res, *sqdao_res;
	struct ufshcd_mcq_opr_info_t *opr;
	int i;

	mem_res = &hba->res[RES_UFS];
	sqdao_res = &hba->res[RES_MCQ_SQD];

	if (!mem_res->base || !sqdao_res->base)
		return -EINVAL;

	for (i = 0; i < OPR_MAX; i++) {
		opr = &hba->mcq_opr[i];
		opr->offset = sqdao_res->resource->start -
			      mem_res->resource->start + 0x40 * i;
		opr->stride = 0x100;
		opr->base = sqdao_res->base + 0x40 * i;
	}

	return 0;
}

static int ufs_qcom_get_hba_mac(struct ufs_hba *hba)
{
	return MAX_SUPP_MAC;
}

static int ufs_qcom_get_outstanding_cqs(struct ufs_hba *hba,
					unsigned long *ocqs)
{
	struct ufshcd_res_info *mcq_vs_res = &hba->res[RES_MCQ_VS];

	if (!mcq_vs_res->base)
		return -EINVAL;

	*ocqs = readl(mcq_vs_res->base + UFS_MEM_CQIS_VS);

	return 0;
}

static void ufs_qcom_write_msi_msg(struct msi_desc *desc, struct msi_msg *msg)
{
	struct device *dev = msi_desc_to_dev(desc);
	struct ufs_hba *hba = dev_get_drvdata(dev);

	ufshcd_mcq_config_esi(hba, msg);
}

static irqreturn_t ufs_qcom_mcq_esi_handler(int irq, void *data)
{
	struct msi_desc *desc = data;
	struct device *dev = msi_desc_to_dev(desc);
	struct ufs_hba *hba = dev_get_drvdata(dev);
	struct ufs_qcom_host *host = ufshcd_get_variant(hba);
	u32 id = desc->msi_index;
	struct ufs_hw_queue *hwq = &hba->uhq[id];

	ufs_qcom_log_str(host, "!,%d,%u\n", irq, id);
	ufshcd_mcq_write_cqis(hba, 0x1, id);
	atomic_add(1, &host->cqhp_update_pending);
	ufshcd_mcq_poll_cqe_lock(hba, hwq);
	atomic_sub(1, &host->cqhp_update_pending);

	return IRQ_HANDLED;
}

static int ufs_qcom_config_esi(struct ufs_hba *hba)
{
	struct ufs_qcom_host *host = ufshcd_get_variant(hba);
	struct msi_desc *desc;
	struct msi_desc *failed_desc = NULL;
	int nr_irqs, ret;

	if (host->esi_enabled)
		return 0;

	/*
	 * 1. We only handle CQs as of now.
	 * 2. Poll queues do not need ESI.
	 */
	nr_irqs = hba->nr_hw_queues - hba->nr_queues[HCTX_TYPE_POLL];
	ret = platform_msi_domain_alloc_irqs(hba->dev, nr_irqs,
					     ufs_qcom_write_msi_msg);
	if (ret) {
		dev_err(hba->dev, "Failed to request Platform MSI %d\n", ret);
		goto out;
	}

	msi_lock_descs(hba->dev);
	msi_for_each_desc(desc, hba->dev, MSI_DESC_ALL) {
		ret = devm_request_irq(hba->dev, desc->irq,
				       ufs_qcom_mcq_esi_handler,
				       IRQF_SHARED, "qcom-mcq-esi", desc);
		if (ret) {
			dev_err(hba->dev, "%s: Fail to request IRQ for %d, err = %d\n",
				__func__, desc->irq, ret);
			failed_desc = desc;
			break;
		}
	}
	msi_unlock_descs(hba->dev);

	if (ret) {
		/* Rewind */
		msi_lock_descs(hba->dev);
		msi_for_each_desc(desc, hba->dev, MSI_DESC_ALL) {
			if (desc == failed_desc)
				break;
			devm_free_irq(hba->dev, desc->irq, hba);
		}
		msi_unlock_descs(hba->dev);
		platform_msi_domain_free_irqs(hba->dev);
	} else {
		if (host->hw_ver.major == 6) {
			ufshcd_writel(hba,
				      ufshcd_readl(hba, REG_UFS_CFG3) | 0x1F000,
				      REG_UFS_CFG3);
		}
		ufshcd_mcq_enable_esi(hba);
	}

out:
	if (!ret) {
		ufs_qcom_set_esi_affinity_hint(hba);
		cpuhp_setup_state_nocalls(CPUHP_AP_ONLINE_DYN,
					"ufs_qcom:online", ufs_qcom_cpu_online, NULL);
		host->esi_enabled = true;
	}

	return ret;
}

/*
 * struct ufs_hba_qcom_vops - UFS QCOM specific variant operations
 *
 * The variant operations configure the necessary controller and PHY
 * handshake during initialization.
 */
static const struct ufs_hba_variant_ops ufs_hba_qcom_vops = {
	.name                   = "qcom",
	.init                   = ufs_qcom_init,
	.exit                   = ufs_qcom_exit,
	.get_ufs_hci_version	= ufs_qcom_get_ufs_hci_version,
	.clk_scale_notify	= ufs_qcom_clk_scale_notify,
	.event_notify           = ufs_qcom_event_notify,
	.setup_clocks           = ufs_qcom_setup_clocks,
	.hce_enable_notify      = ufs_qcom_hce_enable_notify,
	.link_startup_notify    = ufs_qcom_link_startup_notify,
	.pwr_change_notify	= ufs_qcom_pwr_change_notify,
	.hibern8_notify		= ufs_qcom_hibern8_notify,
	.apply_dev_quirks	= ufs_qcom_apply_dev_quirks,
	.suspend		= ufs_qcom_suspend,
	.resume			= ufs_qcom_resume,
	.dbg_register_dump	= ufs_qcom_dump_dbg_regs,
	.device_reset		= ufs_qcom_device_reset,
	.config_scaling_param   = ufs_qcom_config_scaling_param,
	.program_key		= ufs_qcom_ice_program_key,
	.fixup_dev_quirks       = ufs_qcom_fixup_dev_quirks,
	.mcq_config_resource	= ufs_qcom_mcq_config_resource,
	.get_hba_mac		= ufs_qcom_get_hba_mac,
	.op_runtime_config	= ufs_qcom_op_runtime_config,
	.get_outstanding_cqs	= ufs_qcom_get_outstanding_cqs,
	.config_esi		= ufs_qcom_config_esi,
};

/**
 * QCOM specific sysfs group and nodes
 */
static ssize_t err_state_show(struct device *dev,
			struct device_attribute *attr, char *buf)
{
	struct ufs_hba *hba = dev_get_drvdata(dev);
	struct ufs_qcom_host *host = ufshcd_get_variant(hba);

	return scnprintf(buf, PAGE_SIZE, "%d\n", !!host->err_occurred);
}

static DEVICE_ATTR_RO(err_state);

static ssize_t power_mode_show(struct device *dev,
			struct device_attribute *attr, char *buf)
{
	struct ufs_hba *hba = dev_get_drvdata(dev);
	static const char * const names[] = {
		"INVALID MODE",
		"FAST MODE",
		"SLOW MODE",
		"INVALID MODE",
		"FASTAUTO MODE",
		"SLOWAUTO MODE",
		"INVALID MODE",
	};

	/* Print current power info */
	return scnprintf(buf, PAGE_SIZE,
		"[Rx,Tx]: Gear[%d,%d], Lane[%d,%d], PWR[%s,%s], Rate-%c\n",
		hba->pwr_info.gear_rx, hba->pwr_info.gear_tx,
		hba->pwr_info.lane_rx, hba->pwr_info.lane_tx,
		names[hba->pwr_info.pwr_rx],
		names[hba->pwr_info.pwr_tx],
		hba->pwr_info.hs_rate == PA_HS_MODE_B ? 'B' : 'A');
}

static DEVICE_ATTR_RO(power_mode);

static ssize_t bus_speed_mode_show(struct device *dev,
			struct device_attribute *attr, char *buf)
{
	struct ufs_hba *hba = dev_get_drvdata(dev);
	struct ufs_qcom_host *host = ufshcd_get_variant(hba);

	return scnprintf(buf, PAGE_SIZE, "%d\n",
			 !!atomic_read(&host->scale_up));
}

static DEVICE_ATTR_RO(bus_speed_mode);

static ssize_t clk_status_show(struct device *dev,
			struct device_attribute *attr, char *buf)
{
	struct ufs_hba *hba = dev_get_drvdata(dev);
	struct ufs_qcom_host *host = ufshcd_get_variant(hba);

	return scnprintf(buf, PAGE_SIZE, "%d\n",
			 !!atomic_read(&host->clks_on));
}

static DEVICE_ATTR_RO(clk_status);

static unsigned int ufs_qcom_gec(struct ufs_hba *hba, u32 id,
				 char *err_name)
{
	unsigned long flags;
	int i, cnt_err = 0;
	struct ufs_event_hist *e;

	if (id >= UFS_EVT_CNT)
		return -EINVAL;

	e = &hba->ufs_stats.event[id];

	spin_lock_irqsave(hba->host->host_lock, flags);
	for (i = 0; i < UFS_EVENT_HIST_LENGTH; i++) {
		int p = (i + e->pos) % UFS_EVENT_HIST_LENGTH;

		if (e->tstamp[p] == 0)
			continue;
		dev_err(hba->dev, "%s[%d] = 0x%x at %lld us\n", err_name, p,
			e->val[p], ktime_to_us(e->tstamp[p]));

		++cnt_err;
	}

	spin_unlock_irqrestore(hba->host->host_lock, flags);
	return cnt_err;
}

static ssize_t err_count_show(struct device *dev,
			struct device_attribute *attr, char *buf)
{
	struct ufs_hba *hba = dev_get_drvdata(dev);

	return scnprintf(buf, PAGE_SIZE,
			 "%s: %d\n%s: %d\n%s: %d\n%s: %d\n",
			 "pa_err_cnt_total",
			 ufs_qcom_gec(hba, UFS_EVT_PA_ERR,
				      "pa_err_cnt_total"),
			 "dl_err_cnt_total",
			 ufs_qcom_gec(hba, UFS_EVT_DL_ERR,
				      "dl_err_cnt_total"),
			 "dme_err_cnt",
			 ufs_qcom_gec(hba, UFS_EVT_DME_ERR,
				      "dme_err_cnt"),
			 "req_abort_cnt",
			  hba->req_abort_count);

}

static DEVICE_ATTR_RO(err_count);

static ssize_t dbg_state_store(struct device *dev,
			struct device_attribute *attr,
			const char *buf, size_t count)
{
	struct ufs_hba *hba = dev_get_drvdata(dev);
	struct ufs_qcom_host *host = ufshcd_get_variant(hba);
	bool v;

	if (!capable(CAP_SYS_ADMIN))
		return -EACCES;

	if (kstrtobool(buf, &v))
		return -EINVAL;

	host->dbg_en = v;

	return count;
}

static ssize_t dbg_state_show(struct device *dev,
			struct device_attribute *attr, char *buf)
{
	struct ufs_hba *hba = dev_get_drvdata(dev);
	struct ufs_qcom_host *host = ufshcd_get_variant(hba);

#if defined(CONFIG_UFS_DBG)
	host->dbg_en = true;
#endif

	return scnprintf(buf, PAGE_SIZE, "%d\n", host->dbg_en);
}


static DEVICE_ATTR_RW(dbg_state);

static ssize_t crash_on_err_show(struct device *dev,
			struct device_attribute *attr, char *buf)
{
	struct ufs_hba *hba = dev_get_drvdata(dev);
	struct ufs_qcom_host *host = ufshcd_get_variant(hba);

	return scnprintf(buf, PAGE_SIZE, "%d\n", !!host->crash_on_err);
}

static ssize_t crash_on_err_store(struct device *dev,
			struct device_attribute *attr,
			const char *buf, size_t count)
{
	struct ufs_hba *hba = dev_get_drvdata(dev);
	struct ufs_qcom_host *host = ufshcd_get_variant(hba);
	bool v;

	if (!capable(CAP_SYS_ADMIN))
		return -EACCES;

	if (kstrtobool(buf, &v))
		return -EINVAL;

	host->crash_on_err = v;

	return count;
}


static DEVICE_ATTR_RW(crash_on_err);

static ssize_t hibern8_count_show(struct device *dev,
			struct device_attribute *attr, char *buf)
{
	u32 hw_h8_enter;
	u32 sw_h8_enter;
	u32 sw_hw_h8_enter;
	u32 hw_h8_exit;
	u32	sw_h8_exit;
	struct ufs_hba *hba = dev_get_drvdata(dev);

	pm_runtime_get_sync(hba->dev);
	ufshcd_hold(hba);
	hw_h8_enter = ufshcd_readl(hba, REG_UFS_HW_H8_ENTER_CNT);
	sw_h8_enter = ufshcd_readl(hba, REG_UFS_SW_H8_ENTER_CNT);
	sw_hw_h8_enter = ufshcd_readl(hba, REG_UFS_SW_AFTER_HW_H8_ENTER_CNT);
	hw_h8_exit = ufshcd_readl(hba, REG_UFS_HW_H8_EXIT_CNT);
	sw_h8_exit = ufshcd_readl(hba, REG_UFS_SW_H8_EXIT_CNT);
	ufshcd_release(hba);
	pm_runtime_put_sync(hba->dev);

	return scnprintf(buf, PAGE_SIZE,
			 "%s: %d\n%s: %d\n%s: %d\n%s: %d\n%s: %d\n",
			 "hw_h8_enter", hw_h8_enter,
			 "sw_h8_enter", sw_h8_enter,
			 "sw_after_hw_h8_enter", sw_hw_h8_enter,
			 "hw_h8_exit", hw_h8_exit,
			 "sw_h8_exit", sw_h8_exit);
}

static DEVICE_ATTR_RO(hibern8_count);

static ssize_t ber_th_exceeded_show(struct device *dev,
			struct device_attribute *attr, char *buf)
{
	struct ufs_hba *hba = dev_get_drvdata(dev);
	struct ufs_qcom_host *host = ufshcd_get_variant(hba);

	return scnprintf(buf, PAGE_SIZE, "%d\n", host->ber_th_exceeded);
}

static DEVICE_ATTR_RO(ber_th_exceeded);

static ssize_t irq_affinity_support_store(struct device *dev,
		struct device_attribute *attr,
		const char *buf, size_t count)
{
	struct ufs_hba *hba = dev_get_drvdata(dev);
	struct ufs_qcom_host *host = ufshcd_get_variant(hba);
	bool value;

	if (!capable(CAP_SYS_ADMIN))
		return -EACCES;

	if (kstrtobool(buf, &value))
		return -EINVAL;

	/* if current irq_affinity_support is same as requested one, don't proceed */
	if (value == host->irq_affinity_support)
		goto out;

	/* if perf-mask is not set, don't proceed */
	if (!host->perf_mask.bits[0])
		goto out;

	if (ufs_qcom_partial_cpu_found(host))
		goto out;

	host->irq_affinity_support = !!value;
	/* Reset cpu affinity accordingly */
	if (host->irq_affinity_support)
		ufs_qcom_set_affinity_hint(hba, true);
	else
		ufs_qcom_set_affinity_hint(hba, false);

	return count;

out:
	return -EINVAL;
}

static ssize_t irq_affinity_support_show(struct device *dev,
		struct device_attribute *attr, char *buf)
{
	struct ufs_hba *hba = dev_get_drvdata(dev);
	struct ufs_qcom_host *host = ufshcd_get_variant(hba);

	return scnprintf(buf, PAGE_SIZE, "%d\n", !!host->irq_affinity_support);
}

static DEVICE_ATTR_RW(irq_affinity_support);

static ssize_t boost_min_threshold_store(struct device *dev,
		struct device_attribute *attr,
		const char *buf, size_t count)
{
	struct ufs_hba *hba = dev_get_drvdata(dev);
	struct ufs_qcom_host *host = ufshcd_get_variant(hba);
	u32 val;
	int ret;

	if (!capable(CAP_SYS_ADMIN))
		return -EACCES;

	ret = kstrtouint(buf, 0, &val);
	if (ret) {
		dev_err(hba->dev, "boost min thres load failed\n");
		return -EINVAL;
	}

	if (val >= host->max_boost_thres)
		return -EINVAL;

	host->min_boost_thres = val;
	return count;
}

static ssize_t boost_min_threshold_show(struct device *dev,
		struct device_attribute *attr, char *buf)
{
	struct ufs_hba *hba = dev_get_drvdata(dev);
	struct ufs_qcom_host *host = ufshcd_get_variant(hba);

	return scnprintf(buf, PAGE_SIZE, "%u\n", host->min_boost_thres);
}

static DEVICE_ATTR_RW(boost_min_threshold);

static ssize_t boost_max_threshold_store(struct device *dev,
		struct device_attribute *attr,
		const char *buf, size_t count)
{
	struct ufs_hba *hba = dev_get_drvdata(dev);
	struct ufs_qcom_host *host = ufshcd_get_variant(hba);
	u32 val;
	int ret;

	if (!capable(CAP_SYS_ADMIN))
		return -EACCES;

	ret = kstrtouint(buf, 0, &val);
	if (ret) {
		dev_err(hba->dev, "boost max thres load failed\n");
		return -EINVAL;
	}

	if (val <= host->min_boost_thres)
		return -EINVAL;

	host->max_boost_thres = val;
	return count;
}

static ssize_t boost_max_threshold_show(struct device *dev,
		struct device_attribute *attr, char *buf)
{
	struct ufs_hba *hba = dev_get_drvdata(dev);
	struct ufs_qcom_host *host = ufshcd_get_variant(hba);

	return scnprintf(buf, PAGE_SIZE, "%u\n", host->max_boost_thres);
}

static DEVICE_ATTR_RW(boost_max_threshold);

static ssize_t boost_monitor_timer_ms_store(struct device *dev,
		struct device_attribute *attr,
		const char *buf, size_t count)
{
	struct ufs_hba *hba = dev_get_drvdata(dev);
	struct ufs_qcom_host *host = ufshcd_get_variant(hba);
	int ret;
	u32 val;

	if (!capable(CAP_SYS_ADMIN))
		return -EACCES;

	ret = kstrtouint(buf, 0, &val);
	if (ret) {
		dev_err(hba->dev, "boost max thres store failed\n");
		return -EINVAL;
	}

	host->boost_monitor_timer = val;
	return count;
}

static ssize_t boost_monitor_timer_ms_show(struct device *dev,
		struct device_attribute *attr, char *buf)
{
	struct ufs_hba *hba = dev_get_drvdata(dev);
	struct ufs_qcom_host *host = ufshcd_get_variant(hba);

	return scnprintf(buf, PAGE_SIZE, "%u\n", host->boost_monitor_timer);
}

static DEVICE_ATTR_RW(boost_monitor_timer_ms);

static struct attribute *ufs_qcom_sysfs_attrs[] = {
	&dev_attr_err_state.attr,
	&dev_attr_power_mode.attr,
	&dev_attr_bus_speed_mode.attr,
	&dev_attr_clk_status.attr,
	&dev_attr_err_count.attr,
	&dev_attr_dbg_state.attr,
	&dev_attr_crash_on_err.attr,
	&dev_attr_hibern8_count.attr,
	&dev_attr_ber_th_exceeded.attr,
	&dev_attr_irq_affinity_support.attr,
	&dev_attr_boost_min_threshold.attr,
	&dev_attr_boost_max_threshold.attr,
	&dev_attr_boost_monitor_timer_ms.attr,
	NULL
};

static const struct attribute_group ufs_qcom_sysfs_group = {
	.name = "qcom",
	.attrs = ufs_qcom_sysfs_attrs,
};

static int ufs_qcom_init_sysfs(struct ufs_hba *hba)
{
	int ret;

	ret = sysfs_create_group(&hba->dev->kobj, &ufs_qcom_sysfs_group);
	if (ret)
		dev_err(hba->dev, "%s: Failed to create qcom sysfs group (err = %d)\n",
				 __func__, ret);

	return ret;
}

static void ufs_qcom_hook_send_command(void *param, struct ufs_hba *hba,
				       struct ufshcd_lrb *lrbp)
{
	struct ufs_qcom_host *host = ufshcd_get_variant(hba);
	unsigned long flags;

	if (!host->disable_lpm && host->broken_ahit_wa) {
		spin_lock_irqsave(hba->host->host_lock, flags);
		if ((++host->active_cmds) == 1)
			/* Stop the auto-hiberate idle timer */
			ufshcd_writel(hba, 0, REG_AUTO_HIBERNATE_IDLE_TIMER);
		spin_unlock_irqrestore(hba->host->host_lock, flags);
	}

	if (lrbp && lrbp->cmd && lrbp->cmd->cmnd[0]) {
		struct request *rq = scsi_cmd_to_rq(lrbp->cmd);
		int sz = rq ? blk_rq_sectors(rq) : 0;

		ufs_qcom_qos(hba, lrbp->task_tag);

		if (!is_mcq_enabled(hba)) {
			ufs_qcom_log_str(host, "<,%x,%d,%x,%d\n",
							lrbp->cmd->cmnd[0],
							lrbp->task_tag,
							ufshcd_readl(hba,
								REG_UTP_TRANSFER_REQ_DOOR_BELL),
							sz);
			if (host->dbg_en)
				trace_ufs_qcom_command(dev_name(hba->dev), UFS_QCOM_CMD_SEND,
						lrbp->cmd->cmnd[0],
						lrbp->task_tag,
						ufshcd_readl(hba,
							REG_UTP_TRANSFER_REQ_DOOR_BELL),
						sz);
			return;
		}

		if (rq) {
			/* The dev cmd would not be logged in MCQ mode provisionally */
			u32 utag = (rq->mq_hctx->queue_num << BLK_MQ_UNIQUE_TAG_BITS) |
						(rq->tag & BLK_MQ_UNIQUE_TAG_MASK);
			u32 idx = blk_mq_unique_tag_to_hwq(utag);
			struct ufs_hw_queue *hwq = &hba->uhq[idx];

			ufs_qcom_log_str(host, "<,%x,%d,%d,%d\n",
							lrbp->cmd->cmnd[0],
							lrbp->task_tag,
							hwq->id,
							sz);
			if (host->dbg_en)
				trace_ufs_qcom_command(dev_name(hba->dev), UFS_QCOM_CMD_SEND,
						lrbp->cmd->cmnd[0],
						lrbp->task_tag,
						hwq->id,
						sz);
		}
	}
}

static void ufs_qcom_hook_compl_command(void *param, struct ufs_hba *hba,
				       struct ufshcd_lrb *lrbp)
{

	struct ufs_qcom_host *host = ufshcd_get_variant(hba);
	unsigned long flags;

	if (!host->disable_lpm && host->broken_ahit_wa) {
		spin_lock_irqsave(hba->host->host_lock, flags);
		if ((--host->active_cmds) == 0)
			/* Activate the auto-hiberate idle timer */
			ufshcd_writel(hba, hba->ahit,
				      REG_AUTO_HIBERNATE_IDLE_TIMER);
		spin_unlock_irqrestore(hba->host->host_lock, flags);
	}

	if (lrbp && lrbp->cmd) {
		struct request *rq = scsi_cmd_to_rq(lrbp->cmd);
		int sz = rq ? blk_rq_sectors(rq) : 0;

		if (!is_mcq_enabled(hba)) {
			ufs_qcom_log_str(host, ">,%x,%d,%x,%d\n",
							lrbp->cmd->cmnd[0],
							lrbp->task_tag,
							ufshcd_readl(hba,
								REG_UTP_TRANSFER_REQ_DOOR_BELL),
							sz);
			if (host->dbg_en)
				trace_ufs_qcom_command(dev_name(hba->dev), UFS_QCOM_CMD_COMPL,
						lrbp->cmd->cmnd[0],
						lrbp->task_tag,
						ufshcd_readl(hba,
							REG_UTP_TRANSFER_REQ_DOOR_BELL),
						sz);

			if ((host->irq_affinity_support) && atomic_read(&host->hi_pri_en) && rq)
				rq->cmd_flags |= REQ_POLLED;

			return;
		}

		if (rq) {
			/* The dev cmd would not be logged in MCQ mode provisionally */
			u32 utag = (rq->mq_hctx->queue_num << BLK_MQ_UNIQUE_TAG_BITS) |
						(rq->tag & BLK_MQ_UNIQUE_TAG_MASK);
			u32 idx = blk_mq_unique_tag_to_hwq(utag);
			struct ufs_hw_queue *hwq = &hba->uhq[idx];

			ufs_qcom_log_str(host, ">,%x,%d,%d,%d\n",
							lrbp->cmd->cmnd[0],
							lrbp->task_tag,
							hwq->id,
							sz);
			if (host->dbg_en)
				trace_ufs_qcom_command(dev_name(hba->dev), UFS_QCOM_CMD_COMPL,
						lrbp->cmd->cmnd[0],
						lrbp->task_tag,
						hwq->id,
						sz);
		}
	}
}

static void ufs_qcom_hook_send_uic_command(void *param, struct ufs_hba *hba,
					const struct uic_command *ucmd,
					int str_t)
{
	struct ufs_qcom_host *host = ufshcd_get_variant(hba);
	unsigned int a, b, c, cmd;
	char ch;

	if (str_t == UFS_CMD_SEND) {
		a = ucmd->argument1;
		b = ucmd->argument2;
		c = ucmd->argument3;
		cmd = ucmd->command;
		ch = '(';
		if (host->dbg_en)
			trace_ufs_qcom_uic(dev_name(hba->dev), UFS_QCOM_CMD_SEND,
					cmd, a, b, c);
	} else {
		a = ufshcd_readl(hba, REG_UIC_COMMAND_ARG_1),
		b = ufshcd_readl(hba, REG_UIC_COMMAND_ARG_2),
		c = ufshcd_readl(hba, REG_UIC_COMMAND_ARG_3);
		cmd = ufshcd_readl(hba, REG_UIC_COMMAND);
		ch = ')';
		if (host->dbg_en)
			trace_ufs_qcom_uic(dev_name(hba->dev), UFS_QCOM_CMD_COMPL,
					cmd, a, b, c);
	}
	ufs_qcom_log_str(host, "%c,%x,%x,%x,%x\n",
				ch, cmd, a, b, c);
}

static void ufs_qcom_hook_send_tm_command(void *param, struct ufs_hba *hba,
					int tag, int str)
{

}

static void ufs_qcom_hook_check_int_errors(void *param, struct ufs_hba *hba,
					bool queue_eh_work)
{
	struct ufs_qcom_host *host = ufshcd_get_variant(hba);

	if (queue_eh_work) {
		ufs_qcom_log_str(host, "_,%x,%x\n",
					hba->errors, hba->uic_error);
		if (host->dbg_en)
			trace_ufs_qcom_hook_check_int_errors(dev_name(hba->dev), hba->errors,
						hba->uic_error);
	}
}

static void ufs_qcom_update_sdev(void *param, struct scsi_device *sdev)
{
	sdev->broken_fua = 1;
}

/*
 * Refer: common/include/trace/hooks/ufshcd.h for available hooks
 */
static void ufs_qcom_register_hooks(void)
{
	register_trace_android_vh_ufs_send_command(ufs_qcom_hook_send_command,
						NULL);
	register_trace_android_vh_ufs_compl_command(
				ufs_qcom_hook_compl_command, NULL);
	register_trace_android_vh_ufs_send_uic_command(
				ufs_qcom_hook_send_uic_command, NULL);
	register_trace_android_vh_ufs_send_tm_command(
				ufs_qcom_hook_send_tm_command, NULL);
	register_trace_android_vh_ufs_check_int_errors(
				ufs_qcom_hook_check_int_errors, NULL);
	register_trace_android_vh_ufs_update_sdev(ufs_qcom_update_sdev, NULL);
}

#ifdef CONFIG_ARM_QCOM_CPUFREQ_HW
static int ufs_cpufreq_status(void)
{
	struct cpufreq_policy *policy;

	policy = cpufreq_cpu_get(0);
	if (!policy) {
		pr_warn("cpufreq not probed yet, defer once\n");
		return -EPROBE_DEFER;
	}

	cpufreq_cpu_put(policy);

	return 0;
}
#else
static int ufs_cpufreq_status(void)
{
	return 0;
}
#endif

static bool is_bootdevice_ufs = true;

static bool ufs_qcom_read_boot_config(struct platform_device *pdev)
{
	u8 *buf;
	size_t len;
	struct nvmem_cell *cell;
	int boot_device_type, data;
	struct device *dev = &pdev->dev;

	cell = nvmem_cell_get(dev, "boot_conf");
	if (IS_ERR(cell)) {
		dev_dbg(dev, "nvmem cell get failed\n");
		goto ret;
	}
	buf = (u8 *)nvmem_cell_read(cell, &len);
	if (IS_ERR(buf)) {
		dev_warn(dev, "nvmem cell read failed\n");
		goto ret_put_nvmem;
	}

	/**
	 *  Boot_device_type value is passed from the dtsi node
	 */
	if (of_property_read_u32(dev->of_node, "boot_device_type",
				&boot_device_type)) {
		dev_warn(dev, "boot_device_type not present\n");
		goto ret_free_buf;
	}

	/*
	 * Storage boot device fuse is present in QFPROM_RAW_OEM_CONFIG_ROW0_LSB
	 * this fuse is blown by bootloader and pupulated in boot_config
	 * register[1:5] - hence shift read data by 1 and mask it with 0x1f.
	 */
	data = *buf >> 1 & 0x1f;


	/**
	 *  The value in the boot_device_type in dtsi node should match with the
	 * value read from the register for the probe to continue.
	 */
	is_bootdevice_ufs = (data == boot_device_type) ? true : false;
	if (!is_bootdevice_ufs)
		dev_err(dev, "boot dev in reg = 0x%x boot dev in dtsi = 0x%x\n",
				data, boot_device_type);

ret_free_buf:
	kfree(buf);
ret_put_nvmem:
	nvmem_cell_put(cell);
ret:
	return is_bootdevice_ufs;
}

/**
 * ufs_qcom_probe - probe routine of the driver
 * @pdev: pointer to Platform device handle
 *
 * Return: zero for success and non-zero for failure.
 */
static int ufs_qcom_probe(struct platform_device *pdev)
{
	int err = 0;
	struct device *dev = &pdev->dev;
	struct device_node *np = dev->of_node;

	if (!ufs_qcom_read_boot_config(pdev)) {
		dev_err(dev, "UFS is not boot dev.\n");
		return err;
	}

	/**
	 * CPUFreq driver is needed for performance reasons.
	 * Assumption - cpufreq gets probed the second time.
	 * If cpufreq is not probed by the time the driver requests for cpu
	 * policy later on, cpufreq would be disabled and performance would be
	 * impacted adversly.
	 */
	err = ufs_cpufreq_status();
	if (err)
		return err;

	/*
	 * Defer secondary UFS device probe if all the LUNS of
	 * primary UFS boot device are not enumerated.
	 */
	if ((of_property_read_bool(np, "secondary-storage")) && (!ufs_qcom_hosts[0]
		|| !(ufs_qcom_hosts[0]->hba->luns_avail == 1))) {
		err = -EPROBE_DEFER;
		return err;
	}

	/* Perform generic probe */
	err = ufshcd_pltfrm_init(pdev, &ufs_hba_qcom_vops);
	if (err)
		return dev_err_probe(dev, err, "ufshcd_pltfrm_init() failed\n");

	ufs_qcom_register_hooks();
	return err;
}

/**
 * ufs_qcom_remove - set driver_data of the device to NULL
 * @pdev: pointer to platform device handle
 *
 * Always returns 0
 */
static int ufs_qcom_remove(struct platform_device *pdev)
{
	struct ufs_hba *hba;
	struct ufs_qcom_host *host;
	struct ufs_qcom_qos_req *r;
	struct qos_cpu_group *qcg;
	int i;

	if (!is_bootdevice_ufs) {
		dev_info(&pdev->dev, "UFS is not boot dev.\n");
		return 0;
	}

	hba =  platform_get_drvdata(pdev);
	host = ufshcd_get_variant(hba);

	if (host->ufs_qos) {
		r = host->ufs_qos;
		qcg = r->qcg;

		pm_runtime_get_sync(&(pdev)->dev);
		for (i = 0; i < r->num_groups; i++, qcg++)
			remove_group_qos(qcg);
	}
	if (msm_minidump_enabled())
		atomic_notifier_chain_unregister(&panic_notifier_list,
				&host->ufs_qcom_panic_nb);

	ufshcd_remove(hba);
	platform_msi_domain_free_irqs(hba->dev);
	return 0;
}


static void ufs_qcom_shutdown(struct platform_device *pdev)
{
	struct ufs_hba *hba;
	struct ufs_qcom_host *host;

	if (!is_bootdevice_ufs) {
		dev_info(&pdev->dev, "UFS is not boot dev.\n");
		return;
	}

	hba =  platform_get_drvdata(pdev);
	host = ufshcd_get_variant(hba);

	ufs_qcom_log_str(host, "0xdead\n");
	if (host->dbg_en)
		trace_ufs_qcom_shutdown(dev_name(hba->dev));

	/* UFS_RESET TLMM register cannot reset to POR value '1' after warm
	 * reset, so deassert ufs device reset line after UFS device shutdown
	 * to ensure the UFS_RESET TLMM register value is POR value
	 */
	if (!host->bypass_pbl_rst_wa)
		ufs_qcom_device_reset_ctrl(hba, false);
}

static int ufs_qcom_system_suspend(struct device *dev)
{
	struct device_node *np = dev->of_node;

	if (of_property_read_bool(np, "non-removable") && !is_bootdevice_ufs) {
		dev_info(dev, "UFS is not boot dev.\n");
		return 0;
	}

	return ufshcd_system_suspend(dev);
}

static int ufs_qcom_system_resume(struct device *dev)
{
	if (!is_bootdevice_ufs) {
		dev_info(dev, "UFS is not boot dev.\n");
		return 0;
	}

	return ufshcd_system_resume(dev);
}

#ifdef CONFIG_PM_SLEEP
static int ufs_qcom_suspend_prepare(struct device *dev)
{
	if (!is_bootdevice_ufs) {
		dev_info(dev, "UFS is not boot dev.\n");
		return 0;
	}

	return ufshcd_suspend_prepare(dev);
}

static void ufs_qcom_resume_complete(struct device *dev)
{
	if (!is_bootdevice_ufs) {
		dev_info(dev, "UFS is not boot dev.\n");
		return;
	}

	return ufshcd_resume_complete(dev);
}

static int ufs_qcom_system_freeze(struct device *dev)
{
	if (!is_bootdevice_ufs) {
		dev_info(dev, "UFS is not boot dev.\n");
		return 0;
	}

	return ufshcd_system_freeze(dev);
}

static int ufs_qcom_system_restore(struct device *dev)
{
	if (!is_bootdevice_ufs) {
		dev_info(dev, "UFS is not boot dev.\n");
		return 0;
	}

	return ufshcd_system_restore(dev);
}

static int ufs_qcom_system_thaw(struct device *dev)
{
	if (!is_bootdevice_ufs) {
		dev_info(dev, "UFS is not boot dev.\n");
		return 0;
	}

	return ufshcd_system_thaw(dev);
}
#endif

static const struct of_device_id ufs_qcom_of_match[] = {
	{ .compatible = "qcom,ufshc"},
	{},
};
MODULE_DEVICE_TABLE(of, ufs_qcom_of_match);

#ifdef CONFIG_ACPI
static const struct acpi_device_id ufs_qcom_acpi_match[] = {
	{ "QCOM24A5" },
	{ },
};
MODULE_DEVICE_TABLE(acpi, ufs_qcom_acpi_match);
#endif

static const struct dev_pm_ops ufs_qcom_pm_ops = {
	SET_RUNTIME_PM_OPS(ufshcd_runtime_suspend, ufshcd_runtime_resume, NULL)
	.prepare	 = ufs_qcom_suspend_prepare,
	.complete	 = ufs_qcom_resume_complete,
#ifdef CONFIG_PM_SLEEP
	.suspend         = ufs_qcom_system_suspend,
	.resume          = ufs_qcom_system_resume,
	.freeze          = ufs_qcom_system_freeze,
	.restore         = ufs_qcom_system_restore,
	.thaw            = ufs_qcom_system_thaw,
#endif
};

static struct platform_driver ufs_qcom_pltform = {
	.probe	= ufs_qcom_probe,
	.remove	= ufs_qcom_remove,
	.shutdown = ufs_qcom_shutdown,
	.driver	= {
		.name	= "ufshcd-qcom",
		.pm	= &ufs_qcom_pm_ops,
		.of_match_table = of_match_ptr(ufs_qcom_of_match),
		.acpi_match_table = ACPI_PTR(ufs_qcom_acpi_match),
	},
};
module_platform_driver(ufs_qcom_pltform);

MODULE_LICENSE("GPL v2");<|MERGE_RESOLUTION|>--- conflicted
+++ resolved
@@ -437,12 +437,8 @@
 
 	cancel_delayed_work_sync(&host->fwork);
 #if IS_ENABLED(CONFIG_SCHED_WALT)
-<<<<<<< HEAD
-	walt_unset_enforce_high_irq_cpus(&host->esi_mask);
-=======
 	if (host->esi_mask.bits[0])
 		walt_unset_enforce_high_irq_cpus(&host->esi_mask);
->>>>>>> b0bd90ae
 	sched_set_boost(STORAGE_BOOST_DISABLE);
 #endif
 
@@ -1790,15 +1786,9 @@
 		return;
 
 #if IS_ENABLED(CONFIG_SCHED_WALT)
-<<<<<<< HEAD
-
-	if (on) {
-		/* Enforcing high irq cpus is needed for high IO load
-=======
 	if (on) {
 		/*
 		 * Enforcing high irq cpus is needed for high IO load
->>>>>>> b0bd90ae
 		 * condition, Single door bell which doesn't used
 		 * ESI doesn't need it.
 		 */
@@ -3156,8 +3146,6 @@
 	if (host->perf_mask.bits[0])
 		host->irq_affinity_support = true;
 
-<<<<<<< HEAD
-=======
 	mask = 0;
 	if (of_find_property(dev->of_node, "qcom,esi-affinity-mask", &mask)) {
 		num_cqs = mask/sizeof(*host->esi_affinity_mask);
@@ -3176,7 +3164,6 @@
 		}
 	}
 
->>>>>>> b0bd90ae
 	/* Populate esi mask */
 	for (i = 0; i < num_cqs; i++)
 		cpumask_set_cpu(host->esi_affinity_mask[i], &host->esi_mask);
