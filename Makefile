--- conflicted
+++ resolved
@@ -1611,15 +1611,9 @@
 		rm -f $(MODLIB)/build ; \
 		ln -s $(CURDIR) $(MODLIB)/build ; \
 	fi
-<<<<<<< HEAD
-	@sed 's:^:kernel/:' modules.order > $(MODLIB)/modules.order
+	@sed 's:^\(.*\)\.o$$:kernel/\1.ko:' modules.order > $(MODLIB)/modules.order
 	@cp -f $(mixed-build-prefix)modules.builtin $(MODLIB)/
 	@cp -f $(or $(mixed-build-prefix),$(objtree)/)modules.builtin.modinfo $(MODLIB)/
-=======
-	@sed 's:^\(.*\)\.o$$:kernel/\1.ko:' modules.order > $(MODLIB)/modules.order
-	@cp -f modules.builtin $(MODLIB)/
-	@cp -f $(objtree)/modules.builtin.modinfo $(MODLIB)/
->>>>>>> 6feb57c2
 
 endif # CONFIG_MODULES
 
