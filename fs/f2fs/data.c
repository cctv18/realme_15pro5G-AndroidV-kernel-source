// SPDX-License-Identifier: GPL-2.0
/*
 * fs/f2fs/data.c
 *
 * Copyright (c) 2012 Samsung Electronics Co., Ltd.
 *             http://www.samsung.com/
 */
#include <linux/fs.h>
#include <linux/f2fs_fs.h>
#include <linux/buffer_head.h>
#include <linux/sched/mm.h>
#include <linux/mpage.h>
#include <linux/writeback.h>
#include <linux/pagevec.h>
#include <linux/blkdev.h>
#include <linux/bio.h>
#include <linux/blk-crypto.h>
#include <linux/swap.h>
#include <linux/prefetch.h>
#include <linux/uio.h>
#include <linux/cleancache.h>
#include <linux/sched/signal.h>
#include <linux/fiemap.h>
#include <linux/iomap.h>

#include "f2fs.h"
#include "node.h"
#include "segment.h"
#include "iostat.h"
#include <trace/events/f2fs.h>
#include <trace/hooks/blk.h>

#define NUM_PREALLOC_POST_READ_CTXS	128

static struct kmem_cache *bio_post_read_ctx_cache;
static struct kmem_cache *bio_entry_slab;
static mempool_t *bio_post_read_ctx_pool;
static struct bio_set f2fs_bioset;

#define	F2FS_BIO_POOL_SIZE	NR_CURSEG_TYPE

int __init f2fs_init_bioset(void)
{
	return bioset_init(&f2fs_bioset, F2FS_BIO_POOL_SIZE,
					0, BIOSET_NEED_BVECS);
}

void f2fs_destroy_bioset(void)
{
	bioset_exit(&f2fs_bioset);
}

bool f2fs_is_cp_guaranteed(struct page *page)
{
	struct address_space *mapping = page->mapping;
	struct inode *inode;
	struct f2fs_sb_info *sbi;

	if (!mapping)
		return false;

	inode = mapping->host;
	sbi = F2FS_I_SB(inode);

	if (inode->i_ino == F2FS_META_INO(sbi) ||
			inode->i_ino == F2FS_NODE_INO(sbi) ||
			S_ISDIR(inode->i_mode))
		return true;

	if ((S_ISREG(inode->i_mode) && IS_NOQUOTA(inode)) ||
			page_private_gcing(page))
		return true;
	return false;
}

static enum count_type __read_io_type(struct page *page)
{
	struct address_space *mapping = page_file_mapping(page);

	if (mapping) {
		struct inode *inode = mapping->host;
		struct f2fs_sb_info *sbi = F2FS_I_SB(inode);

		if (inode->i_ino == F2FS_META_INO(sbi))
			return F2FS_RD_META;

		if (inode->i_ino == F2FS_NODE_INO(sbi))
			return F2FS_RD_NODE;
	}
	return F2FS_RD_DATA;
}

/* postprocessing steps for read bios */
enum bio_post_read_step {
#ifdef CONFIG_FS_ENCRYPTION
	STEP_DECRYPT	= BIT(0),
#else
	STEP_DECRYPT	= 0,	/* compile out the decryption-related code */
#endif
#ifdef CONFIG_F2FS_FS_COMPRESSION
	STEP_DECOMPRESS	= BIT(1),
#else
	STEP_DECOMPRESS	= 0,	/* compile out the decompression-related code */
#endif
#ifdef CONFIG_FS_VERITY
	STEP_VERITY	= BIT(2),
#else
	STEP_VERITY	= 0,	/* compile out the verity-related code */
#endif
};

struct bio_post_read_ctx {
	struct bio *bio;
	struct f2fs_sb_info *sbi;
	struct work_struct work;
	unsigned int enabled_steps;
	/*
	 * decompression_attempted keeps track of whether
	 * f2fs_end_read_compressed_page() has been called on the pages in the
	 * bio that belong to a compressed cluster yet.
	 */
	bool decompression_attempted;
	block_t fs_blkaddr;
};

/*
 * Update and unlock a bio's pages, and free the bio.
 *
 * This marks pages up-to-date only if there was no error in the bio (I/O error,
 * decryption error, or verity error), as indicated by bio->bi_status.
 *
 * "Compressed pages" (pagecache pages backed by a compressed cluster on-disk)
 * aren't marked up-to-date here, as decompression is done on a per-compression-
 * cluster basis rather than a per-bio basis.  Instead, we only must do two
 * things for each compressed page here: call f2fs_end_read_compressed_page()
 * with failed=true if an error occurred before it would have normally gotten
 * called (i.e., I/O error or decryption error, but *not* verity error), and
 * release the bio's reference to the decompress_io_ctx of the page's cluster.
 */
static void f2fs_finish_read_bio(struct bio *bio, bool in_task)
{
	struct bio_vec *bv;
	struct bvec_iter_all iter_all;
	struct bio_post_read_ctx *ctx = bio->bi_private;

	bio_for_each_segment_all(bv, bio, iter_all) {
		struct page *page = bv->bv_page;

		if (f2fs_is_compressed_page(page)) {
			if (ctx && !ctx->decompression_attempted)
				f2fs_end_read_compressed_page(page, true, 0,
							in_task);
			f2fs_put_page_dic(page, in_task);
			continue;
		}

		if (bio->bi_status)
			ClearPageUptodate(page);
		else
			SetPageUptodate(page);
		dec_page_count(F2FS_P_SB(page), __read_io_type(page));
		unlock_page(page);
	}

	if (ctx)
		mempool_free(ctx, bio_post_read_ctx_pool);
	bio_put(bio);
}

static void f2fs_verify_bio(struct work_struct *work)
{
	struct bio_post_read_ctx *ctx =
		container_of(work, struct bio_post_read_ctx, work);
	struct bio *bio = ctx->bio;
	bool may_have_compressed_pages = (ctx->enabled_steps & STEP_DECOMPRESS);

	/*
	 * fsverity_verify_bio() may call readahead() again, and while verity
	 * will be disabled for this, decryption and/or decompression may still
	 * be needed, resulting in another bio_post_read_ctx being allocated.
	 * So to prevent deadlocks we need to release the current ctx to the
	 * mempool first.  This assumes that verity is the last post-read step.
	 */
	mempool_free(ctx, bio_post_read_ctx_pool);
	bio->bi_private = NULL;

	/*
	 * Verify the bio's pages with fs-verity.  Exclude compressed pages,
	 * as those were handled separately by f2fs_end_read_compressed_page().
	 */
	if (may_have_compressed_pages) {
		struct bio_vec *bv;
		struct bvec_iter_all iter_all;

		bio_for_each_segment_all(bv, bio, iter_all) {
			struct page *page = bv->bv_page;

			if (!f2fs_is_compressed_page(page) &&
			    !fsverity_verify_page(page)) {
				bio->bi_status = BLK_STS_IOERR;
				break;
			}
		}
	} else {
		fsverity_verify_bio(bio);
	}

	f2fs_finish_read_bio(bio, true);
}

/*
 * If the bio's data needs to be verified with fs-verity, then enqueue the
 * verity work for the bio.  Otherwise finish the bio now.
 *
 * Note that to avoid deadlocks, the verity work can't be done on the
 * decryption/decompression workqueue.  This is because verifying the data pages
 * can involve reading verity metadata pages from the file, and these verity
 * metadata pages may be encrypted and/or compressed.
 */
static void f2fs_verify_and_finish_bio(struct bio *bio, bool in_task)
{
	struct bio_post_read_ctx *ctx = bio->bi_private;

	if (ctx && (ctx->enabled_steps & STEP_VERITY)) {
		INIT_WORK(&ctx->work, f2fs_verify_bio);
		fsverity_enqueue_verify_work(&ctx->work);
	} else {
		f2fs_finish_read_bio(bio, in_task);
	}
}

/*
 * Handle STEP_DECOMPRESS by decompressing any compressed clusters whose last
 * remaining page was read by @ctx->bio.
 *
 * Note that a bio may span clusters (even a mix of compressed and uncompressed
 * clusters) or be for just part of a cluster.  STEP_DECOMPRESS just indicates
 * that the bio includes at least one compressed page.  The actual decompression
 * is done on a per-cluster basis, not a per-bio basis.
 */
static void f2fs_handle_step_decompress(struct bio_post_read_ctx *ctx,
		bool in_task)
{
	struct bio_vec *bv;
	struct bvec_iter_all iter_all;
	bool all_compressed = true;
	block_t blkaddr = ctx->fs_blkaddr;

	bio_for_each_segment_all(bv, ctx->bio, iter_all) {
		struct page *page = bv->bv_page;

		if (f2fs_is_compressed_page(page))
			f2fs_end_read_compressed_page(page, false, blkaddr,
						      in_task);
		else
			all_compressed = false;

		blkaddr++;
	}

	ctx->decompression_attempted = true;

	/*
	 * Optimization: if all the bio's pages are compressed, then scheduling
	 * the per-bio verity work is unnecessary, as verity will be fully
	 * handled at the compression cluster level.
	 */
	if (all_compressed)
		ctx->enabled_steps &= ~STEP_VERITY;
}

static void f2fs_post_read_work(struct work_struct *work)
{
	struct bio_post_read_ctx *ctx =
		container_of(work, struct bio_post_read_ctx, work);
	struct bio *bio = ctx->bio;

	if ((ctx->enabled_steps & STEP_DECRYPT) && !fscrypt_decrypt_bio(bio)) {
		f2fs_finish_read_bio(bio, true);
		return;
	}

	if (ctx->enabled_steps & STEP_DECOMPRESS)
		f2fs_handle_step_decompress(ctx, true);

	f2fs_verify_and_finish_bio(bio, true);
}

static void f2fs_read_end_io(struct bio *bio)
{
	struct f2fs_sb_info *sbi = F2FS_P_SB(bio_first_page_all(bio));
	struct bio_post_read_ctx *ctx;
	bool intask = in_task();

	iostat_update_and_unbind_ctx(bio);
	ctx = bio->bi_private;

	if (time_to_inject(sbi, FAULT_READ_IO))
		bio->bi_status = BLK_STS_IOERR;

	if (bio->bi_status) {
		f2fs_finish_read_bio(bio, intask);
		return;
	}

	if (ctx) {
		unsigned int enabled_steps = ctx->enabled_steps &
					(STEP_DECRYPT | STEP_DECOMPRESS);

		/*
		 * If we have only decompression step between decompression and
		 * decrypt, we don't need post processing for this.
		 */
		if (enabled_steps == STEP_DECOMPRESS &&
				!f2fs_low_mem_mode(sbi)) {
			f2fs_handle_step_decompress(ctx, intask);
		} else if (enabled_steps) {
			INIT_WORK(&ctx->work, f2fs_post_read_work);
			queue_work(ctx->sbi->post_read_wq, &ctx->work);
			return;
		}
	}

	f2fs_verify_and_finish_bio(bio, intask);
}

static void f2fs_write_end_io(struct bio *bio)
{
	struct f2fs_sb_info *sbi;
	struct bio_vec *bvec;
	struct bvec_iter_all iter_all;

	iostat_update_and_unbind_ctx(bio);
	sbi = bio->bi_private;

	if (time_to_inject(sbi, FAULT_WRITE_IO))
		bio->bi_status = BLK_STS_IOERR;

	bio_for_each_segment_all(bvec, bio, iter_all) {
		struct page *page = bvec->bv_page;
		enum count_type type = WB_DATA_TYPE(page, false);

		fscrypt_finalize_bounce_page(&page);

#ifdef CONFIG_F2FS_FS_COMPRESSION
		if (f2fs_is_compressed_page(page)) {
			f2fs_compress_write_end_io(bio, page);
			continue;
		}
#endif

		if (unlikely(bio->bi_status)) {
			mapping_set_error(page->mapping, -EIO);
			if (type == F2FS_WB_CP_DATA)
				f2fs_stop_checkpoint(sbi, true,
						STOP_CP_REASON_WRITE_FAIL);
		}

		f2fs_bug_on(sbi, page->mapping == NODE_MAPPING(sbi) &&
					page->index != nid_of_node(page));

		dec_page_count(sbi, type);
		if (f2fs_in_warm_node_list(sbi, page))
			f2fs_del_fsync_node_entry(sbi, page);
		clear_page_private_gcing(page);
		end_page_writeback(page);
	}
	if (!get_pages(sbi, F2FS_WB_CP_DATA) &&
				wq_has_sleeper(&sbi->cp_wait))
		wake_up(&sbi->cp_wait);

	bio_put(bio);
}

#ifdef CONFIG_BLK_DEV_ZONED
static void f2fs_zone_write_end_io(struct bio *bio)
{
	struct f2fs_bio_info *io = (struct f2fs_bio_info *)bio->bi_private;

	bio->bi_private = io->bi_private;
	complete(&io->zone_wait);
	f2fs_write_end_io(bio);
}
#endif

struct block_device *f2fs_target_device(struct f2fs_sb_info *sbi,
		block_t blk_addr, sector_t *sector)
{
	struct block_device *bdev = sbi->sb->s_bdev;
	int i;

	if (f2fs_is_multi_device(sbi)) {
		for (i = 0; i < sbi->s_ndevs; i++) {
			if (FDEV(i).start_blk <= blk_addr &&
			    FDEV(i).end_blk >= blk_addr) {
				blk_addr -= FDEV(i).start_blk;
				bdev = FDEV(i).bdev;
				break;
			}
		}
	}

	if (sector)
		*sector = SECTOR_FROM_BLOCK(blk_addr);
	return bdev;
}

int f2fs_target_device_index(struct f2fs_sb_info *sbi, block_t blkaddr)
{
	int i;

	if (!f2fs_is_multi_device(sbi))
		return 0;

	for (i = 0; i < sbi->s_ndevs; i++)
		if (FDEV(i).start_blk <= blkaddr && FDEV(i).end_blk >= blkaddr)
			return i;
	return 0;
}

static blk_opf_t f2fs_io_flags(struct f2fs_io_info *fio)
{
	unsigned int temp_mask = GENMASK(NR_TEMP_TYPE - 1, 0);
	unsigned int fua_flag, meta_flag, io_flag;
	blk_opf_t op_flags = 0;

	if (fio->op != REQ_OP_WRITE)
		return 0;
	if (fio->type == DATA)
		io_flag = fio->sbi->data_io_flag;
	else if (fio->type == NODE)
		io_flag = fio->sbi->node_io_flag;
	else
		return 0;

	fua_flag = io_flag & temp_mask;
	meta_flag = (io_flag >> NR_TEMP_TYPE) & temp_mask;

	/*
	 * data/node io flag bits per temp:
	 *      REQ_META     |      REQ_FUA      |
	 *    5 |    4 |   3 |    2 |    1 |   0 |
	 * Cold | Warm | Hot | Cold | Warm | Hot |
	 */
	if (BIT(fio->temp) & meta_flag)
		op_flags |= REQ_META;
	if (BIT(fio->temp) & fua_flag)
		op_flags |= REQ_FUA;
	return op_flags;
}

static struct bio *__bio_alloc(struct f2fs_io_info *fio, int npages)
{
	struct f2fs_sb_info *sbi = fio->sbi;
	struct block_device *bdev;
	sector_t sector;
	struct bio *bio;

	bdev = f2fs_target_device(sbi, fio->new_blkaddr, &sector);
	bio = bio_alloc_bioset(bdev, npages,
				fio->op | fio->op_flags | f2fs_io_flags(fio),
				GFP_NOIO, &f2fs_bioset);
	bio->bi_iter.bi_sector = sector;
	if (is_read_io(fio->op)) {
		bio->bi_end_io = f2fs_read_end_io;
		bio->bi_private = NULL;
	} else {
		bio->bi_end_io = f2fs_write_end_io;
		bio->bi_private = sbi;
		bio->bi_write_hint = f2fs_io_type_to_rw_hint(sbi,
						fio->type, fio->temp);
	}
	iostat_alloc_and_bind_ctx(sbi, bio, NULL);

	if (fio->io_wbc)
		wbc_init_bio(fio->io_wbc, bio);

	return bio;
}

static void f2fs_set_bio_crypt_ctx(struct bio *bio, const struct inode *inode,
				  pgoff_t first_idx,
				  const struct f2fs_io_info *fio,
				  gfp_t gfp_mask)
{
	/*
	 * The f2fs garbage collector sets ->encrypted_page when it wants to
	 * read/write raw data without encryption.
	 */
	if (!fio || !fio->encrypted_page)
		fscrypt_set_bio_crypt_ctx(bio, inode, first_idx, gfp_mask);
	else if (fscrypt_inode_should_skip_dm_default_key(inode))
		bio_set_skip_dm_default_key(bio);
}

static bool f2fs_crypt_mergeable_bio(struct bio *bio, const struct inode *inode,
				     pgoff_t next_idx,
				     const struct f2fs_io_info *fio)
{
	/*
	 * The f2fs garbage collector sets ->encrypted_page when it wants to
	 * read/write raw data without encryption.
	 */
	if (fio && fio->encrypted_page)
		return !bio_has_crypt_ctx(bio) &&
			(bio_should_skip_dm_default_key(bio) ==
			 fscrypt_inode_should_skip_dm_default_key(inode));

	return fscrypt_mergeable_bio(bio, inode, next_idx);
}

void f2fs_submit_read_bio(struct f2fs_sb_info *sbi, struct bio *bio,
				 enum page_type type)
{
	WARN_ON_ONCE(!is_read_io(bio_op(bio)));
	trace_f2fs_submit_read_bio(sbi->sb, type, bio);

	iostat_update_submit_ctx(bio, type);
	submit_bio(bio);
}

static void f2fs_submit_write_bio(struct f2fs_sb_info *sbi, struct bio *bio,
				  enum page_type type)
{
	WARN_ON_ONCE(is_read_io(bio_op(bio)));

	if (f2fs_lfs_mode(sbi) && current->plug && PAGE_TYPE_ON_MAIN(type))
		blk_finish_plug(current->plug);

	trace_f2fs_submit_write_bio(sbi->sb, type, bio);
	iostat_update_submit_ctx(bio, type);
	submit_bio(bio);
}

static void __submit_merged_bio(struct f2fs_bio_info *io)
{
	struct f2fs_io_info *fio = &io->fio;

	if (!io->bio)
		return;

	if (is_read_io(fio->op)) {
		trace_f2fs_prepare_read_bio(io->sbi->sb, fio->type, io->bio);
		f2fs_submit_read_bio(io->sbi, io->bio, fio->type);
	} else {
		trace_f2fs_prepare_write_bio(io->sbi->sb, fio->type, io->bio);
		f2fs_submit_write_bio(io->sbi, io->bio, fio->type);
	}
	io->bio = NULL;
}

static bool __has_merged_page(struct bio *bio, struct inode *inode,
						struct page *page, nid_t ino)
{
	struct bio_vec *bvec;
	struct bvec_iter_all iter_all;

	if (!bio)
		return false;

	if (!inode && !page && !ino)
		return true;

	bio_for_each_segment_all(bvec, bio, iter_all) {
		struct page *target = bvec->bv_page;

		if (fscrypt_is_bounce_page(target)) {
			target = fscrypt_pagecache_page(target);
			if (IS_ERR(target))
				continue;
		}
		if (f2fs_is_compressed_page(target)) {
			target = f2fs_compress_control_page(target);
			if (IS_ERR(target))
				continue;
		}

		if (inode && inode == target->mapping->host)
			return true;
		if (page && page == target)
			return true;
		if (ino && ino == ino_of_node(target))
			return true;
	}

	return false;
}

int f2fs_init_write_merge_io(struct f2fs_sb_info *sbi)
{
	int i;

	for (i = 0; i < NR_PAGE_TYPE; i++) {
		int n = (i == META) ? 1 : NR_TEMP_TYPE;
		int j;

		sbi->write_io[i] = f2fs_kmalloc(sbi,
				array_size(n, sizeof(struct f2fs_bio_info)),
				GFP_KERNEL);
		if (!sbi->write_io[i])
			return -ENOMEM;

		for (j = HOT; j < n; j++) {
			struct f2fs_bio_info *io = &sbi->write_io[i][j];

			init_f2fs_rwsem(&io->io_rwsem);
			io->sbi = sbi;
			io->bio = NULL;
			io->last_block_in_bio = 0;
			spin_lock_init(&io->io_lock);
			INIT_LIST_HEAD(&io->io_list);
			INIT_LIST_HEAD(&io->bio_list);
			init_f2fs_rwsem(&io->bio_list_lock);
#ifdef CONFIG_BLK_DEV_ZONED
			init_completion(&io->zone_wait);
			io->zone_pending_bio = NULL;
			io->bi_private = NULL;
#endif
		}
	}

	return 0;
}

static void __f2fs_submit_merged_write(struct f2fs_sb_info *sbi,
				enum page_type type, enum temp_type temp)
{
	enum page_type btype = PAGE_TYPE_OF_BIO(type);
	struct f2fs_bio_info *io = sbi->write_io[btype] + temp;

	f2fs_down_write(&io->io_rwsem);

	if (!io->bio)
		goto unlock_out;

	/* change META to META_FLUSH in the checkpoint procedure */
	if (type >= META_FLUSH) {
		io->fio.type = META_FLUSH;
		io->bio->bi_opf |= REQ_META | REQ_PRIO | REQ_SYNC;
		if (!test_opt(sbi, NOBARRIER))
			io->bio->bi_opf |= REQ_PREFLUSH | REQ_FUA;
	}
	__submit_merged_bio(io);
unlock_out:
	f2fs_up_write(&io->io_rwsem);
}

static void __submit_merged_write_cond(struct f2fs_sb_info *sbi,
				struct inode *inode, struct page *page,
				nid_t ino, enum page_type type, bool force)
{
	enum temp_type temp;
	bool ret = true;

	for (temp = HOT; temp < NR_TEMP_TYPE; temp++) {
		if (!force)	{
			enum page_type btype = PAGE_TYPE_OF_BIO(type);
			struct f2fs_bio_info *io = sbi->write_io[btype] + temp;

			f2fs_down_read(&io->io_rwsem);
			ret = __has_merged_page(io->bio, inode, page, ino);
			f2fs_up_read(&io->io_rwsem);
		}
		if (ret)
			__f2fs_submit_merged_write(sbi, type, temp);

		/* TODO: use HOT temp only for meta pages now. */
		if (type >= META)
			break;
	}
}

void f2fs_submit_merged_write(struct f2fs_sb_info *sbi, enum page_type type)
{
	__submit_merged_write_cond(sbi, NULL, NULL, 0, type, true);
}

void f2fs_submit_merged_write_cond(struct f2fs_sb_info *sbi,
				struct inode *inode, struct page *page,
				nid_t ino, enum page_type type)
{
	__submit_merged_write_cond(sbi, inode, page, ino, type, false);
}

void f2fs_flush_merged_writes(struct f2fs_sb_info *sbi)
{
	f2fs_submit_merged_write(sbi, DATA);
	f2fs_submit_merged_write(sbi, NODE);
	f2fs_submit_merged_write(sbi, META);
}

/*
 * Fill the locked page with data located in the block address.
 * A caller needs to unlock the page on failure.
 */
int f2fs_submit_page_bio(struct f2fs_io_info *fio)
{
	struct bio *bio;
	struct page *page = fio->encrypted_page ?
			fio->encrypted_page : fio->page;

	if (!f2fs_is_valid_blkaddr(fio->sbi, fio->new_blkaddr,
			fio->is_por ? META_POR : (__is_meta_io(fio) ?
			META_GENERIC : DATA_GENERIC_ENHANCE)))
		return -EFSCORRUPTED;

	trace_f2fs_submit_page_bio(page, fio);

	/* Allocate a new bio */
	bio = __bio_alloc(fio, 1);

	f2fs_set_bio_crypt_ctx(bio, fio->page->mapping->host,
			       fio->page->index, fio, GFP_NOIO);

	if (bio_add_page(bio, page, PAGE_SIZE, 0) < PAGE_SIZE) {
		bio_put(bio);
		return -EFAULT;
	}

	if (fio->io_wbc && !is_read_io(fio->op))
		wbc_account_cgroup_owner(fio->io_wbc, fio->page, PAGE_SIZE);

	inc_page_count(fio->sbi, is_read_io(fio->op) ?
			__read_io_type(page) : WB_DATA_TYPE(fio->page, false));

	if (is_read_io(bio_op(bio)))
		f2fs_submit_read_bio(fio->sbi, bio, fio->type);
	else
		f2fs_submit_write_bio(fio->sbi, bio, fio->type);
	return 0;
}

static bool page_is_mergeable(struct f2fs_sb_info *sbi, struct bio *bio,
				block_t last_blkaddr, block_t cur_blkaddr)
{
	if (unlikely(sbi->max_io_bytes &&
			bio->bi_iter.bi_size >= sbi->max_io_bytes))
		return false;
	if (last_blkaddr + 1 != cur_blkaddr)
		return false;
	return bio->bi_bdev == f2fs_target_device(sbi, cur_blkaddr, NULL);
}

static bool io_type_is_mergeable(struct f2fs_bio_info *io,
						struct f2fs_io_info *fio)
{
	if (io->fio.op != fio->op)
		return false;
	return io->fio.op_flags == fio->op_flags;
}

static bool io_is_mergeable(struct f2fs_sb_info *sbi, struct bio *bio,
					struct f2fs_bio_info *io,
					struct f2fs_io_info *fio,
					block_t last_blkaddr,
					block_t cur_blkaddr)
{
	if (!page_is_mergeable(sbi, bio, last_blkaddr, cur_blkaddr))
		return false;
	return io_type_is_mergeable(io, fio);
}

static void add_bio_entry(struct f2fs_sb_info *sbi, struct bio *bio,
				struct page *page, enum temp_type temp)
{
	struct f2fs_bio_info *io = sbi->write_io[DATA] + temp;
	struct bio_entry *be;

	be = f2fs_kmem_cache_alloc(bio_entry_slab, GFP_NOFS, true, NULL);
	be->bio = bio;
	bio_get(bio);

	if (bio_add_page(bio, page, PAGE_SIZE, 0) != PAGE_SIZE)
		f2fs_bug_on(sbi, 1);

	f2fs_down_write(&io->bio_list_lock);
	list_add_tail(&be->list, &io->bio_list);
	f2fs_up_write(&io->bio_list_lock);
}

static void del_bio_entry(struct bio_entry *be)
{
	list_del(&be->list);
	kmem_cache_free(bio_entry_slab, be);
}

static int add_ipu_page(struct f2fs_io_info *fio, struct bio **bio,
							struct page *page)
{
	struct f2fs_sb_info *sbi = fio->sbi;
	enum temp_type temp;
	bool found = false;
	int ret = -EAGAIN;

	for (temp = HOT; temp < NR_TEMP_TYPE && !found; temp++) {
		struct f2fs_bio_info *io = sbi->write_io[DATA] + temp;
		struct list_head *head = &io->bio_list;
		struct bio_entry *be;

		f2fs_down_write(&io->bio_list_lock);
		list_for_each_entry(be, head, list) {
			if (be->bio != *bio)
				continue;

			found = true;

			f2fs_bug_on(sbi, !page_is_mergeable(sbi, *bio,
							    *fio->last_block,
							    fio->new_blkaddr));
			if (f2fs_crypt_mergeable_bio(*bio,
					fio->page->mapping->host,
					fio->page->index, fio) &&
			    bio_add_page(*bio, page, PAGE_SIZE, 0) ==
					PAGE_SIZE) {
				ret = 0;
				break;
			}

			/* page can't be merged into bio; submit the bio */
			del_bio_entry(be);
			f2fs_submit_write_bio(sbi, *bio, DATA);
			break;
		}
		f2fs_up_write(&io->bio_list_lock);
	}

	if (ret) {
		bio_put(*bio);
		*bio = NULL;
	}

	return ret;
}

void f2fs_submit_merged_ipu_write(struct f2fs_sb_info *sbi,
					struct bio **bio, struct page *page)
{
	enum temp_type temp;
	bool found = false;
	struct bio *target = bio ? *bio : NULL;

	f2fs_bug_on(sbi, !target && !page);

	for (temp = HOT; temp < NR_TEMP_TYPE && !found; temp++) {
		struct f2fs_bio_info *io = sbi->write_io[DATA] + temp;
		struct list_head *head = &io->bio_list;
		struct bio_entry *be;

		if (list_empty(head))
			continue;

		f2fs_down_read(&io->bio_list_lock);
		list_for_each_entry(be, head, list) {
			if (target)
				found = (target == be->bio);
			else
				found = __has_merged_page(be->bio, NULL,
								page, 0);
			if (found)
				break;
		}
		f2fs_up_read(&io->bio_list_lock);

		if (!found)
			continue;

		found = false;

		f2fs_down_write(&io->bio_list_lock);
		list_for_each_entry(be, head, list) {
			if (target)
				found = (target == be->bio);
			else
				found = __has_merged_page(be->bio, NULL,
								page, 0);
			if (found) {
				target = be->bio;
				del_bio_entry(be);
				break;
			}
		}
		f2fs_up_write(&io->bio_list_lock);
	}

	if (found)
		f2fs_submit_write_bio(sbi, target, DATA);
	if (bio && *bio) {
		bio_put(*bio);
		*bio = NULL;
	}
}

int f2fs_merge_page_bio(struct f2fs_io_info *fio)
{
	struct bio *bio = *fio->bio;
	struct page *page = fio->encrypted_page ?
			fio->encrypted_page : fio->page;

	if (!f2fs_is_valid_blkaddr(fio->sbi, fio->new_blkaddr,
			__is_meta_io(fio) ? META_GENERIC : DATA_GENERIC))
		return -EFSCORRUPTED;

	trace_f2fs_submit_page_bio(page, fio);

	if (bio && !page_is_mergeable(fio->sbi, bio, *fio->last_block,
						fio->new_blkaddr))
		f2fs_submit_merged_ipu_write(fio->sbi, &bio, NULL);
alloc_new:
	if (!bio) {
		bio = __bio_alloc(fio, BIO_MAX_VECS);
		f2fs_set_bio_crypt_ctx(bio, fio->page->mapping->host,
				       fio->page->index, fio, GFP_NOIO);

		add_bio_entry(fio->sbi, bio, page, fio->temp);
	} else {
		if (add_ipu_page(fio, &bio, page))
			goto alloc_new;
	}

	if (fio->io_wbc)
		wbc_account_cgroup_owner(fio->io_wbc, fio->page, PAGE_SIZE);

	inc_page_count(fio->sbi, WB_DATA_TYPE(page, false));

	*fio->last_block = fio->new_blkaddr;
	*fio->bio = bio;

	return 0;
}

#ifdef CONFIG_BLK_DEV_ZONED
static bool is_end_zone_blkaddr(struct f2fs_sb_info *sbi, block_t blkaddr)
{
	int devi = 0;

	if (f2fs_is_multi_device(sbi)) {
		devi = f2fs_target_device_index(sbi, blkaddr);
		if (blkaddr < FDEV(devi).start_blk ||
		    blkaddr > FDEV(devi).end_blk) {
			f2fs_err(sbi, "Invalid block %x", blkaddr);
			return false;
		}
		blkaddr -= FDEV(devi).start_blk;
	}
	return bdev_zoned_model(FDEV(devi).bdev) == BLK_ZONED_HM &&
		f2fs_blkz_is_seq(sbi, devi, blkaddr) &&
		(blkaddr % sbi->blocks_per_blkz == sbi->blocks_per_blkz - 1);
}
#endif

void f2fs_submit_page_write(struct f2fs_io_info *fio)
{
	struct f2fs_sb_info *sbi = fio->sbi;
	enum page_type btype = PAGE_TYPE_OF_BIO(fio->type);
	struct f2fs_bio_info *io = sbi->write_io[btype] + fio->temp;
	struct page *bio_page;
	enum count_type type;

	f2fs_bug_on(sbi, is_read_io(fio->op));

	f2fs_down_write(&io->io_rwsem);
next:
#ifdef CONFIG_BLK_DEV_ZONED
	if (f2fs_sb_has_blkzoned(sbi) && btype < META && io->zone_pending_bio) {
		wait_for_completion_io(&io->zone_wait);
		bio_put(io->zone_pending_bio);
		io->zone_pending_bio = NULL;
		io->bi_private = NULL;
	}
#endif

	if (fio->in_list) {
		spin_lock(&io->io_lock);
		if (list_empty(&io->io_list)) {
			spin_unlock(&io->io_lock);
			goto out;
		}
		fio = list_first_entry(&io->io_list,
						struct f2fs_io_info, list);
		list_del(&fio->list);
		spin_unlock(&io->io_lock);
	}

	verify_fio_blkaddr(fio);

	if (fio->encrypted_page)
		bio_page = fio->encrypted_page;
	else if (fio->compressed_page)
		bio_page = fio->compressed_page;
	else
		bio_page = fio->page;

	/* set submitted = true as a return value */
	fio->submitted = 1;

	type = WB_DATA_TYPE(bio_page, fio->compressed_page);
	inc_page_count(sbi, type);

	if (io->bio &&
	    (!io_is_mergeable(sbi, io->bio, io, fio, io->last_block_in_bio,
			      fio->new_blkaddr) ||
	     !f2fs_crypt_mergeable_bio(io->bio, fio->page->mapping->host,
				       bio_page->index, fio)))
		__submit_merged_bio(io);
alloc_new:
	if (io->bio == NULL) {
		io->bio = __bio_alloc(fio, BIO_MAX_VECS);
		f2fs_set_bio_crypt_ctx(io->bio, fio->page->mapping->host,
				       bio_page->index, fio, GFP_NOIO);
		io->fio = *fio;
	}

	if (bio_add_page(io->bio, bio_page, PAGE_SIZE, 0) < PAGE_SIZE) {
		__submit_merged_bio(io);
		goto alloc_new;
	}

	if (fio->io_wbc)
		wbc_account_cgroup_owner(fio->io_wbc, fio->page, PAGE_SIZE);

	io->last_block_in_bio = fio->new_blkaddr;

	trace_f2fs_submit_page_write(fio->page, fio);
#ifdef CONFIG_BLK_DEV_ZONED
	if (f2fs_sb_has_blkzoned(sbi) && btype < META &&
			is_end_zone_blkaddr(sbi, fio->new_blkaddr)) {
		bio_get(io->bio);
		reinit_completion(&io->zone_wait);
		io->bi_private = io->bio->bi_private;
		io->bio->bi_private = io;
		io->bio->bi_end_io = f2fs_zone_write_end_io;
		io->zone_pending_bio = io->bio;
		__submit_merged_bio(io);
	}
#endif
	if (fio->in_list)
		goto next;
out:
	if (is_sbi_flag_set(sbi, SBI_IS_SHUTDOWN) ||
				!f2fs_is_checkpoint_ready(sbi))
		__submit_merged_bio(io);
	f2fs_up_write(&io->io_rwsem);
}

static struct bio *f2fs_grab_read_bio(struct inode *inode, block_t blkaddr,
				      unsigned nr_pages, blk_opf_t op_flag,
				      pgoff_t first_idx, bool for_write)
{
	struct f2fs_sb_info *sbi = F2FS_I_SB(inode);
	struct bio *bio;
	struct bio_post_read_ctx *ctx = NULL;
	unsigned int post_read_steps = 0;
	sector_t sector;
	struct block_device *bdev = f2fs_target_device(sbi, blkaddr, &sector);

	bio = bio_alloc_bioset(bdev, bio_max_segs(nr_pages),
			       REQ_OP_READ | op_flag,
			       for_write ? GFP_NOIO : GFP_KERNEL, &f2fs_bioset);
	if (!bio)
		return ERR_PTR(-ENOMEM);
	bio->bi_iter.bi_sector = sector;
	f2fs_set_bio_crypt_ctx(bio, inode, first_idx, NULL, GFP_NOFS);
	bio->bi_end_io = f2fs_read_end_io;

	if (fscrypt_inode_uses_fs_layer_crypto(inode))
		post_read_steps |= STEP_DECRYPT;

	if (f2fs_need_verity(inode, first_idx))
		post_read_steps |= STEP_VERITY;

	/*
	 * STEP_DECOMPRESS is handled specially, since a compressed file might
	 * contain both compressed and uncompressed clusters.  We'll allocate a
	 * bio_post_read_ctx if the file is compressed, but the caller is
	 * responsible for enabling STEP_DECOMPRESS if it's actually needed.
	 */

	if (post_read_steps || f2fs_compressed_file(inode)) {
		/* Due to the mempool, this never fails. */
		ctx = mempool_alloc(bio_post_read_ctx_pool, GFP_NOFS);
		ctx->bio = bio;
		ctx->sbi = sbi;
		ctx->enabled_steps = post_read_steps;
		ctx->fs_blkaddr = blkaddr;
		ctx->decompression_attempted = false;
		bio->bi_private = ctx;
	}
	iostat_alloc_and_bind_ctx(sbi, bio, ctx);

	return bio;
}

/* This can handle encryption stuffs */
static int f2fs_submit_page_read(struct inode *inode, struct page *page,
				 block_t blkaddr, blk_opf_t op_flags,
				 bool for_write)
{
	struct f2fs_sb_info *sbi = F2FS_I_SB(inode);
	struct bio *bio;

	bio = f2fs_grab_read_bio(inode, blkaddr, 1, op_flags,
					page->index, for_write);
	if (IS_ERR(bio))
		return PTR_ERR(bio);

	/* wait for GCed page writeback via META_MAPPING */
	f2fs_wait_on_block_writeback(inode, blkaddr);

	if (bio_add_page(bio, page, PAGE_SIZE, 0) < PAGE_SIZE) {
		iostat_update_and_unbind_ctx(bio);
		if (bio->bi_private)
			mempool_free(bio->bi_private, bio_post_read_ctx_pool);
		bio_put(bio);
		return -EFAULT;
	}
	inc_page_count(sbi, F2FS_RD_DATA);
	f2fs_update_iostat(sbi, NULL, FS_DATA_READ_IO, F2FS_BLKSIZE);
	f2fs_submit_read_bio(sbi, bio, DATA);
	return 0;
}

static void __set_data_blkaddr(struct dnode_of_data *dn, block_t blkaddr)
{
	__le32 *addr = get_dnode_addr(dn->inode, dn->node_page);

	dn->data_blkaddr = blkaddr;
	addr[dn->ofs_in_node] = cpu_to_le32(dn->data_blkaddr);
}

/*
 * Lock ordering for the change of data block address:
 * ->data_page
 *  ->node_page
 *    update block addresses in the node page
 */
void f2fs_set_data_blkaddr(struct dnode_of_data *dn, block_t blkaddr)
{
	f2fs_wait_on_page_writeback(dn->node_page, NODE, true, true);
	__set_data_blkaddr(dn, blkaddr);
	if (set_page_dirty(dn->node_page))
		dn->node_changed = true;
}

void f2fs_update_data_blkaddr(struct dnode_of_data *dn, block_t blkaddr)
{
	f2fs_set_data_blkaddr(dn, blkaddr);
	f2fs_update_read_extent_cache(dn);
}

/* dn->ofs_in_node will be returned with up-to-date last block pointer */
int f2fs_reserve_new_blocks(struct dnode_of_data *dn, blkcnt_t count)
{
	struct f2fs_sb_info *sbi = F2FS_I_SB(dn->inode);
	int err;

	if (!count)
		return 0;

	if (unlikely(is_inode_flag_set(dn->inode, FI_NO_ALLOC)))
		return -EPERM;
	err = inc_valid_block_count(sbi, dn->inode, &count, true);
	if (unlikely(err))
		return err;

	trace_f2fs_reserve_new_blocks(dn->inode, dn->nid,
						dn->ofs_in_node, count);

	f2fs_wait_on_page_writeback(dn->node_page, NODE, true, true);

	for (; count > 0; dn->ofs_in_node++) {
		block_t blkaddr = f2fs_data_blkaddr(dn);

		if (blkaddr == NULL_ADDR) {
			__set_data_blkaddr(dn, NEW_ADDR);
			count--;
		}
	}

	if (set_page_dirty(dn->node_page))
		dn->node_changed = true;
	return 0;
}

/* Should keep dn->ofs_in_node unchanged */
int f2fs_reserve_new_block(struct dnode_of_data *dn)
{
	unsigned int ofs_in_node = dn->ofs_in_node;
	int ret;

	ret = f2fs_reserve_new_blocks(dn, 1);
	dn->ofs_in_node = ofs_in_node;
	return ret;
}

int f2fs_reserve_block(struct dnode_of_data *dn, pgoff_t index)
{
	bool need_put = dn->inode_page ? false : true;
	int err;

	err = f2fs_get_dnode_of_data(dn, index, ALLOC_NODE);
	if (err)
		return err;

	if (dn->data_blkaddr == NULL_ADDR)
		err = f2fs_reserve_new_block(dn);
	if (err || need_put)
		f2fs_put_dnode(dn);
	return err;
}

struct page *f2fs_get_read_data_page(struct inode *inode, pgoff_t index,
				     blk_opf_t op_flags, bool for_write,
				     pgoff_t *next_pgofs)
{
	struct address_space *mapping = inode->i_mapping;
	struct dnode_of_data dn;
	struct page *page;
	int err;

	page = f2fs_grab_cache_page(mapping, index, for_write);
	if (!page)
		return ERR_PTR(-ENOMEM);

	if (f2fs_lookup_read_extent_cache_block(inode, index,
						&dn.data_blkaddr)) {
		if (!f2fs_is_valid_blkaddr(F2FS_I_SB(inode), dn.data_blkaddr,
						DATA_GENERIC_ENHANCE_READ)) {
			err = -EFSCORRUPTED;
			goto put_err;
		}
		goto got_it;
	}

	set_new_dnode(&dn, inode, NULL, NULL, 0);
	err = f2fs_get_dnode_of_data(&dn, index, LOOKUP_NODE);
	if (err) {
		if (err == -ENOENT && next_pgofs)
			*next_pgofs = f2fs_get_next_page_offset(&dn, index);
		goto put_err;
	}
	f2fs_put_dnode(&dn);

	if (unlikely(dn.data_blkaddr == NULL_ADDR)) {
		err = -ENOENT;
		if (next_pgofs)
			*next_pgofs = index + 1;
		goto put_err;
	}
	if (dn.data_blkaddr != NEW_ADDR &&
			!f2fs_is_valid_blkaddr(F2FS_I_SB(inode),
						dn.data_blkaddr,
						DATA_GENERIC_ENHANCE)) {
		err = -EFSCORRUPTED;
		goto put_err;
	}
got_it:
	if (PageUptodate(page)) {
		unlock_page(page);
		return page;
	}

	/*
	 * A new dentry page is allocated but not able to be written, since its
	 * new inode page couldn't be allocated due to -ENOSPC.
	 * In such the case, its blkaddr can be remained as NEW_ADDR.
	 * see, f2fs_add_link -> f2fs_get_new_data_page ->
	 * f2fs_init_inode_metadata.
	 */
	if (dn.data_blkaddr == NEW_ADDR) {
		zero_user_segment(page, 0, PAGE_SIZE);
		if (!PageUptodate(page))
			SetPageUptodate(page);
		unlock_page(page);
		return page;
	}

	err = f2fs_submit_page_read(inode, page, dn.data_blkaddr,
						op_flags, for_write);
	if (err)
		goto put_err;
	return page;

put_err:
	f2fs_put_page(page, 1);
	return ERR_PTR(err);
}

struct page *f2fs_find_data_page(struct inode *inode, pgoff_t index,
					pgoff_t *next_pgofs)
{
	struct address_space *mapping = inode->i_mapping;
	struct page *page;

	page = find_get_page(mapping, index);
	if (page && PageUptodate(page))
		return page;
	f2fs_put_page(page, 0);

	page = f2fs_get_read_data_page(inode, index, 0, false, next_pgofs);
	if (IS_ERR(page))
		return page;

	if (PageUptodate(page))
		return page;

	wait_on_page_locked(page);
	if (unlikely(!PageUptodate(page))) {
		f2fs_put_page(page, 0);
		return ERR_PTR(-EIO);
	}
	return page;
}

/*
 * If it tries to access a hole, return an error.
 * Because, the callers, functions in dir.c and GC, should be able to know
 * whether this page exists or not.
 */
struct page *f2fs_get_lock_data_page(struct inode *inode, pgoff_t index,
							bool for_write)
{
	struct address_space *mapping = inode->i_mapping;
	struct page *page;

	page = f2fs_get_read_data_page(inode, index, 0, for_write, NULL);
	if (IS_ERR(page))
		return page;

	/* wait for read completion */
	lock_page(page);
	if (unlikely(page->mapping != mapping || !PageUptodate(page))) {
		f2fs_put_page(page, 1);
		return ERR_PTR(-EIO);
	}
	return page;
}

/*
 * Caller ensures that this data page is never allocated.
 * A new zero-filled data page is allocated in the page cache.
 *
 * Also, caller should grab and release a rwsem by calling f2fs_lock_op() and
 * f2fs_unlock_op().
 * Note that, ipage is set only by make_empty_dir, and if any error occur,
 * ipage should be released by this function.
 */
struct page *f2fs_get_new_data_page(struct inode *inode,
		struct page *ipage, pgoff_t index, bool new_i_size)
{
	struct address_space *mapping = inode->i_mapping;
	struct page *page;
	struct dnode_of_data dn;
	int err;

	page = f2fs_grab_cache_page(mapping, index, true);
	if (!page) {
		/*
		 * before exiting, we should make sure ipage will be released
		 * if any error occur.
		 */
		f2fs_put_page(ipage, 1);
		return ERR_PTR(-ENOMEM);
	}

	set_new_dnode(&dn, inode, ipage, NULL, 0);
	err = f2fs_reserve_block(&dn, index);
	if (err) {
		f2fs_put_page(page, 1);
		return ERR_PTR(err);
	}
	if (!ipage)
		f2fs_put_dnode(&dn);

	if (PageUptodate(page))
		goto got_it;

	if (dn.data_blkaddr == NEW_ADDR) {
		zero_user_segment(page, 0, PAGE_SIZE);
		if (!PageUptodate(page))
			SetPageUptodate(page);
	} else {
		f2fs_put_page(page, 1);

		/* if ipage exists, blkaddr should be NEW_ADDR */
		f2fs_bug_on(F2FS_I_SB(inode), ipage);
		page = f2fs_get_lock_data_page(inode, index, true);
		if (IS_ERR(page))
			return page;
	}
got_it:
	if (new_i_size && i_size_read(inode) <
				((loff_t)(index + 1) << PAGE_SHIFT))
		f2fs_i_size_write(inode, ((loff_t)(index + 1) << PAGE_SHIFT));
	return page;
}

static int __allocate_data_block(struct dnode_of_data *dn, int seg_type)
{
	struct f2fs_sb_info *sbi = F2FS_I_SB(dn->inode);
	struct f2fs_summary sum;
	struct node_info ni;
	block_t old_blkaddr;
	blkcnt_t count = 1;
	int err;

	if (unlikely(is_inode_flag_set(dn->inode, FI_NO_ALLOC)))
		return -EPERM;

	err = f2fs_get_node_info(sbi, dn->nid, &ni, false);
	if (err)
		return err;

	dn->data_blkaddr = f2fs_data_blkaddr(dn);
	if (dn->data_blkaddr == NULL_ADDR) {
		err = inc_valid_block_count(sbi, dn->inode, &count, true);
		if (unlikely(err))
			return err;
	}

	set_summary(&sum, dn->nid, dn->ofs_in_node, ni.version);
	old_blkaddr = dn->data_blkaddr;
	err = f2fs_allocate_data_block(sbi, NULL, old_blkaddr,
				&dn->data_blkaddr, &sum, seg_type, NULL);
	if (err)
		return err;

	if (GET_SEGNO(sbi, old_blkaddr) != NULL_SEGNO)
		f2fs_invalidate_internal_cache(sbi, old_blkaddr);

	f2fs_update_data_blkaddr(dn, dn->data_blkaddr);
	return 0;
}

static void f2fs_map_lock(struct f2fs_sb_info *sbi, int flag)
{
	if (flag == F2FS_GET_BLOCK_PRE_AIO)
		f2fs_down_read(&sbi->node_change);
	else
		f2fs_lock_op(sbi);
}

static void f2fs_map_unlock(struct f2fs_sb_info *sbi, int flag)
{
	if (flag == F2FS_GET_BLOCK_PRE_AIO)
		f2fs_up_read(&sbi->node_change);
	else
		f2fs_unlock_op(sbi);
}

int f2fs_get_block_locked(struct dnode_of_data *dn, pgoff_t index)
{
	struct f2fs_sb_info *sbi = F2FS_I_SB(dn->inode);
	int err = 0;

	f2fs_map_lock(sbi, F2FS_GET_BLOCK_PRE_AIO);
	if (!f2fs_lookup_read_extent_cache_block(dn->inode, index,
						&dn->data_blkaddr))
		err = f2fs_reserve_block(dn, index);
	f2fs_map_unlock(sbi, F2FS_GET_BLOCK_PRE_AIO);

	return err;
}

static int f2fs_map_no_dnode(struct inode *inode,
		struct f2fs_map_blocks *map, struct dnode_of_data *dn,
		pgoff_t pgoff)
{
	struct f2fs_sb_info *sbi = F2FS_I_SB(inode);

	/*
	 * There is one exceptional case that read_node_page() may return
	 * -ENOENT due to filesystem has been shutdown or cp_error, return
	 * -EIO in that case.
	 */
	if (map->m_may_create &&
	    (is_sbi_flag_set(sbi, SBI_IS_SHUTDOWN) || f2fs_cp_error(sbi)))
		return -EIO;

	if (map->m_next_pgofs)
		*map->m_next_pgofs = f2fs_get_next_page_offset(dn, pgoff);
	if (map->m_next_extent)
		*map->m_next_extent = f2fs_get_next_page_offset(dn, pgoff);
	return 0;
}

static bool f2fs_map_blocks_cached(struct inode *inode,
		struct f2fs_map_blocks *map, int flag)
{
	struct f2fs_sb_info *sbi = F2FS_I_SB(inode);
	unsigned int maxblocks = map->m_len;
	pgoff_t pgoff = (pgoff_t)map->m_lblk;
	struct extent_info ei = {};

	if (!f2fs_lookup_read_extent_cache(inode, pgoff, &ei))
		return false;

	map->m_pblk = ei.blk + pgoff - ei.fofs;
	map->m_len = min((pgoff_t)maxblocks, ei.fofs + ei.len - pgoff);
	map->m_flags = F2FS_MAP_MAPPED;
	if (map->m_next_extent)
		*map->m_next_extent = pgoff + map->m_len;

	/* for hardware encryption, but to avoid potential issue in future */
	if (flag == F2FS_GET_BLOCK_DIO)
		f2fs_wait_on_block_writeback_range(inode,
					map->m_pblk, map->m_len);

	if (f2fs_allow_multi_device_dio(sbi, flag)) {
		int bidx = f2fs_target_device_index(sbi, map->m_pblk);
		struct f2fs_dev_info *dev = &sbi->devs[bidx];

		map->m_bdev = dev->bdev;
		map->m_pblk -= dev->start_blk;
		map->m_len = min(map->m_len, dev->end_blk + 1 - map->m_pblk);
	} else {
		map->m_bdev = inode->i_sb->s_bdev;
	}
	return true;
}

static bool map_is_mergeable(struct f2fs_sb_info *sbi,
				struct f2fs_map_blocks *map,
				block_t blkaddr, int flag, int bidx,
				int ofs)
{
	if (map->m_multidev_dio && map->m_bdev != FDEV(bidx).bdev)
		return false;
	if (map->m_pblk != NEW_ADDR && blkaddr == (map->m_pblk + ofs))
		return true;
	if (map->m_pblk == NEW_ADDR && blkaddr == NEW_ADDR)
		return true;
	if (flag == F2FS_GET_BLOCK_PRE_DIO)
		return true;
	if (flag == F2FS_GET_BLOCK_DIO &&
		map->m_pblk == NULL_ADDR && blkaddr == NULL_ADDR)
		return true;
	return false;
}

/*
 * f2fs_map_blocks() tries to find or build mapping relationship which
 * maps continuous logical blocks to physical blocks, and return such
 * info via f2fs_map_blocks structure.
 */
int f2fs_map_blocks(struct inode *inode, struct f2fs_map_blocks *map, int flag)
{
	unsigned int maxblocks = map->m_len;
	struct dnode_of_data dn;
	struct f2fs_sb_info *sbi = F2FS_I_SB(inode);
	int mode = map->m_may_create ? ALLOC_NODE : LOOKUP_NODE;
	pgoff_t pgofs, end_offset, end;
	int err = 0, ofs = 1;
	unsigned int ofs_in_node, last_ofs_in_node;
	blkcnt_t prealloc;
	block_t blkaddr;
	unsigned int start_pgofs;
	int bidx = 0;
	bool is_hole;

	if (!maxblocks)
		return 0;

	if (!map->m_may_create && f2fs_map_blocks_cached(inode, map, flag))
		goto out;

	map->m_bdev = inode->i_sb->s_bdev;
	map->m_multidev_dio =
		f2fs_allow_multi_device_dio(F2FS_I_SB(inode), flag);

	map->m_len = 0;
	map->m_flags = 0;

	/* it only supports block size == page size */
	pgofs =	(pgoff_t)map->m_lblk;
	end = pgofs + maxblocks;

next_dnode:
	if (map->m_may_create)
		f2fs_map_lock(sbi, flag);

	/* When reading holes, we need its node page */
	set_new_dnode(&dn, inode, NULL, NULL, 0);
	err = f2fs_get_dnode_of_data(&dn, pgofs, mode);
	if (err) {
		if (flag == F2FS_GET_BLOCK_BMAP)
			map->m_pblk = 0;
		if (err == -ENOENT)
			err = f2fs_map_no_dnode(inode, map, &dn, pgofs);
		goto unlock_out;
	}

	start_pgofs = pgofs;
	prealloc = 0;
	last_ofs_in_node = ofs_in_node = dn.ofs_in_node;
	end_offset = ADDRS_PER_PAGE(dn.node_page, inode);

next_block:
	blkaddr = f2fs_data_blkaddr(&dn);
	is_hole = !__is_valid_data_blkaddr(blkaddr);
	if (!is_hole &&
	    !f2fs_is_valid_blkaddr(sbi, blkaddr, DATA_GENERIC_ENHANCE)) {
		err = -EFSCORRUPTED;
		goto sync_out;
	}

	/* use out-place-update for direct IO under LFS mode */
	if (map->m_may_create && (is_hole ||
		(flag == F2FS_GET_BLOCK_DIO && f2fs_lfs_mode(sbi) &&
		!f2fs_is_pinned_file(inode)))) {
		if (unlikely(f2fs_cp_error(sbi))) {
			err = -EIO;
			goto sync_out;
		}

		switch (flag) {
		case F2FS_GET_BLOCK_PRE_AIO:
			if (blkaddr == NULL_ADDR) {
				prealloc++;
				last_ofs_in_node = dn.ofs_in_node;
			}
			break;
		case F2FS_GET_BLOCK_PRE_DIO:
		case F2FS_GET_BLOCK_DIO:
			err = __allocate_data_block(&dn, map->m_seg_type);
			if (err)
				goto sync_out;
			if (flag == F2FS_GET_BLOCK_PRE_DIO)
				file_need_truncate(inode);
			set_inode_flag(inode, FI_APPEND_WRITE);
			break;
		default:
			WARN_ON_ONCE(1);
			err = -EIO;
			goto sync_out;
		}

		blkaddr = dn.data_blkaddr;
		if (is_hole)
			map->m_flags |= F2FS_MAP_NEW;
	} else if (is_hole) {
		if (f2fs_compressed_file(inode) &&
		    f2fs_sanity_check_cluster(&dn)) {
			err = -EFSCORRUPTED;
			f2fs_handle_error(sbi,
					ERROR_CORRUPTED_CLUSTER);
			goto sync_out;
		}

		switch (flag) {
		case F2FS_GET_BLOCK_PRECACHE:
			goto sync_out;
		case F2FS_GET_BLOCK_BMAP:
			map->m_pblk = 0;
			goto sync_out;
		case F2FS_GET_BLOCK_FIEMAP:
			if (blkaddr == NULL_ADDR) {
				if (map->m_next_pgofs)
					*map->m_next_pgofs = pgofs + 1;
				goto sync_out;
			}
			break;
		case F2FS_GET_BLOCK_DIO:
			if (map->m_next_pgofs)
				*map->m_next_pgofs = pgofs + 1;
			break;
		default:
			/* for defragment case */
			if (map->m_next_pgofs)
				*map->m_next_pgofs = pgofs + 1;
			goto sync_out;
		}
	}

	if (flag == F2FS_GET_BLOCK_PRE_AIO)
		goto skip;

	if (map->m_multidev_dio)
		bidx = f2fs_target_device_index(sbi, blkaddr);

	if (map->m_len == 0) {
		/* reserved delalloc block should be mapped for fiemap. */
		if (blkaddr == NEW_ADDR)
			map->m_flags |= F2FS_MAP_DELALLOC;
		if (flag != F2FS_GET_BLOCK_DIO || !is_hole)
			map->m_flags |= F2FS_MAP_MAPPED;

		map->m_pblk = blkaddr;
		map->m_len = 1;

		if (map->m_multidev_dio)
			map->m_bdev = FDEV(bidx).bdev;
	} else if (map_is_mergeable(sbi, map, blkaddr, flag, bidx, ofs)) {
		ofs++;
		map->m_len++;
	} else {
		goto sync_out;
	}

skip:
	dn.ofs_in_node++;
	pgofs++;

	/* preallocate blocks in batch for one dnode page */
	if (flag == F2FS_GET_BLOCK_PRE_AIO &&
			(pgofs == end || dn.ofs_in_node == end_offset)) {

		dn.ofs_in_node = ofs_in_node;
		err = f2fs_reserve_new_blocks(&dn, prealloc);
		if (err)
			goto sync_out;

		map->m_len += dn.ofs_in_node - ofs_in_node;
		if (prealloc && dn.ofs_in_node != last_ofs_in_node + 1) {
			err = -ENOSPC;
			goto sync_out;
		}
		dn.ofs_in_node = end_offset;
	}

	if (pgofs >= end)
		goto sync_out;
	else if (dn.ofs_in_node < end_offset)
		goto next_block;

	if (flag == F2FS_GET_BLOCK_PRECACHE) {
		if (map->m_flags & F2FS_MAP_MAPPED) {
			unsigned int ofs = start_pgofs - map->m_lblk;

			f2fs_update_read_extent_cache_range(&dn,
				start_pgofs, map->m_pblk + ofs,
				map->m_len - ofs);
		}
	}

	f2fs_put_dnode(&dn);

	if (map->m_may_create) {
		f2fs_map_unlock(sbi, flag);
		f2fs_balance_fs(sbi, dn.node_changed);
	}
	goto next_dnode;

sync_out:

	if (flag == F2FS_GET_BLOCK_DIO && map->m_flags & F2FS_MAP_MAPPED) {
		/*
		 * for hardware encryption, but to avoid potential issue
		 * in future
		 */
		f2fs_wait_on_block_writeback_range(inode,
						map->m_pblk, map->m_len);

		if (map->m_multidev_dio) {
			block_t blk_addr = map->m_pblk;

			bidx = f2fs_target_device_index(sbi, map->m_pblk);

			map->m_bdev = FDEV(bidx).bdev;
			map->m_pblk -= FDEV(bidx).start_blk;

			if (map->m_may_create)
				f2fs_update_device_state(sbi, inode->i_ino,
							blk_addr, map->m_len);

			f2fs_bug_on(sbi, blk_addr + map->m_len >
						FDEV(bidx).end_blk + 1);
		}
	}

	if (flag == F2FS_GET_BLOCK_PRECACHE) {
		if (map->m_flags & F2FS_MAP_MAPPED) {
			unsigned int ofs = start_pgofs - map->m_lblk;

			f2fs_update_read_extent_cache_range(&dn,
				start_pgofs, map->m_pblk + ofs,
				map->m_len - ofs);
		}
		if (map->m_next_extent)
			*map->m_next_extent = pgofs + 1;
	}
	f2fs_put_dnode(&dn);
unlock_out:
	if (map->m_may_create) {
		f2fs_map_unlock(sbi, flag);
		f2fs_balance_fs(sbi, dn.node_changed);
	}
out:
	trace_f2fs_map_blocks(inode, map, flag, err);
	return err;
}

bool f2fs_overwrite_io(struct inode *inode, loff_t pos, size_t len)
{
	struct f2fs_map_blocks map;
	block_t last_lblk;
	int err;

	if (pos + len > i_size_read(inode))
		return false;

	map.m_lblk = F2FS_BYTES_TO_BLK(pos);
	map.m_next_pgofs = NULL;
	map.m_next_extent = NULL;
	map.m_seg_type = NO_CHECK_TYPE;
	map.m_may_create = false;
	last_lblk = F2FS_BLK_ALIGN(pos + len);

	while (map.m_lblk < last_lblk) {
		map.m_len = last_lblk - map.m_lblk;
		err = f2fs_map_blocks(inode, &map, F2FS_GET_BLOCK_DEFAULT);
		if (err || map.m_len == 0)
			return false;
		map.m_lblk += map.m_len;
	}
	return true;
}

static inline u64 bytes_to_blks(struct inode *inode, u64 bytes)
{
	return (bytes >> inode->i_blkbits);
}

static inline u64 blks_to_bytes(struct inode *inode, u64 blks)
{
	return (blks << inode->i_blkbits);
}

static int f2fs_xattr_fiemap(struct inode *inode,
				struct fiemap_extent_info *fieinfo)
{
	struct f2fs_sb_info *sbi = F2FS_I_SB(inode);
	struct page *page;
	struct node_info ni;
	__u64 phys = 0, len;
	__u32 flags;
	nid_t xnid = F2FS_I(inode)->i_xattr_nid;
	int err = 0;

	if (f2fs_has_inline_xattr(inode)) {
		int offset;

		page = f2fs_grab_cache_page(NODE_MAPPING(sbi),
						inode->i_ino, false);
		if (!page)
			return -ENOMEM;

		err = f2fs_get_node_info(sbi, inode->i_ino, &ni, false);
		if (err) {
			f2fs_put_page(page, 1);
			return err;
		}

		phys = blks_to_bytes(inode, ni.blk_addr);
		offset = offsetof(struct f2fs_inode, i_addr) +
					sizeof(__le32) * (DEF_ADDRS_PER_INODE -
					get_inline_xattr_addrs(inode));

		phys += offset;
		len = inline_xattr_size(inode);

		f2fs_put_page(page, 1);

		flags = FIEMAP_EXTENT_DATA_INLINE | FIEMAP_EXTENT_NOT_ALIGNED;

		if (!xnid)
			flags |= FIEMAP_EXTENT_LAST;

		err = fiemap_fill_next_extent(fieinfo, 0, phys, len, flags);
		trace_f2fs_fiemap(inode, 0, phys, len, flags, err);
		if (err)
			return err;
	}

	if (xnid) {
		page = f2fs_grab_cache_page(NODE_MAPPING(sbi), xnid, false);
		if (!page)
			return -ENOMEM;

		err = f2fs_get_node_info(sbi, xnid, &ni, false);
		if (err) {
			f2fs_put_page(page, 1);
			return err;
		}

		phys = blks_to_bytes(inode, ni.blk_addr);
		len = inode->i_sb->s_blocksize;

		f2fs_put_page(page, 1);

		flags = FIEMAP_EXTENT_LAST;
	}

	if (phys) {
		err = fiemap_fill_next_extent(fieinfo, 0, phys, len, flags);
		trace_f2fs_fiemap(inode, 0, phys, len, flags, err);
	}

	return (err < 0 ? err : 0);
}

static loff_t max_inode_blocks(struct inode *inode)
{
	loff_t result = ADDRS_PER_INODE(inode);
	loff_t leaf_count = ADDRS_PER_BLOCK(inode);

	/* two direct node blocks */
	result += (leaf_count * 2);

	/* two indirect node blocks */
	leaf_count *= NIDS_PER_BLOCK;
	result += (leaf_count * 2);

	/* one double indirect node block */
	leaf_count *= NIDS_PER_BLOCK;
	result += leaf_count;

	return result;
}

int f2fs_fiemap(struct inode *inode, struct fiemap_extent_info *fieinfo,
		u64 start, u64 len)
{
	struct f2fs_map_blocks map;
	sector_t start_blk, last_blk;
	pgoff_t next_pgofs;
	u64 logical = 0, phys = 0, size = 0;
	u32 flags = 0;
	int ret = 0;
	bool compr_cluster = false, compr_appended;
	unsigned int cluster_size = F2FS_I(inode)->i_cluster_size;
	unsigned int count_in_cluster = 0;
	loff_t maxbytes;

	if (fieinfo->fi_flags & FIEMAP_FLAG_CACHE) {
		ret = f2fs_precache_extents(inode);
		if (ret)
			return ret;
	}

	ret = fiemap_prep(inode, fieinfo, start, &len, FIEMAP_FLAG_XATTR);
	if (ret)
		return ret;

	inode_lock_shared(inode);

	maxbytes = max_file_blocks(inode) << F2FS_BLKSIZE_BITS;
	if (start > maxbytes) {
		ret = -EFBIG;
		goto out;
	}

	if (len > maxbytes || (maxbytes - len) < start)
		len = maxbytes - start;

	if (fieinfo->fi_flags & FIEMAP_FLAG_XATTR) {
		ret = f2fs_xattr_fiemap(inode, fieinfo);
		goto out;
	}

	if (f2fs_has_inline_data(inode) || f2fs_has_inline_dentry(inode)) {
		ret = f2fs_inline_data_fiemap(inode, fieinfo, start, len);
		if (ret != -EAGAIN)
			goto out;
	}

	if (bytes_to_blks(inode, len) == 0)
		len = blks_to_bytes(inode, 1);

	start_blk = bytes_to_blks(inode, start);
	last_blk = bytes_to_blks(inode, start + len - 1);

next:
	memset(&map, 0, sizeof(map));
	map.m_lblk = start_blk;
	map.m_len = bytes_to_blks(inode, len);
	map.m_next_pgofs = &next_pgofs;
	map.m_seg_type = NO_CHECK_TYPE;

	if (compr_cluster) {
		map.m_lblk += 1;
		map.m_len = cluster_size - count_in_cluster;
	}

	ret = f2fs_map_blocks(inode, &map, F2FS_GET_BLOCK_FIEMAP);
	if (ret)
		goto out;

	/* HOLE */
	if (!compr_cluster && !(map.m_flags & F2FS_MAP_FLAGS)) {
		start_blk = next_pgofs;

		if (blks_to_bytes(inode, start_blk) < blks_to_bytes(inode,
						max_inode_blocks(inode)))
			goto prep_next;

		flags |= FIEMAP_EXTENT_LAST;
	}

	compr_appended = false;
	/* In a case of compressed cluster, append this to the last extent */
	if (compr_cluster && ((map.m_flags & F2FS_MAP_DELALLOC) ||
			!(map.m_flags & F2FS_MAP_FLAGS))) {
		compr_appended = true;
		goto skip_fill;
	}

	if (size) {
		flags |= FIEMAP_EXTENT_MERGED;
		if (IS_ENCRYPTED(inode))
			flags |= FIEMAP_EXTENT_DATA_ENCRYPTED;

		ret = fiemap_fill_next_extent(fieinfo, logical,
				phys, size, flags);
		trace_f2fs_fiemap(inode, logical, phys, size, flags, ret);
		if (ret)
			goto out;
		size = 0;
	}

	if (start_blk > last_blk)
		goto out;

skip_fill:
	if (map.m_pblk == COMPRESS_ADDR) {
		compr_cluster = true;
		count_in_cluster = 1;
	} else if (compr_appended) {
		unsigned int appended_blks = cluster_size -
						count_in_cluster + 1;
		size += blks_to_bytes(inode, appended_blks);
		start_blk += appended_blks;
		compr_cluster = false;
	} else {
		logical = blks_to_bytes(inode, start_blk);
		phys = __is_valid_data_blkaddr(map.m_pblk) ?
			blks_to_bytes(inode, map.m_pblk) : 0;
		size = blks_to_bytes(inode, map.m_len);
		flags = 0;

		if (compr_cluster) {
			flags = FIEMAP_EXTENT_ENCODED;
			count_in_cluster += map.m_len;
			if (count_in_cluster == cluster_size) {
				compr_cluster = false;
				size += blks_to_bytes(inode, 1);
			}
		} else if (map.m_flags & F2FS_MAP_DELALLOC) {
			flags = FIEMAP_EXTENT_UNWRITTEN;
		}

		start_blk += bytes_to_blks(inode, size);
	}

prep_next:
	cond_resched();
	if (fatal_signal_pending(current))
		ret = -EINTR;
	else
		goto next;
out:
	if (ret == 1)
		ret = 0;

	inode_unlock_shared(inode);
	return ret;
}

static inline loff_t f2fs_readpage_limit(struct inode *inode)
{
	if (IS_ENABLED(CONFIG_FS_VERITY) && IS_VERITY(inode))
		return inode->i_sb->s_maxbytes;

	return i_size_read(inode);
}

static inline blk_opf_t f2fs_ra_op_flags(struct readahead_control *rac)
{
<<<<<<< HEAD
	return rac ? REQ_RAHEAD : 0;
=======
	blk_opf_t op_flag = rac ? REQ_RAHEAD : 0;

	trace_android_vh_f2fs_ra_op_flags(&op_flag, rac);
	return op_flag;
>>>>>>> 244787ef
}

static int f2fs_read_single_page(struct inode *inode, struct folio *folio,
					unsigned nr_pages,
					struct f2fs_map_blocks *map,
					struct bio **bio_ret,
					sector_t *last_block_in_bio,
					struct readahead_control *rac)
{
	struct bio *bio = *bio_ret;
	const unsigned blocksize = blks_to_bytes(inode, 1);
	sector_t block_in_file;
	sector_t last_block;
	sector_t last_block_in_file;
	sector_t block_nr;
	pgoff_t index = folio_index(folio);
	int ret = 0;

	block_in_file = (sector_t)index;
	last_block = block_in_file + nr_pages;
	last_block_in_file = bytes_to_blks(inode,
			f2fs_readpage_limit(inode) + blocksize - 1);
	if (last_block > last_block_in_file)
		last_block = last_block_in_file;

	/* just zeroing out page which is beyond EOF */
	if (block_in_file >= last_block)
		goto zero_out;
	/*
	 * Map blocks using the previous result first.
	 */
	if ((map->m_flags & F2FS_MAP_MAPPED) &&
			block_in_file > map->m_lblk &&
			block_in_file < (map->m_lblk + map->m_len))
		goto got_it;

	/*
	 * Then do more f2fs_map_blocks() calls until we are
	 * done with this page.
	 */
	map->m_lblk = block_in_file;
	map->m_len = last_block - block_in_file;

	ret = f2fs_map_blocks(inode, map, F2FS_GET_BLOCK_DEFAULT);
	if (ret)
		goto out;
got_it:
	if ((map->m_flags & F2FS_MAP_MAPPED)) {
		block_nr = map->m_pblk + block_in_file - map->m_lblk;
		folio_set_mappedtodisk(folio);

		if (!folio_test_uptodate(folio) && (!folio_test_swapcache(folio) &&
					!cleancache_get_page(&folio->page))) {
			folio_mark_uptodate(folio);
			goto confused;
		}

		if (!f2fs_is_valid_blkaddr(F2FS_I_SB(inode), block_nr,
						DATA_GENERIC_ENHANCE_READ)) {
			ret = -EFSCORRUPTED;
			goto out;
		}
	} else {
zero_out:
		folio_zero_segment(folio, 0, folio_size(folio));
		if (f2fs_need_verity(inode, index) &&
		    !fsverity_verify_folio(folio)) {
			ret = -EIO;
			goto out;
		}
		if (!folio_test_uptodate(folio))
			folio_mark_uptodate(folio);
		folio_unlock(folio);
		goto out;
	}

	/*
	 * This page will go to BIO.  Do we need to send this
	 * BIO off first?
	 */
	if (bio && (!page_is_mergeable(F2FS_I_SB(inode), bio,
				       *last_block_in_bio, block_nr) ||
		    !f2fs_crypt_mergeable_bio(bio, inode, index, NULL))) {
submit_and_realloc:
		f2fs_submit_read_bio(F2FS_I_SB(inode), bio, DATA);
		bio = NULL;
	}
	if (bio == NULL) {
		bio = f2fs_grab_read_bio(inode, block_nr, nr_pages,
				f2fs_ra_op_flags(rac), index,
				false);
		if (IS_ERR(bio)) {
			ret = PTR_ERR(bio);
			bio = NULL;
			goto out;
		}
	}

	/*
	 * If the page is under writeback, we need to wait for
	 * its completion to see the correct decrypted data.
	 */
	f2fs_wait_on_block_writeback(inode, block_nr);

	if (!bio_add_folio(bio, folio, blocksize, 0))
		goto submit_and_realloc;

	inc_page_count(F2FS_I_SB(inode), F2FS_RD_DATA);
	f2fs_update_iostat(F2FS_I_SB(inode), NULL, FS_DATA_READ_IO,
							F2FS_BLKSIZE);
	*last_block_in_bio = block_nr;
	goto out;
confused:
	if (bio) {
		f2fs_submit_read_bio(F2FS_I_SB(inode), bio, DATA);
		bio = NULL;
	}
	folio_unlock(folio);
out:
	*bio_ret = bio;
	return ret;
}

#ifdef CONFIG_F2FS_FS_COMPRESSION
int f2fs_read_multi_pages(struct compress_ctx *cc, struct bio **bio_ret,
				unsigned nr_pages, sector_t *last_block_in_bio,
				struct readahead_control *rac, bool for_write)
{
	struct dnode_of_data dn;
	struct inode *inode = cc->inode;
	struct f2fs_sb_info *sbi = F2FS_I_SB(inode);
	struct bio *bio = *bio_ret;
	unsigned int start_idx = cc->cluster_idx << cc->log_cluster_size;
	sector_t last_block_in_file;
	const unsigned blocksize = blks_to_bytes(inode, 1);
	struct decompress_io_ctx *dic = NULL;
	struct extent_info ei = {};
	bool from_dnode = true;
	int i;
	int ret = 0;

	f2fs_bug_on(sbi, f2fs_cluster_is_empty(cc));

	last_block_in_file = bytes_to_blks(inode,
			f2fs_readpage_limit(inode) + blocksize - 1);

	/* get rid of pages beyond EOF */
	for (i = 0; i < cc->cluster_size; i++) {
		struct page *page = cc->rpages[i];

		if (!page)
			continue;
		if ((sector_t)page->index >= last_block_in_file) {
			zero_user_segment(page, 0, PAGE_SIZE);
			if (!PageUptodate(page))
				SetPageUptodate(page);
		} else if (!PageUptodate(page)) {
			continue;
		}
		unlock_page(page);
		if (for_write)
			put_page(page);
		cc->rpages[i] = NULL;
		cc->nr_rpages--;
	}

	/* we are done since all pages are beyond EOF */
	if (f2fs_cluster_is_empty(cc))
		goto out;

	if (f2fs_lookup_read_extent_cache(inode, start_idx, &ei))
		from_dnode = false;

	if (!from_dnode)
		goto skip_reading_dnode;

	set_new_dnode(&dn, inode, NULL, NULL, 0);
	ret = f2fs_get_dnode_of_data(&dn, start_idx, LOOKUP_NODE);
	if (ret)
		goto out;

	if (unlikely(f2fs_cp_error(sbi))) {
		ret = -EIO;
		goto out_put_dnode;
	}
	f2fs_bug_on(sbi, dn.data_blkaddr != COMPRESS_ADDR);

skip_reading_dnode:
	for (i = 1; i < cc->cluster_size; i++) {
		block_t blkaddr;

		blkaddr = from_dnode ? data_blkaddr(dn.inode, dn.node_page,
					dn.ofs_in_node + i) :
					ei.blk + i - 1;

		if (!__is_valid_data_blkaddr(blkaddr))
			break;

		if (!f2fs_is_valid_blkaddr(sbi, blkaddr, DATA_GENERIC)) {
			ret = -EFAULT;
			goto out_put_dnode;
		}
		cc->nr_cpages++;

		if (!from_dnode && i >= ei.c_len)
			break;
	}

	/* nothing to decompress */
	if (cc->nr_cpages == 0) {
		ret = 0;
		goto out_put_dnode;
	}

	dic = f2fs_alloc_dic(cc);
	if (IS_ERR(dic)) {
		ret = PTR_ERR(dic);
		goto out_put_dnode;
	}

	for (i = 0; i < cc->nr_cpages; i++) {
		struct page *page = dic->cpages[i];
		block_t blkaddr;
		struct bio_post_read_ctx *ctx;

		blkaddr = from_dnode ? data_blkaddr(dn.inode, dn.node_page,
					dn.ofs_in_node + i + 1) :
					ei.blk + i;

		f2fs_wait_on_block_writeback(inode, blkaddr);

		if (f2fs_load_compressed_page(sbi, page, blkaddr)) {
			if (atomic_dec_and_test(&dic->remaining_pages)) {
				f2fs_decompress_cluster(dic, true);
				break;
			}
			continue;
		}

		if (bio && (!page_is_mergeable(sbi, bio,
					*last_block_in_bio, blkaddr) ||
		    !f2fs_crypt_mergeable_bio(bio, inode, page->index, NULL))) {
submit_and_realloc:
			f2fs_submit_read_bio(sbi, bio, DATA);
			bio = NULL;
		}

		if (!bio) {
			bio = f2fs_grab_read_bio(inode, blkaddr, nr_pages,
					f2fs_ra_op_flags(rac),
					page->index, for_write);
			if (IS_ERR(bio)) {
				ret = PTR_ERR(bio);
				f2fs_decompress_end_io(dic, ret, true);
				f2fs_put_dnode(&dn);
				*bio_ret = NULL;
				return ret;
			}
		}

		if (bio_add_page(bio, page, blocksize, 0) < blocksize)
			goto submit_and_realloc;

		ctx = get_post_read_ctx(bio);
		ctx->enabled_steps |= STEP_DECOMPRESS;
		refcount_inc(&dic->refcnt);

		inc_page_count(sbi, F2FS_RD_DATA);
		f2fs_update_iostat(sbi, inode, FS_DATA_READ_IO, F2FS_BLKSIZE);
		*last_block_in_bio = blkaddr;
	}

	if (from_dnode)
		f2fs_put_dnode(&dn);

	*bio_ret = bio;
	return 0;

out_put_dnode:
	if (from_dnode)
		f2fs_put_dnode(&dn);
out:
	for (i = 0; i < cc->cluster_size; i++) {
		if (cc->rpages[i]) {
			ClearPageUptodate(cc->rpages[i]);
			unlock_page(cc->rpages[i]);
		}
	}
	*bio_ret = bio;
	return ret;
}
#endif

/*
 * This function was originally taken from fs/mpage.c, and customized for f2fs.
 * Major change was from block_size == page_size in f2fs by default.
 */
static int f2fs_mpage_readpages(struct inode *inode,
		struct readahead_control *rac, struct folio *folio)
{
	struct bio *bio = NULL;
	sector_t last_block_in_bio = 0;
	struct f2fs_map_blocks map;
#ifdef CONFIG_F2FS_FS_COMPRESSION
	struct compress_ctx cc = {
		.inode = inode,
		.log_cluster_size = F2FS_I(inode)->i_log_cluster_size,
		.cluster_size = F2FS_I(inode)->i_cluster_size,
		.cluster_idx = NULL_CLUSTER,
		.rpages = NULL,
		.cpages = NULL,
		.nr_rpages = 0,
		.nr_cpages = 0,
	};
	pgoff_t nc_cluster_idx = NULL_CLUSTER;
#endif
	unsigned nr_pages = rac ? readahead_count(rac) : 1;
	unsigned max_nr_pages = nr_pages;
	pgoff_t index;
	int ret = 0;

	map.m_pblk = 0;
	map.m_lblk = 0;
	map.m_len = 0;
	map.m_flags = 0;
	map.m_next_pgofs = NULL;
	map.m_next_extent = NULL;
	map.m_seg_type = NO_CHECK_TYPE;
	map.m_may_create = false;

	for (; nr_pages; nr_pages--) {
		if (rac) {
			folio = readahead_folio(rac);
			prefetchw(&folio->flags);
		}

		index = folio_index(folio);

#ifdef CONFIG_F2FS_FS_COMPRESSION
		if (!f2fs_compressed_file(inode))
			goto read_single_page;

		/* there are remained compressed pages, submit them */
		if (!f2fs_cluster_can_merge_page(&cc, index)) {
			ret = f2fs_read_multi_pages(&cc, &bio,
						max_nr_pages,
						&last_block_in_bio,
						rac, false);
			f2fs_destroy_compress_ctx(&cc, false);
			if (ret)
				goto set_error_page;
		}
		if (cc.cluster_idx == NULL_CLUSTER) {
			if (nc_cluster_idx == index >> cc.log_cluster_size)
				goto read_single_page;

			ret = f2fs_is_compressed_cluster(inode, index);
			if (ret < 0)
				goto set_error_page;
			else if (!ret) {
				nc_cluster_idx =
					index >> cc.log_cluster_size;
				goto read_single_page;
			}

			nc_cluster_idx = NULL_CLUSTER;
		}
		ret = f2fs_init_compress_ctx(&cc);
		if (ret)
			goto set_error_page;

		f2fs_compress_ctx_add_page(&cc, &folio->page);

		goto next_page;
read_single_page:
#endif

		ret = f2fs_read_single_page(inode, folio, max_nr_pages, &map,
					&bio, &last_block_in_bio, rac);
		if (ret) {
#ifdef CONFIG_F2FS_FS_COMPRESSION
set_error_page:
#endif
			folio_zero_segment(folio, 0, folio_size(folio));
			folio_unlock(folio);
		}
#ifdef CONFIG_F2FS_FS_COMPRESSION
next_page:
#endif

#ifdef CONFIG_F2FS_FS_COMPRESSION
		if (f2fs_compressed_file(inode)) {
			/* last page */
			if (nr_pages == 1 && !f2fs_cluster_is_empty(&cc)) {
				ret = f2fs_read_multi_pages(&cc, &bio,
							max_nr_pages,
							&last_block_in_bio,
							rac, false);
				f2fs_destroy_compress_ctx(&cc, false);
			}
		}
#endif
	}
	if (bio)
		f2fs_submit_read_bio(F2FS_I_SB(inode), bio, DATA);
	return ret;
}

static int f2fs_read_data_folio(struct file *file, struct folio *folio)
{
	struct inode *inode = folio_file_mapping(folio)->host;
	int ret = -EAGAIN;

	trace_f2fs_readpage(folio, DATA);

	if (!f2fs_is_compress_backend_ready(inode)) {
		folio_unlock(folio);
		return -EOPNOTSUPP;
	}

	/* If the file has inline data, try to read it directly */
	if (f2fs_has_inline_data(inode))
		ret = f2fs_read_inline_data(inode, folio);
	if (ret == -EAGAIN)
		ret = f2fs_mpage_readpages(inode, NULL, folio);
	return ret;
}

static void f2fs_readahead(struct readahead_control *rac)
{
	struct inode *inode = rac->mapping->host;

	trace_f2fs_readpages(inode, readahead_index(rac), readahead_count(rac));

	if (!f2fs_is_compress_backend_ready(inode))
		return;

	/* If the file has inline data, skip readahead */
	if (f2fs_has_inline_data(inode))
		return;

	f2fs_mpage_readpages(inode, rac, NULL);
}

int f2fs_encrypt_one_page(struct f2fs_io_info *fio)
{
	struct inode *inode = fio->page->mapping->host;
	struct page *mpage, *page;
	gfp_t gfp_flags = GFP_NOFS;

	if (!f2fs_encrypted_file(inode))
		return 0;

	page = fio->compressed_page ? fio->compressed_page : fio->page;

	if (fscrypt_inode_uses_inline_crypto(inode))
		return 0;

retry_encrypt:
	fio->encrypted_page = fscrypt_encrypt_pagecache_blocks(page,
					PAGE_SIZE, 0, gfp_flags);
	if (IS_ERR(fio->encrypted_page)) {
		/* flush pending IOs and wait for a while in the ENOMEM case */
		if (PTR_ERR(fio->encrypted_page) == -ENOMEM) {
			f2fs_flush_merged_writes(fio->sbi);
			memalloc_retry_wait(GFP_NOFS);
			gfp_flags |= __GFP_NOFAIL;
			goto retry_encrypt;
		}
		return PTR_ERR(fio->encrypted_page);
	}

	mpage = find_lock_page(META_MAPPING(fio->sbi), fio->old_blkaddr);
	if (mpage) {
		if (PageUptodate(mpage))
			memcpy(page_address(mpage),
				page_address(fio->encrypted_page), PAGE_SIZE);
		f2fs_put_page(mpage, 1);
	}
	return 0;
}

static inline bool check_inplace_update_policy(struct inode *inode,
				struct f2fs_io_info *fio)
{
	struct f2fs_sb_info *sbi = F2FS_I_SB(inode);

	if (IS_F2FS_IPU_HONOR_OPU_WRITE(sbi) &&
	    is_inode_flag_set(inode, FI_OPU_WRITE))
		return false;
	if (IS_F2FS_IPU_FORCE(sbi))
		return true;
	if (IS_F2FS_IPU_SSR(sbi) && f2fs_need_SSR(sbi))
		return true;
	if (IS_F2FS_IPU_UTIL(sbi) && utilization(sbi) > SM_I(sbi)->min_ipu_util)
		return true;
	if (IS_F2FS_IPU_SSR_UTIL(sbi) && f2fs_need_SSR(sbi) &&
	    utilization(sbi) > SM_I(sbi)->min_ipu_util)
		return true;

	/*
	 * IPU for rewrite async pages
	 */
	if (IS_F2FS_IPU_ASYNC(sbi) && fio && fio->op == REQ_OP_WRITE &&
	    !(fio->op_flags & REQ_SYNC) && !IS_ENCRYPTED(inode))
		return true;

	/* this is only set during fdatasync */
	if (IS_F2FS_IPU_FSYNC(sbi) && is_inode_flag_set(inode, FI_NEED_IPU))
		return true;

	if (unlikely(fio && is_sbi_flag_set(sbi, SBI_CP_DISABLED) &&
			!f2fs_is_checkpointed_data(sbi, fio->old_blkaddr)))
		return true;

	return false;
}

bool f2fs_should_update_inplace(struct inode *inode, struct f2fs_io_info *fio)
{
	/* swap file is migrating in aligned write mode */
	if (is_inode_flag_set(inode, FI_ALIGNED_WRITE))
		return false;

	if (f2fs_is_pinned_file(inode))
		return true;

	/* if this is cold file, we should overwrite to avoid fragmentation */
	if (file_is_cold(inode) && !is_inode_flag_set(inode, FI_OPU_WRITE))
		return true;

	return check_inplace_update_policy(inode, fio);
}

bool f2fs_should_update_outplace(struct inode *inode, struct f2fs_io_info *fio)
{
	struct f2fs_sb_info *sbi = F2FS_I_SB(inode);

	/* The below cases were checked when setting it. */
	if (f2fs_is_pinned_file(inode))
		return false;
	if (fio && is_sbi_flag_set(sbi, SBI_NEED_FSCK))
		return true;
	if (f2fs_lfs_mode(sbi))
		return true;
	if (S_ISDIR(inode->i_mode))
		return true;
	if (IS_NOQUOTA(inode))
		return true;
	if (f2fs_is_atomic_file(inode))
		return true;
	/* rewrite low ratio compress data w/ OPU mode to avoid fragmentation */
	if (f2fs_compressed_file(inode) &&
		F2FS_OPTION(sbi).compress_mode == COMPR_MODE_USER &&
		is_inode_flag_set(inode, FI_ENABLE_COMPRESS))
		return true;

	/* swap file is migrating in aligned write mode */
	if (is_inode_flag_set(inode, FI_ALIGNED_WRITE))
		return true;

	if (is_inode_flag_set(inode, FI_OPU_WRITE))
		return true;

	if (fio) {
		if (page_private_gcing(fio->page))
			return true;
		if (unlikely(is_sbi_flag_set(sbi, SBI_CP_DISABLED) &&
			f2fs_is_checkpointed_data(sbi, fio->old_blkaddr)))
			return true;
	}
	return false;
}

static inline bool need_inplace_update(struct f2fs_io_info *fio)
{
	struct inode *inode = fio->page->mapping->host;

	if (f2fs_should_update_outplace(inode, fio))
		return false;

	return f2fs_should_update_inplace(inode, fio);
}

int f2fs_do_write_data_page(struct f2fs_io_info *fio)
{
	struct page *page = fio->page;
	struct inode *inode = page->mapping->host;
	struct dnode_of_data dn;
	struct node_info ni;
	bool ipu_force = false;
	int err = 0;

	/* Use COW inode to make dnode_of_data for atomic write */
	if (f2fs_is_atomic_file(inode))
		set_new_dnode(&dn, F2FS_I(inode)->cow_inode, NULL, NULL, 0);
	else
		set_new_dnode(&dn, inode, NULL, NULL, 0);

	if (need_inplace_update(fio) &&
	    f2fs_lookup_read_extent_cache_block(inode, page->index,
						&fio->old_blkaddr)) {
		if (!f2fs_is_valid_blkaddr(fio->sbi, fio->old_blkaddr,
						DATA_GENERIC_ENHANCE))
			return -EFSCORRUPTED;

		ipu_force = true;
		fio->need_lock = LOCK_DONE;
		goto got_it;
	}

	/* Deadlock due to between page->lock and f2fs_lock_op */
	if (fio->need_lock == LOCK_REQ && !f2fs_trylock_op(fio->sbi))
		return -EAGAIN;

	err = f2fs_get_dnode_of_data(&dn, page->index, LOOKUP_NODE);
	if (err)
		goto out;

	fio->old_blkaddr = dn.data_blkaddr;

	/* This page is already truncated */
	if (fio->old_blkaddr == NULL_ADDR) {
		ClearPageUptodate(page);
		clear_page_private_gcing(page);
		goto out_writepage;
	}
got_it:
	if (__is_valid_data_blkaddr(fio->old_blkaddr) &&
		!f2fs_is_valid_blkaddr(fio->sbi, fio->old_blkaddr,
						DATA_GENERIC_ENHANCE)) {
		err = -EFSCORRUPTED;
		goto out_writepage;
	}

	/* wait for GCed page writeback via META_MAPPING */
	if (fio->post_read)
		f2fs_wait_on_block_writeback(inode, fio->old_blkaddr);

	/*
	 * If current allocation needs SSR,
	 * it had better in-place writes for updated data.
	 */
	if (ipu_force ||
		(__is_valid_data_blkaddr(fio->old_blkaddr) &&
					need_inplace_update(fio))) {
		err = f2fs_encrypt_one_page(fio);
		if (err)
			goto out_writepage;

		set_page_writeback(page);
		f2fs_put_dnode(&dn);
		if (fio->need_lock == LOCK_REQ)
			f2fs_unlock_op(fio->sbi);
		err = f2fs_inplace_write_data(fio);
		if (err) {
			if (fscrypt_inode_uses_fs_layer_crypto(inode))
				fscrypt_finalize_bounce_page(&fio->encrypted_page);
			end_page_writeback(page);
		} else {
			set_inode_flag(inode, FI_UPDATE_WRITE);
		}
		trace_f2fs_do_write_data_page(page_folio(page), IPU);
		return err;
	}

	if (fio->need_lock == LOCK_RETRY) {
		if (!f2fs_trylock_op(fio->sbi)) {
			err = -EAGAIN;
			goto out_writepage;
		}
		fio->need_lock = LOCK_REQ;
	}

	err = f2fs_get_node_info(fio->sbi, dn.nid, &ni, false);
	if (err)
		goto out_writepage;

	fio->version = ni.version;

	err = f2fs_encrypt_one_page(fio);
	if (err)
		goto out_writepage;

	set_page_writeback(page);

	if (fio->compr_blocks && fio->old_blkaddr == COMPRESS_ADDR)
		f2fs_i_compr_blocks_update(inode, fio->compr_blocks - 1, false);

	/* LFS mode write path */
	f2fs_outplace_write_data(&dn, fio);
	trace_f2fs_do_write_data_page(page_folio(page), OPU);
	set_inode_flag(inode, FI_APPEND_WRITE);
out_writepage:
	f2fs_put_dnode(&dn);
out:
	if (fio->need_lock == LOCK_REQ)
		f2fs_unlock_op(fio->sbi);
	return err;
}

int f2fs_write_single_data_page(struct page *page, int *submitted,
				struct bio **bio,
				sector_t *last_block,
				struct writeback_control *wbc,
				enum iostat_type io_type,
				int compr_blocks,
				bool allow_balance)
{
	struct inode *inode = page->mapping->host;
	struct f2fs_sb_info *sbi = F2FS_I_SB(inode);
	loff_t i_size = i_size_read(inode);
	const pgoff_t end_index = ((unsigned long long)i_size)
							>> PAGE_SHIFT;
	loff_t psize = (loff_t)(page->index + 1) << PAGE_SHIFT;
	unsigned offset = 0;
	bool need_balance_fs = false;
	bool quota_inode = IS_NOQUOTA(inode);
	int err = 0;
	struct f2fs_io_info fio = {
		.sbi = sbi,
		.ino = inode->i_ino,
		.type = DATA,
		.op = REQ_OP_WRITE,
		.op_flags = wbc_to_write_flags(wbc),
		.old_blkaddr = NULL_ADDR,
		.page = page,
		.encrypted_page = NULL,
		.submitted = 0,
		.compr_blocks = compr_blocks,
		.need_lock = compr_blocks ? LOCK_DONE : LOCK_RETRY,
		.post_read = f2fs_post_read_required(inode) ? 1 : 0,
		.io_type = io_type,
		.io_wbc = wbc,
		.bio = bio,
		.last_block = last_block,
	};

	trace_f2fs_writepage(page_folio(page), DATA);

	/* we should bypass data pages to proceed the kworker jobs */
	if (unlikely(f2fs_cp_error(sbi))) {
		mapping_set_error(page->mapping, -EIO);
		/*
		 * don't drop any dirty dentry pages for keeping lastest
		 * directory structure.
		 */
		if (S_ISDIR(inode->i_mode) &&
				!is_sbi_flag_set(sbi, SBI_IS_CLOSE))
			goto redirty_out;

		/* keep data pages in remount-ro mode */
		if (F2FS_OPTION(sbi).errors == MOUNT_ERRORS_READONLY)
			goto redirty_out;
		goto out;
	}

	if (unlikely(is_sbi_flag_set(sbi, SBI_POR_DOING)))
		goto redirty_out;

	if (page->index < end_index ||
			f2fs_verity_in_progress(inode) ||
			compr_blocks)
		goto write;

	/*
	 * If the offset is out-of-range of file size,
	 * this page does not have to be written to disk.
	 */
	offset = i_size & (PAGE_SIZE - 1);
	if ((page->index >= end_index + 1) || !offset)
		goto out;

	zero_user_segment(page, offset, PAGE_SIZE);
write:
	/* Dentry/quota blocks are controlled by checkpoint */
	if (S_ISDIR(inode->i_mode) || quota_inode) {
		/*
		 * We need to wait for node_write to avoid block allocation during
		 * checkpoint. This can only happen to quota writes which can cause
		 * the below discard race condition.
		 */
		if (quota_inode)
			f2fs_down_read(&sbi->node_write);

		fio.need_lock = LOCK_DONE;
		err = f2fs_do_write_data_page(&fio);

		if (quota_inode)
			f2fs_up_read(&sbi->node_write);

		goto done;
	}

	if (!wbc->for_reclaim)
		need_balance_fs = true;
	else if (has_not_enough_free_secs(sbi, 0, 0))
		goto redirty_out;
	else
		set_inode_flag(inode, FI_HOT_DATA);

	err = -EAGAIN;
	if (f2fs_has_inline_data(inode)) {
		err = f2fs_write_inline_data(inode, page);
		if (!err)
			goto out;
	}

	if (err == -EAGAIN) {
		err = f2fs_do_write_data_page(&fio);
		if (err == -EAGAIN) {
			f2fs_bug_on(sbi, compr_blocks);
			fio.need_lock = LOCK_REQ;
			err = f2fs_do_write_data_page(&fio);
		}
	}

	if (err) {
		file_set_keep_isize(inode);
	} else {
		spin_lock(&F2FS_I(inode)->i_size_lock);
		if (F2FS_I(inode)->last_disk_size < psize)
			F2FS_I(inode)->last_disk_size = psize;
		spin_unlock(&F2FS_I(inode)->i_size_lock);
	}

done:
	if (err && err != -ENOENT)
		goto redirty_out;

out:
	inode_dec_dirty_pages(inode);
	if (err) {
		ClearPageUptodate(page);
		clear_page_private_gcing(page);
	}

	if (wbc->for_reclaim) {
		f2fs_submit_merged_write_cond(sbi, NULL, page, 0, DATA);
		clear_inode_flag(inode, FI_HOT_DATA);
		f2fs_remove_dirty_inode(inode);
		submitted = NULL;
	}
	unlock_page(page);
	if (!S_ISDIR(inode->i_mode) && !IS_NOQUOTA(inode) &&
			!F2FS_I(inode)->wb_task && allow_balance)
		f2fs_balance_fs(sbi, need_balance_fs);

	if (unlikely(f2fs_cp_error(sbi))) {
		f2fs_submit_merged_write(sbi, DATA);
		if (bio && *bio)
			f2fs_submit_merged_ipu_write(sbi, bio, NULL);
		submitted = NULL;
	}

	if (submitted)
		*submitted = fio.submitted;

	return 0;

redirty_out:
	redirty_page_for_writepage(wbc, page);
	/*
	 * pageout() in MM translates EAGAIN, so calls handle_write_error()
	 * -> mapping_set_error() -> set_bit(AS_EIO, ...).
	 * file_write_and_wait_range() will see EIO error, which is critical
	 * to return value of fsync() followed by atomic_write failure to user.
	 */
	if (!err || wbc->for_reclaim)
		return AOP_WRITEPAGE_ACTIVATE;
	unlock_page(page);
	return err;
}

static int f2fs_write_data_page(struct page *page,
					struct writeback_control *wbc)
{
#ifdef CONFIG_F2FS_FS_COMPRESSION
	struct inode *inode = page->mapping->host;

	if (unlikely(f2fs_cp_error(F2FS_I_SB(inode))))
		goto out;

	if (f2fs_compressed_file(inode)) {
		if (f2fs_is_compressed_cluster(inode, page->index)) {
			redirty_page_for_writepage(wbc, page);
			return AOP_WRITEPAGE_ACTIVATE;
		}
	}
out:
#endif

	return f2fs_write_single_data_page(page, NULL, NULL, NULL,
						wbc, FS_DATA_IO, 0, true);
}

/*
 * This function was copied from write_cache_pages from mm/page-writeback.c.
 * The major change is making write step of cold data page separately from
 * warm/hot data page.
 */
static int f2fs_write_cache_pages(struct address_space *mapping,
					struct writeback_control *wbc,
					enum iostat_type io_type)
{
	int ret = 0;
	int done = 0, retry = 0;
	struct page *pages_local[F2FS_ONSTACK_PAGES];
	struct page **pages = pages_local;
	struct folio_batch fbatch;
	struct f2fs_sb_info *sbi = F2FS_M_SB(mapping);
	struct bio *bio = NULL;
	sector_t last_block;
#ifdef CONFIG_F2FS_FS_COMPRESSION
	struct inode *inode = mapping->host;
	struct compress_ctx cc = {
		.inode = inode,
		.log_cluster_size = F2FS_I(inode)->i_log_cluster_size,
		.cluster_size = F2FS_I(inode)->i_cluster_size,
		.cluster_idx = NULL_CLUSTER,
		.rpages = NULL,
		.nr_rpages = 0,
		.cpages = NULL,
		.valid_nr_cpages = 0,
		.rbuf = NULL,
		.cbuf = NULL,
		.rlen = PAGE_SIZE * F2FS_I(inode)->i_cluster_size,
		.private = NULL,
	};
#endif
	int nr_folios, p, idx;
	int nr_pages;
	unsigned int max_pages = F2FS_ONSTACK_PAGES;
	pgoff_t index;
	pgoff_t end;		/* Inclusive */
	pgoff_t done_index;
	int range_whole = 0;
	xa_mark_t tag;
	int nwritten = 0;
	int submitted = 0;
	int i;

#ifdef CONFIG_F2FS_FS_COMPRESSION
	if (f2fs_compressed_file(inode) &&
		1 << cc.log_cluster_size > F2FS_ONSTACK_PAGES) {
		pages = f2fs_kzalloc(sbi, sizeof(struct page *) <<
				cc.log_cluster_size, GFP_NOFS | __GFP_NOFAIL);
		max_pages = 1 << cc.log_cluster_size;
	}
#endif

	folio_batch_init(&fbatch);

	if (get_dirty_pages(mapping->host) <=
				SM_I(F2FS_M_SB(mapping))->min_hot_blocks)
		set_inode_flag(mapping->host, FI_HOT_DATA);
	else
		clear_inode_flag(mapping->host, FI_HOT_DATA);

	if (wbc->range_cyclic) {
		index = mapping->writeback_index; /* prev offset */
		end = -1;
	} else {
		index = wbc->range_start >> PAGE_SHIFT;
		end = wbc->range_end >> PAGE_SHIFT;
		if (wbc->range_start == 0 && wbc->range_end == LLONG_MAX)
			range_whole = 1;
	}
	if (wbc->sync_mode == WB_SYNC_ALL || wbc->tagged_writepages)
		tag = PAGECACHE_TAG_TOWRITE;
	else
		tag = PAGECACHE_TAG_DIRTY;
retry:
	retry = 0;
	if (wbc->sync_mode == WB_SYNC_ALL || wbc->tagged_writepages)
		tag_pages_for_writeback(mapping, index, end);
	done_index = index;
	while (!done && !retry && (index <= end)) {
		nr_pages = 0;
again:
		nr_folios = filemap_get_folios_tag(mapping, &index, end,
				tag, &fbatch);
		if (nr_folios == 0) {
			if (nr_pages)
				goto write;
			break;
		}

		for (i = 0; i < nr_folios; i++) {
			struct folio *folio = fbatch.folios[i];

			idx = 0;
			p = folio_nr_pages(folio);
add_more:
			pages[nr_pages] = folio_page(folio, idx);
			folio_get(folio);
			if (++nr_pages == max_pages) {
				index = folio->index + idx + 1;
				folio_batch_release(&fbatch);
				goto write;
			}
			if (++idx < p)
				goto add_more;
		}
		folio_batch_release(&fbatch);
		goto again;
write:
		for (i = 0; i < nr_pages; i++) {
			struct page *page = pages[i];
			struct folio *folio = page_folio(page);
			bool need_readd;
readd:
			need_readd = false;
#ifdef CONFIG_F2FS_FS_COMPRESSION
			if (f2fs_compressed_file(inode)) {
				void *fsdata = NULL;
				struct page *pagep;
				int ret2;

				ret = f2fs_init_compress_ctx(&cc);
				if (ret) {
					done = 1;
					break;
				}

				if (!f2fs_cluster_can_merge_page(&cc,
								folio->index)) {
					ret = f2fs_write_multi_pages(&cc,
						&submitted, wbc, io_type);
					if (!ret)
						need_readd = true;
					goto result;
				}

				if (unlikely(f2fs_cp_error(sbi)))
					goto lock_folio;

				if (!f2fs_cluster_is_empty(&cc))
					goto lock_folio;

				if (f2fs_all_cluster_page_ready(&cc,
					pages, i, nr_pages, true))
					goto lock_folio;

				ret2 = f2fs_prepare_compress_overwrite(
							inode, &pagep,
							folio->index, &fsdata);
				if (ret2 < 0) {
					ret = ret2;
					done = 1;
					break;
				} else if (ret2 &&
					(!f2fs_compress_write_end(inode,
						fsdata, folio->index, 1) ||
					 !f2fs_all_cluster_page_ready(&cc,
						pages, i, nr_pages,
						false))) {
					retry = 1;
					break;
				}
			}
#endif
			/* give a priority to WB_SYNC threads */
			if (atomic_read(&sbi->wb_sync_req[DATA]) &&
					wbc->sync_mode == WB_SYNC_NONE) {
				done = 1;
				break;
			}
#ifdef CONFIG_F2FS_FS_COMPRESSION
lock_folio:
#endif
			done_index = folio->index;
retry_write:
			folio_lock(folio);

			if (unlikely(folio->mapping != mapping)) {
continue_unlock:
				folio_unlock(folio);
				continue;
			}

			if (!folio_test_dirty(folio)) {
				/* someone wrote it for us */
				goto continue_unlock;
			}

			if (folio_test_writeback(folio)) {
				if (wbc->sync_mode == WB_SYNC_NONE)
					goto continue_unlock;
				f2fs_wait_on_page_writeback(&folio->page, DATA, true, true);
			}

			if (!folio_clear_dirty_for_io(folio))
				goto continue_unlock;

#ifdef CONFIG_F2FS_FS_COMPRESSION
			if (f2fs_compressed_file(inode)) {
				folio_get(folio);
				f2fs_compress_ctx_add_page(&cc, &folio->page);
				continue;
			}
#endif
			ret = f2fs_write_single_data_page(&folio->page,
					&submitted, &bio, &last_block,
					wbc, io_type, 0, true);
			if (ret == AOP_WRITEPAGE_ACTIVATE)
				folio_unlock(folio);
#ifdef CONFIG_F2FS_FS_COMPRESSION
result:
#endif
			nwritten += submitted;
			wbc->nr_to_write -= submitted;

			if (unlikely(ret)) {
				/*
				 * keep nr_to_write, since vfs uses this to
				 * get # of written pages.
				 */
				if (ret == AOP_WRITEPAGE_ACTIVATE) {
					ret = 0;
					goto next;
				} else if (ret == -EAGAIN) {
					ret = 0;
					if (wbc->sync_mode == WB_SYNC_ALL) {
						f2fs_io_schedule_timeout(
							DEFAULT_IO_TIMEOUT);
						goto retry_write;
					}
					goto next;
				}
				done_index = folio_next_index(folio);
				done = 1;
				break;
			}

			if (wbc->nr_to_write <= 0 &&
					wbc->sync_mode == WB_SYNC_NONE) {
				done = 1;
				break;
			}
next:
			if (need_readd)
				goto readd;
		}
		release_pages(pages, nr_pages);
		cond_resched();
	}
#ifdef CONFIG_F2FS_FS_COMPRESSION
	/* flush remained pages in compress cluster */
	if (f2fs_compressed_file(inode) && !f2fs_cluster_is_empty(&cc)) {
		ret = f2fs_write_multi_pages(&cc, &submitted, wbc, io_type);
		nwritten += submitted;
		wbc->nr_to_write -= submitted;
		if (ret) {
			done = 1;
			retry = 0;
		}
	}
	if (f2fs_compressed_file(inode))
		f2fs_destroy_compress_ctx(&cc, false);
#endif
	if (retry) {
		index = 0;
		end = -1;
		goto retry;
	}
	if (wbc->range_cyclic && !done)
		done_index = 0;
	if (wbc->range_cyclic || (range_whole && wbc->nr_to_write > 0))
		mapping->writeback_index = done_index;

	if (nwritten)
		f2fs_submit_merged_write_cond(F2FS_M_SB(mapping), mapping->host,
								NULL, 0, DATA);
	/* submit cached bio of IPU write */
	if (bio)
		f2fs_submit_merged_ipu_write(sbi, &bio, NULL);

#ifdef CONFIG_F2FS_FS_COMPRESSION
	if (pages != pages_local)
		kfree(pages);
#endif

	return ret;
}

static inline bool __should_serialize_io(struct inode *inode,
					struct writeback_control *wbc)
{
	/* to avoid deadlock in path of data flush */
	if (F2FS_I(inode)->wb_task)
		return false;

	if (!S_ISREG(inode->i_mode))
		return false;
	if (IS_NOQUOTA(inode))
		return false;

	if (f2fs_need_compress_data(inode))
		return true;
	if (wbc->sync_mode != WB_SYNC_ALL)
		return true;
	if (get_dirty_pages(inode) >= SM_I(F2FS_I_SB(inode))->min_seq_blocks)
		return true;
	return false;
}

static int __f2fs_write_data_pages(struct address_space *mapping,
						struct writeback_control *wbc,
						enum iostat_type io_type)
{
	struct inode *inode = mapping->host;
	struct f2fs_sb_info *sbi = F2FS_I_SB(inode);
	struct blk_plug plug;
	int ret;
	bool locked = false;

	/* deal with chardevs and other special file */
	if (!mapping->a_ops->writepage)
		return 0;

	/* skip writing if there is no dirty page in this inode */
	if (!get_dirty_pages(inode) && wbc->sync_mode == WB_SYNC_NONE)
		return 0;

	/* during POR, we don't need to trigger writepage at all. */
	if (unlikely(is_sbi_flag_set(sbi, SBI_POR_DOING)))
		goto skip_write;

	if ((S_ISDIR(inode->i_mode) || IS_NOQUOTA(inode)) &&
			wbc->sync_mode == WB_SYNC_NONE &&
			get_dirty_pages(inode) < nr_pages_to_skip(sbi, DATA) &&
			f2fs_available_free_memory(sbi, DIRTY_DENTS))
		goto skip_write;

	/* skip writing in file defragment preparing stage */
	if (is_inode_flag_set(inode, FI_SKIP_WRITES))
		goto skip_write;

	trace_f2fs_writepages(mapping->host, wbc, DATA);

	/* to avoid spliting IOs due to mixed WB_SYNC_ALL and WB_SYNC_NONE */
	if (wbc->sync_mode == WB_SYNC_ALL)
		atomic_inc(&sbi->wb_sync_req[DATA]);
	else if (atomic_read(&sbi->wb_sync_req[DATA])) {
		/* to avoid potential deadlock */
		if (current->plug)
			blk_finish_plug(current->plug);
		goto skip_write;
	}

	if (__should_serialize_io(inode, wbc)) {
		mutex_lock(&sbi->writepages);
		locked = true;
	}

	blk_start_plug(&plug);
	ret = f2fs_write_cache_pages(mapping, wbc, io_type);
	blk_finish_plug(&plug);

	if (locked)
		mutex_unlock(&sbi->writepages);

	if (wbc->sync_mode == WB_SYNC_ALL)
		atomic_dec(&sbi->wb_sync_req[DATA]);
	/*
	 * if some pages were truncated, we cannot guarantee its mapping->host
	 * to detect pending bios.
	 */

	f2fs_remove_dirty_inode(inode);
	return ret;

skip_write:
	wbc->pages_skipped += get_dirty_pages(inode);
	trace_f2fs_writepages(mapping->host, wbc, DATA);
	return 0;
}

static int f2fs_write_data_pages(struct address_space *mapping,
			    struct writeback_control *wbc)
{
	struct inode *inode = mapping->host;

	return __f2fs_write_data_pages(mapping, wbc,
			F2FS_I(inode)->cp_task == current ?
			FS_CP_DATA_IO : FS_DATA_IO);
}

void f2fs_write_failed(struct inode *inode, loff_t to)
{
	loff_t i_size = i_size_read(inode);

	if (IS_NOQUOTA(inode))
		return;

	/* In the fs-verity case, f2fs_end_enable_verity() does the truncate */
	if (to > i_size && !f2fs_verity_in_progress(inode)) {
		f2fs_down_write(&F2FS_I(inode)->i_gc_rwsem[WRITE]);
		filemap_invalidate_lock(inode->i_mapping);

		truncate_pagecache(inode, i_size);
		f2fs_truncate_blocks(inode, i_size, true);

		filemap_invalidate_unlock(inode->i_mapping);
		f2fs_up_write(&F2FS_I(inode)->i_gc_rwsem[WRITE]);
	}
}

static int prepare_write_begin(struct f2fs_sb_info *sbi,
			struct page *page, loff_t pos, unsigned len,
			block_t *blk_addr, bool *node_changed)
{
	struct inode *inode = page->mapping->host;
	pgoff_t index = page->index;
	struct dnode_of_data dn;
	struct page *ipage;
	bool locked = false;
	int flag = F2FS_GET_BLOCK_PRE_AIO;
	int err = 0;

	/*
	 * If a whole page is being written and we already preallocated all the
	 * blocks, then there is no need to get a block address now.
	 */
	if (len == PAGE_SIZE && is_inode_flag_set(inode, FI_PREALLOCATED_ALL))
		return 0;

	/* f2fs_lock_op avoids race between write CP and convert_inline_page */
	if (f2fs_has_inline_data(inode)) {
		if (pos + len > MAX_INLINE_DATA(inode))
			flag = F2FS_GET_BLOCK_DEFAULT;
		f2fs_map_lock(sbi, flag);
		locked = true;
	} else if ((pos & PAGE_MASK) >= i_size_read(inode)) {
		f2fs_map_lock(sbi, flag);
		locked = true;
	}

restart:
	/* check inline_data */
	ipage = f2fs_get_node_page(sbi, inode->i_ino);
	if (IS_ERR(ipage)) {
		err = PTR_ERR(ipage);
		goto unlock_out;
	}

	set_new_dnode(&dn, inode, ipage, ipage, 0);

	if (f2fs_has_inline_data(inode)) {
		if (pos + len <= MAX_INLINE_DATA(inode)) {
			f2fs_do_read_inline_data(page_folio(page), ipage);
			set_inode_flag(inode, FI_DATA_EXIST);
			if (inode->i_nlink)
				set_page_private_inline(ipage);
			goto out;
		}
		err = f2fs_convert_inline_page(&dn, page);
		if (err || dn.data_blkaddr != NULL_ADDR)
			goto out;
	}

	if (!f2fs_lookup_read_extent_cache_block(inode, index,
						 &dn.data_blkaddr)) {
		if (locked) {
			err = f2fs_reserve_block(&dn, index);
			goto out;
		}

		/* hole case */
		err = f2fs_get_dnode_of_data(&dn, index, LOOKUP_NODE);
		if (!err && dn.data_blkaddr != NULL_ADDR)
			goto out;
		f2fs_put_dnode(&dn);
		f2fs_map_lock(sbi, F2FS_GET_BLOCK_PRE_AIO);
		WARN_ON(flag != F2FS_GET_BLOCK_PRE_AIO);
		locked = true;
		goto restart;
	}
out:
	if (!err) {
		/* convert_inline_page can make node_changed */
		*blk_addr = dn.data_blkaddr;
		*node_changed = dn.node_changed;
	}
	f2fs_put_dnode(&dn);
unlock_out:
	if (locked)
		f2fs_map_unlock(sbi, flag);
	return err;
}

static int __find_data_block(struct inode *inode, pgoff_t index,
				block_t *blk_addr)
{
	struct dnode_of_data dn;
	struct page *ipage;
	int err = 0;

	ipage = f2fs_get_node_page(F2FS_I_SB(inode), inode->i_ino);
	if (IS_ERR(ipage))
		return PTR_ERR(ipage);

	set_new_dnode(&dn, inode, ipage, ipage, 0);

	if (!f2fs_lookup_read_extent_cache_block(inode, index,
						 &dn.data_blkaddr)) {
		/* hole case */
		err = f2fs_get_dnode_of_data(&dn, index, LOOKUP_NODE);
		if (err) {
			dn.data_blkaddr = NULL_ADDR;
			err = 0;
		}
	}
	*blk_addr = dn.data_blkaddr;
	f2fs_put_dnode(&dn);
	return err;
}

static int __reserve_data_block(struct inode *inode, pgoff_t index,
				block_t *blk_addr, bool *node_changed)
{
	struct f2fs_sb_info *sbi = F2FS_I_SB(inode);
	struct dnode_of_data dn;
	struct page *ipage;
	int err = 0;

	f2fs_map_lock(sbi, F2FS_GET_BLOCK_PRE_AIO);

	ipage = f2fs_get_node_page(sbi, inode->i_ino);
	if (IS_ERR(ipage)) {
		err = PTR_ERR(ipage);
		goto unlock_out;
	}
	set_new_dnode(&dn, inode, ipage, ipage, 0);

	if (!f2fs_lookup_read_extent_cache_block(dn.inode, index,
						&dn.data_blkaddr))
		err = f2fs_reserve_block(&dn, index);

	*blk_addr = dn.data_blkaddr;
	*node_changed = dn.node_changed;
	f2fs_put_dnode(&dn);

unlock_out:
	f2fs_map_unlock(sbi, F2FS_GET_BLOCK_PRE_AIO);
	return err;
}

static int prepare_atomic_write_begin(struct f2fs_sb_info *sbi,
			struct page *page, loff_t pos, unsigned int len,
			block_t *blk_addr, bool *node_changed, bool *use_cow)
{
	struct inode *inode = page->mapping->host;
	struct inode *cow_inode = F2FS_I(inode)->cow_inode;
	pgoff_t index = page->index;
	int err = 0;
	block_t ori_blk_addr = NULL_ADDR;

	/* If pos is beyond the end of file, reserve a new block in COW inode */
	if ((pos & PAGE_MASK) >= i_size_read(inode))
		goto reserve_block;

	/* Look for the block in COW inode first */
	err = __find_data_block(cow_inode, index, blk_addr);
	if (err) {
		return err;
	} else if (*blk_addr != NULL_ADDR) {
		*use_cow = true;
		return 0;
	}

	if (is_inode_flag_set(inode, FI_ATOMIC_REPLACE))
		goto reserve_block;

	/* Look for the block in the original inode */
	err = __find_data_block(inode, index, &ori_blk_addr);
	if (err)
		return err;

reserve_block:
	/* Finally, we should reserve a new block in COW inode for the update */
	err = __reserve_data_block(cow_inode, index, blk_addr, node_changed);
	if (err)
		return err;
	inc_atomic_write_cnt(inode);

	if (ori_blk_addr != NULL_ADDR)
		*blk_addr = ori_blk_addr;
	return 0;
}

static int f2fs_write_begin(struct file *file, struct address_space *mapping,
		loff_t pos, unsigned len, struct page **pagep, void **fsdata)
{
	struct inode *inode = mapping->host;
	struct f2fs_sb_info *sbi = F2FS_I_SB(inode);
	struct page *page = NULL;
	pgoff_t index = ((unsigned long long) pos) >> PAGE_SHIFT;
	bool need_balance = false;
	bool use_cow = false;
	block_t blkaddr = NULL_ADDR;
	int err = 0;

	trace_f2fs_write_begin(inode, pos, len);

	if (!f2fs_is_checkpoint_ready(sbi)) {
		err = -ENOSPC;
		goto fail;
	}

	/*
	 * We should check this at this moment to avoid deadlock on inode page
	 * and #0 page. The locking rule for inline_data conversion should be:
	 * lock_page(page #0) -> lock_page(inode_page)
	 */
	if (index != 0) {
		err = f2fs_convert_inline_inode(inode);
		if (err)
			goto fail;
	}

#ifdef CONFIG_F2FS_FS_COMPRESSION
	if (f2fs_compressed_file(inode)) {
		int ret;

		*fsdata = NULL;

		if (len == PAGE_SIZE && !(f2fs_is_atomic_file(inode)))
			goto repeat;

		ret = f2fs_prepare_compress_overwrite(inode, pagep,
							index, fsdata);
		if (ret < 0) {
			err = ret;
			goto fail;
		} else if (ret) {
			return 0;
		}
	}
#endif

repeat:
	/*
	 * Do not use grab_cache_page_write_begin() to avoid deadlock due to
	 * wait_for_stable_page. Will wait that below with our IO control.
	 */
	page = f2fs_pagecache_get_page(mapping, index,
				FGP_LOCK | FGP_WRITE | FGP_CREAT, GFP_NOFS);
	if (!page) {
		err = -ENOMEM;
		goto fail;
	}

	/* TODO: cluster can be compressed due to race with .writepage */

	*pagep = page;

	if (f2fs_is_atomic_file(inode))
		err = prepare_atomic_write_begin(sbi, page, pos, len,
					&blkaddr, &need_balance, &use_cow);
	else
		err = prepare_write_begin(sbi, page, pos, len,
					&blkaddr, &need_balance);
	if (err)
		goto fail;

	if (need_balance && !IS_NOQUOTA(inode) &&
			has_not_enough_free_secs(sbi, 0, 0)) {
		unlock_page(page);
		f2fs_balance_fs(sbi, true);
		lock_page(page);
		if (page->mapping != mapping) {
			/* The page got truncated from under us */
			f2fs_put_page(page, 1);
			goto repeat;
		}
	}

	f2fs_wait_on_page_writeback(page, DATA, false, true);

	if (len == PAGE_SIZE || PageUptodate(page))
		return 0;

	if (!(pos & (PAGE_SIZE - 1)) && (pos + len) >= i_size_read(inode) &&
	    !f2fs_verity_in_progress(inode)) {
		zero_user_segment(page, len, PAGE_SIZE);
		return 0;
	}

	if (blkaddr == NEW_ADDR) {
		zero_user_segment(page, 0, PAGE_SIZE);
		SetPageUptodate(page);
	} else {
		if (!f2fs_is_valid_blkaddr(sbi, blkaddr,
				DATA_GENERIC_ENHANCE_READ)) {
			err = -EFSCORRUPTED;
			goto fail;
		}
		err = f2fs_submit_page_read(use_cow ?
				F2FS_I(inode)->cow_inode : inode, page,
				blkaddr, 0, true);
		if (err)
			goto fail;

		lock_page(page);
		if (unlikely(page->mapping != mapping)) {
			f2fs_put_page(page, 1);
			goto repeat;
		}
		if (unlikely(!PageUptodate(page))) {
			err = -EIO;
			goto fail;
		}
	}
	return 0;

fail:
	f2fs_put_page(page, 1);
	f2fs_write_failed(inode, pos + len);
	return err;
}

static int f2fs_write_end(struct file *file,
			struct address_space *mapping,
			loff_t pos, unsigned len, unsigned copied,
			struct page *page, void *fsdata)
{
	struct inode *inode = page->mapping->host;

	trace_f2fs_write_end(inode, pos, len, copied);

	/*
	 * This should be come from len == PAGE_SIZE, and we expect copied
	 * should be PAGE_SIZE. Otherwise, we treat it with zero copied and
	 * let generic_perform_write() try to copy data again through copied=0.
	 */
	if (!PageUptodate(page)) {
		if (unlikely(copied != len))
			copied = 0;
		else
			SetPageUptodate(page);
	}

#ifdef CONFIG_F2FS_FS_COMPRESSION
	/* overwrite compressed file */
	if (f2fs_compressed_file(inode) && fsdata) {
		f2fs_compress_write_end(inode, fsdata, page->index, copied);
		f2fs_update_time(F2FS_I_SB(inode), REQ_TIME);

		if (pos + copied > i_size_read(inode) &&
				!f2fs_verity_in_progress(inode))
			f2fs_i_size_write(inode, pos + copied);
		return copied;
	}
#endif

	if (!copied)
		goto unlock_out;

	set_page_dirty(page);

	if (pos + copied > i_size_read(inode) &&
	    !f2fs_verity_in_progress(inode)) {
		f2fs_i_size_write(inode, pos + copied);
		if (f2fs_is_atomic_file(inode))
			f2fs_i_size_write(F2FS_I(inode)->cow_inode,
					pos + copied);
	}
unlock_out:
	f2fs_put_page(page, 1);
	f2fs_update_time(F2FS_I_SB(inode), REQ_TIME);
	return copied;
}

void f2fs_invalidate_folio(struct folio *folio, size_t offset, size_t length)
{
	struct inode *inode = folio->mapping->host;
	struct f2fs_sb_info *sbi = F2FS_I_SB(inode);

	if (inode->i_ino >= F2FS_ROOT_INO(sbi) &&
				(offset || length != folio_size(folio)))
		return;

	if (folio_test_dirty(folio)) {
		if (inode->i_ino == F2FS_META_INO(sbi)) {
			dec_page_count(sbi, F2FS_DIRTY_META);
		} else if (inode->i_ino == F2FS_NODE_INO(sbi)) {
			dec_page_count(sbi, F2FS_DIRTY_NODES);
		} else {
			inode_dec_dirty_pages(inode);
			f2fs_remove_dirty_inode(inode);
		}
	}
	clear_page_private_all(&folio->page);
}

bool f2fs_release_folio(struct folio *folio, gfp_t wait)
{
	/* If this is dirty folio, keep private data */
	if (folio_test_dirty(folio))
		return false;

	clear_page_private_all(&folio->page);
	return true;
}

static bool f2fs_dirty_data_folio(struct address_space *mapping,
		struct folio *folio)
{
	struct inode *inode = mapping->host;

	trace_f2fs_set_page_dirty(folio, DATA);

	if (!folio_test_uptodate(folio))
		folio_mark_uptodate(folio);
	BUG_ON(folio_test_swapcache(folio));

	if (filemap_dirty_folio(mapping, folio)) {
		f2fs_update_dirty_folio(inode, folio);
		return true;
	}
	return false;
}


static sector_t f2fs_bmap_compress(struct inode *inode, sector_t block)
{
#ifdef CONFIG_F2FS_FS_COMPRESSION
	struct dnode_of_data dn;
	sector_t start_idx, blknr = 0;
	int ret;

	start_idx = round_down(block, F2FS_I(inode)->i_cluster_size);

	set_new_dnode(&dn, inode, NULL, NULL, 0);
	ret = f2fs_get_dnode_of_data(&dn, start_idx, LOOKUP_NODE);
	if (ret)
		return 0;

	if (dn.data_blkaddr != COMPRESS_ADDR) {
		dn.ofs_in_node += block - start_idx;
		blknr = f2fs_data_blkaddr(&dn);
		if (!__is_valid_data_blkaddr(blknr))
			blknr = 0;
	}

	f2fs_put_dnode(&dn);
	return blknr;
#else
	return 0;
#endif
}


static sector_t f2fs_bmap(struct address_space *mapping, sector_t block)
{
	struct inode *inode = mapping->host;
	sector_t blknr = 0;

	if (f2fs_has_inline_data(inode))
		goto out;

	/* make sure allocating whole blocks */
	if (mapping_tagged(mapping, PAGECACHE_TAG_DIRTY))
		filemap_write_and_wait(mapping);

	/* Block number less than F2FS MAX BLOCKS */
	if (unlikely(block >= max_file_blocks(inode)))
		goto out;

	if (f2fs_compressed_file(inode)) {
		blknr = f2fs_bmap_compress(inode, block);
	} else {
		struct f2fs_map_blocks map;

		memset(&map, 0, sizeof(map));
		map.m_lblk = block;
		map.m_len = 1;
		map.m_next_pgofs = NULL;
		map.m_seg_type = NO_CHECK_TYPE;

		if (!f2fs_map_blocks(inode, &map, F2FS_GET_BLOCK_BMAP))
			blknr = map.m_pblk;
	}
out:
	trace_f2fs_bmap(inode, block, blknr);
	return blknr;
}

#ifdef CONFIG_SWAP
static int f2fs_migrate_blocks(struct inode *inode, block_t start_blk,
							unsigned int blkcnt)
{
	struct f2fs_sb_info *sbi = F2FS_I_SB(inode);
	unsigned int blkofs;
	unsigned int blk_per_sec = BLKS_PER_SEC(sbi);
	unsigned int end_blk = start_blk + blkcnt - 1;
	unsigned int secidx = start_blk / blk_per_sec;
	unsigned int end_sec;
	int ret = 0;

	if (!blkcnt)
		return 0;
	end_sec = end_blk / blk_per_sec;

	f2fs_down_write(&F2FS_I(inode)->i_gc_rwsem[WRITE]);
	filemap_invalidate_lock(inode->i_mapping);

	set_inode_flag(inode, FI_ALIGNED_WRITE);
	set_inode_flag(inode, FI_OPU_WRITE);

	for (; secidx <= end_sec; secidx++) {
		unsigned int blkofs_end = secidx == end_sec ?
				end_blk % blk_per_sec : blk_per_sec - 1;

		f2fs_down_write(&sbi->pin_sem);

		ret = f2fs_allocate_pinning_section(sbi);
		if (ret) {
			f2fs_up_write(&sbi->pin_sem);
			break;
		}

		set_inode_flag(inode, FI_SKIP_WRITES);

		for (blkofs = 0; blkofs <= blkofs_end; blkofs++) {
			struct page *page;
			unsigned int blkidx = secidx * blk_per_sec + blkofs;

			page = f2fs_get_lock_data_page(inode, blkidx, true);
			if (IS_ERR(page)) {
				f2fs_up_write(&sbi->pin_sem);
				ret = PTR_ERR(page);
				goto done;
			}

			set_page_dirty(page);
			f2fs_put_page(page, 1);
		}

		clear_inode_flag(inode, FI_SKIP_WRITES);

		ret = filemap_fdatawrite(inode->i_mapping);

		f2fs_up_write(&sbi->pin_sem);

		if (ret)
			break;
	}

done:
	clear_inode_flag(inode, FI_SKIP_WRITES);
	clear_inode_flag(inode, FI_OPU_WRITE);
	clear_inode_flag(inode, FI_ALIGNED_WRITE);

	filemap_invalidate_unlock(inode->i_mapping);
	f2fs_up_write(&F2FS_I(inode)->i_gc_rwsem[WRITE]);

	return ret;
}

static int check_swap_activate(struct swap_info_struct *sis,
				struct file *swap_file, sector_t *span)
{
	struct address_space *mapping = swap_file->f_mapping;
	struct inode *inode = mapping->host;
	struct f2fs_sb_info *sbi = F2FS_I_SB(inode);
	block_t cur_lblock;
	block_t last_lblock;
	block_t pblock;
	block_t lowest_pblock = -1;
	block_t highest_pblock = 0;
	int nr_extents = 0;
	unsigned int nr_pblocks;
	unsigned int blks_per_sec = BLKS_PER_SEC(sbi);
	unsigned int not_aligned = 0;
	int ret = 0;

	/*
	 * Map all the blocks into the extent list.  This code doesn't try
	 * to be very smart.
	 */
	cur_lblock = 0;
	last_lblock = bytes_to_blks(inode, i_size_read(inode));

	while (cur_lblock < last_lblock && cur_lblock < sis->max) {
		struct f2fs_map_blocks map;
retry:
		cond_resched();

		memset(&map, 0, sizeof(map));
		map.m_lblk = cur_lblock;
		map.m_len = last_lblock - cur_lblock;
		map.m_next_pgofs = NULL;
		map.m_next_extent = NULL;
		map.m_seg_type = NO_CHECK_TYPE;
		map.m_may_create = false;

		ret = f2fs_map_blocks(inode, &map, F2FS_GET_BLOCK_FIEMAP);
		if (ret)
			goto out;

		/* hole */
		if (!(map.m_flags & F2FS_MAP_FLAGS)) {
			f2fs_err(sbi, "Swapfile has holes");
			ret = -EINVAL;
			goto out;
		}

		pblock = map.m_pblk;
		nr_pblocks = map.m_len;

		if ((pblock - SM_I(sbi)->main_blkaddr) % blks_per_sec ||
				nr_pblocks % blks_per_sec ||
				!f2fs_valid_pinned_area(sbi, pblock)) {
			bool last_extent = false;

			not_aligned++;

			nr_pblocks = roundup(nr_pblocks, blks_per_sec);
			if (cur_lblock + nr_pblocks > sis->max)
				nr_pblocks -= blks_per_sec;

			/* this extent is last one */
			if (!nr_pblocks) {
				nr_pblocks = last_lblock - cur_lblock;
				last_extent = true;
			}

			ret = f2fs_migrate_blocks(inode, cur_lblock,
							nr_pblocks);
			if (ret) {
				if (ret == -ENOENT)
					ret = -EINVAL;
				goto out;
			}

			if (!last_extent)
				goto retry;
		}

		if (cur_lblock + nr_pblocks >= sis->max)
			nr_pblocks = sis->max - cur_lblock;

		if (cur_lblock) {	/* exclude the header page */
			if (pblock < lowest_pblock)
				lowest_pblock = pblock;
			if (pblock + nr_pblocks - 1 > highest_pblock)
				highest_pblock = pblock + nr_pblocks - 1;
		}

		/*
		 * We found a PAGE_SIZE-length, PAGE_SIZE-aligned run of blocks
		 */
		ret = add_swap_extent(sis, cur_lblock, nr_pblocks, pblock);
		if (ret < 0)
			goto out;
		nr_extents += ret;
		cur_lblock += nr_pblocks;
	}
	ret = nr_extents;
	*span = 1 + highest_pblock - lowest_pblock;
	if (cur_lblock == 0)
		cur_lblock = 1;	/* force Empty message */
	sis->max = cur_lblock;
	sis->pages = cur_lblock - 1;
	sis->highest_bit = cur_lblock - 1;
out:
	if (not_aligned)
		f2fs_warn(sbi, "Swapfile (%u) is not align to section: 1) creat(), 2) ioctl(F2FS_IOC_SET_PIN_FILE), 3) fallocate(%lu * N)",
			  not_aligned, blks_per_sec * F2FS_BLKSIZE);
	return ret;
}

static int f2fs_swap_activate(struct swap_info_struct *sis, struct file *file,
				sector_t *span)
{
	struct inode *inode = file_inode(file);
	struct f2fs_sb_info *sbi = F2FS_I_SB(inode);
	int ret;

	if (!S_ISREG(inode->i_mode))
		return -EINVAL;

	if (f2fs_readonly(sbi->sb))
		return -EROFS;

	if (f2fs_lfs_mode(sbi) && !f2fs_sb_has_blkzoned(sbi)) {
		f2fs_err(sbi, "Swapfile not supported in LFS mode");
		return -EINVAL;
	}

	ret = f2fs_convert_inline_inode(inode);
	if (ret)
		return ret;

	if (!f2fs_disable_compressed_file(inode))
		return -EINVAL;

	ret = filemap_fdatawrite(inode->i_mapping);
	if (ret < 0)
		return ret;

	f2fs_precache_extents(inode);

	ret = check_swap_activate(sis, file, span);
	if (ret < 0)
		return ret;

	stat_inc_swapfile_inode(inode);
	set_inode_flag(inode, FI_PIN_FILE);
	f2fs_update_time(sbi, REQ_TIME);
	return ret;
}

static void f2fs_swap_deactivate(struct file *file)
{
	struct inode *inode = file_inode(file);

	stat_dec_swapfile_inode(inode);
	clear_inode_flag(inode, FI_PIN_FILE);
}
#else
static int f2fs_swap_activate(struct swap_info_struct *sis, struct file *file,
				sector_t *span)
{
	return -EOPNOTSUPP;
}

static void f2fs_swap_deactivate(struct file *file)
{
}
#endif

const struct address_space_operations f2fs_dblock_aops = {
	.read_folio	= f2fs_read_data_folio,
	.readahead	= f2fs_readahead,
	.writepage	= f2fs_write_data_page,
	.writepages	= f2fs_write_data_pages,
	.write_begin	= f2fs_write_begin,
	.write_end	= f2fs_write_end,
	.dirty_folio	= f2fs_dirty_data_folio,
	.migrate_folio	= filemap_migrate_folio,
	.invalidate_folio = f2fs_invalidate_folio,
	.release_folio	= f2fs_release_folio,
	.bmap		= f2fs_bmap,
	.swap_activate  = f2fs_swap_activate,
	.swap_deactivate = f2fs_swap_deactivate,
};

void f2fs_clear_page_cache_dirty_tag(struct page *page)
{
	struct address_space *mapping = page_mapping(page);
	unsigned long flags;

	xa_lock_irqsave(&mapping->i_pages, flags);
	__xa_clear_mark(&mapping->i_pages, page_index(page),
						PAGECACHE_TAG_DIRTY);
	xa_unlock_irqrestore(&mapping->i_pages, flags);
}

int __init f2fs_init_post_read_processing(void)
{
	bio_post_read_ctx_cache =
		kmem_cache_create("f2fs_bio_post_read_ctx",
				  sizeof(struct bio_post_read_ctx), 0, 0, NULL);
	if (!bio_post_read_ctx_cache)
		goto fail;
	bio_post_read_ctx_pool =
		mempool_create_slab_pool(NUM_PREALLOC_POST_READ_CTXS,
					 bio_post_read_ctx_cache);
	if (!bio_post_read_ctx_pool)
		goto fail_free_cache;
	return 0;

fail_free_cache:
	kmem_cache_destroy(bio_post_read_ctx_cache);
fail:
	return -ENOMEM;
}

void f2fs_destroy_post_read_processing(void)
{
	mempool_destroy(bio_post_read_ctx_pool);
	kmem_cache_destroy(bio_post_read_ctx_cache);
}

int f2fs_init_post_read_wq(struct f2fs_sb_info *sbi)
{
	if (!f2fs_sb_has_encrypt(sbi) &&
		!f2fs_sb_has_verity(sbi) &&
		!f2fs_sb_has_compression(sbi))
		return 0;

	sbi->post_read_wq = alloc_workqueue("f2fs_post_read_wq",
						 WQ_UNBOUND | WQ_HIGHPRI,
						 num_online_cpus());
	return sbi->post_read_wq ? 0 : -ENOMEM;
}

void f2fs_destroy_post_read_wq(struct f2fs_sb_info *sbi)
{
	if (sbi->post_read_wq)
		destroy_workqueue(sbi->post_read_wq);
}

int __init f2fs_init_bio_entry_cache(void)
{
	bio_entry_slab = f2fs_kmem_cache_create("f2fs_bio_entry_slab",
			sizeof(struct bio_entry));
	return bio_entry_slab ? 0 : -ENOMEM;
}

void f2fs_destroy_bio_entry_cache(void)
{
	kmem_cache_destroy(bio_entry_slab);
}

static int f2fs_iomap_begin(struct inode *inode, loff_t offset, loff_t length,
			    unsigned int flags, struct iomap *iomap,
			    struct iomap *srcmap)
{
	struct f2fs_map_blocks map = {};
	pgoff_t next_pgofs = 0;
	int err;

	map.m_lblk = bytes_to_blks(inode, offset);
	map.m_len = bytes_to_blks(inode, offset + length - 1) - map.m_lblk + 1;
	map.m_next_pgofs = &next_pgofs;
	map.m_seg_type = f2fs_rw_hint_to_seg_type(F2FS_I_SB(inode),
						inode->i_write_hint);
	if (flags & IOMAP_WRITE)
		map.m_may_create = true;

	err = f2fs_map_blocks(inode, &map, F2FS_GET_BLOCK_DIO);
	if (err)
		return err;

	iomap->offset = blks_to_bytes(inode, map.m_lblk);

	/*
	 * When inline encryption is enabled, sometimes I/O to an encrypted file
	 * has to be broken up to guarantee DUN contiguity.  Handle this by
	 * limiting the length of the mapping returned.
	 */
	map.m_len = fscrypt_limit_io_blocks(inode, map.m_lblk, map.m_len);

	/*
	 * We should never see delalloc or compressed extents here based on
	 * prior flushing and checks.
	 */
	if (WARN_ON_ONCE(map.m_pblk == COMPRESS_ADDR))
		return -EINVAL;

	if (map.m_flags & F2FS_MAP_MAPPED) {
		if (WARN_ON_ONCE(map.m_pblk == NEW_ADDR))
			return -EINVAL;

		iomap->length = blks_to_bytes(inode, map.m_len);
		iomap->type = IOMAP_MAPPED;
		iomap->flags |= IOMAP_F_MERGED;
		iomap->bdev = map.m_bdev;
		iomap->addr = blks_to_bytes(inode, map.m_pblk);
	} else {
		if (flags & IOMAP_WRITE)
			return -ENOTBLK;

		if (map.m_pblk == NULL_ADDR) {
			iomap->length = blks_to_bytes(inode, next_pgofs) -
								iomap->offset;
			iomap->type = IOMAP_HOLE;
		} else if (map.m_pblk == NEW_ADDR) {
			iomap->length = blks_to_bytes(inode, map.m_len);
			iomap->type = IOMAP_UNWRITTEN;
		} else {
			f2fs_bug_on(F2FS_I_SB(inode), 1);
		}
		iomap->addr = IOMAP_NULL_ADDR;
	}

	if (map.m_flags & F2FS_MAP_NEW)
		iomap->flags |= IOMAP_F_NEW;
	if ((inode->i_state & I_DIRTY_DATASYNC) ||
	    offset + length > i_size_read(inode))
		iomap->flags |= IOMAP_F_DIRTY;

	return 0;
}

const struct iomap_ops f2fs_iomap_ops = {
	.iomap_begin	= f2fs_iomap_begin,
};<|MERGE_RESOLUTION|>--- conflicted
+++ resolved
@@ -2075,14 +2075,10 @@
 
 static inline blk_opf_t f2fs_ra_op_flags(struct readahead_control *rac)
 {
-<<<<<<< HEAD
-	return rac ? REQ_RAHEAD : 0;
-=======
 	blk_opf_t op_flag = rac ? REQ_RAHEAD : 0;
 
 	trace_android_vh_f2fs_ra_op_flags(&op_flag, rac);
 	return op_flag;
->>>>>>> 244787ef
 }
 
 static int f2fs_read_single_page(struct inode *inode, struct folio *folio,
