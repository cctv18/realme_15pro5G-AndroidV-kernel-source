--- conflicted
+++ resolved
@@ -865,30 +865,16 @@
 			continue;
 		}
 		new_flags = vma->vm_flags & ~(VM_UFFD_MISSING | VM_UFFD_WP);
-<<<<<<< HEAD
-		if (still_valid) {
-			prev = vma_merge(mm, prev, vma->vm_start, vma->vm_end,
-					 new_flags, vma->anon_vma,
-					 vma->vm_file, vma->vm_pgoff,
-					 vma_policy(vma),
-					 NULL_VM_UFFD_CTX,
-					 vma_get_anon_name(vma));
-			if (prev)
-				vma = prev;
-			else
-				prev = vma;
-		}
-=======
 		prev = vma_merge(mm, prev, vma->vm_start, vma->vm_end,
 				 new_flags, vma->anon_vma,
 				 vma->vm_file, vma->vm_pgoff,
 				 vma_policy(vma),
-				 NULL_VM_UFFD_CTX);
+				 NULL_VM_UFFD_CTX,
+				 vma_get_anon_name(vma));
 		if (prev)
 			vma = prev;
 		else
 			prev = vma;
->>>>>>> 54a4c789
 		vma->vm_flags = new_flags;
 		vma->vm_userfaultfd_ctx = NULL_VM_UFFD_CTX;
 	}
