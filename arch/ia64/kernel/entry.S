/*
 * arch/ia64/kernel/entry.S
 *
 * Kernel entry points.
 *
 * Copyright (C) 1998-2003, 2005 Hewlett-Packard Co
 *	David Mosberger-Tang <davidm@hpl.hp.com>
 * Copyright (C) 1999, 2002-2003
 *	Asit Mallick <Asit.K.Mallick@intel.com>
 * 	Don Dugger <Don.Dugger@intel.com>
 *	Suresh Siddha <suresh.b.siddha@intel.com>
 *	Fenghua Yu <fenghua.yu@intel.com>
 * Copyright (C) 1999 VA Linux Systems
 * Copyright (C) 1999 Walt Drummond <drummond@valinux.com>
 */
/*
 * ia64_switch_to now places correct virtual mapping in in TR2 for
 * kernel stack. This allows us to handle interrupts without changing
 * to physical mode.
 *
 * Jonathan Nicklin	<nicklin@missioncriticallinux.com>
 * Patrick O'Rourke	<orourke@missioncriticallinux.com>
 * 11/07/2000
 */
/*
 * Copyright (c) 2008 Isaku Yamahata <yamahata at valinux co jp>
 *                    VA Linux Systems Japan K.K.
 *                    pv_ops.
 */
/*
 * Global (preserved) predicate usage on syscall entry/exit path:
 *
 *	pKStk:		See entry.h.
 *	pUStk:		See entry.h.
 *	pSys:		See entry.h.
 *	pNonSys:	!pSys
 */


#include <asm/asmmacro.h>
#include <asm/cache.h>
#include <asm/errno.h>
#include <asm/kregs.h>
#include <asm/asm-offsets.h>
#include <asm/pgtable.h>
#include <asm/percpu.h>
#include <asm/processor.h>
#include <asm/thread_info.h>
#include <asm/unistd.h>
#include <asm/ftrace.h>

#include "minstate.h"

	/*
	 * execve() is special because in case of success, we need to
	 * setup a null register window frame.
	 */
ENTRY(ia64_execve)
	/*
	 * Allocate 8 input registers since ptrace() may clobber them
	 */
	.prologue ASM_UNW_PRLG_RP|ASM_UNW_PRLG_PFS, ASM_UNW_PRLG_GRSAVE(8)
	alloc loc1=ar.pfs,8,2,3,0
	mov loc0=rp
	.body
	mov out0=in0			// filename
	;;				// stop bit between alloc and call
	mov out1=in1			// argv
	mov out2=in2			// envp
	br.call.sptk.many rp=sys_execve
.ret0:
	cmp4.ge p6,p7=r8,r0
	mov ar.pfs=loc1			// restore ar.pfs
	sxt4 r8=r8			// return 64-bit result
	;;
	stf.spill [sp]=f0
	mov rp=loc0
(p6)	mov ar.pfs=r0			// clear ar.pfs on success
(p7)	br.ret.sptk.many rp

	/*
	 * In theory, we'd have to zap this state only to prevent leaking of
	 * security sensitive state (e.g., if current->mm->dumpable is zero).  However,
	 * this executes in less than 20 cycles even on Itanium, so it's not worth
	 * optimizing for...).
	 */
	mov ar.unat=0; 		mov ar.lc=0
	mov r4=0;		mov f2=f0;		mov b1=r0
	mov r5=0;		mov f3=f0;		mov b2=r0
	mov r6=0;		mov f4=f0;		mov b3=r0
	mov r7=0;		mov f5=f0;		mov b4=r0
	ldf.fill f12=[sp];	mov f13=f0;		mov b5=r0
	ldf.fill f14=[sp];	ldf.fill f15=[sp];	mov f16=f0
	ldf.fill f17=[sp];	ldf.fill f18=[sp];	mov f19=f0
	ldf.fill f20=[sp];	ldf.fill f21=[sp];	mov f22=f0
	ldf.fill f23=[sp];	ldf.fill f24=[sp];	mov f25=f0
	ldf.fill f26=[sp];	ldf.fill f27=[sp];	mov f28=f0
	ldf.fill f29=[sp];	ldf.fill f30=[sp];	mov f31=f0
	br.ret.sptk.many rp
END(ia64_execve)

/*
 * sys_clone2(u64 flags, u64 ustack_base, u64 ustack_size, u64 parent_tidptr, u64 child_tidptr,
 *	      u64 tls)
 */
GLOBAL_ENTRY(sys_clone2)
	/*
	 * Allocate 8 input registers since ptrace() may clobber them
	 */
	.prologue ASM_UNW_PRLG_RP|ASM_UNW_PRLG_PFS, ASM_UNW_PRLG_GRSAVE(8)
	alloc r16=ar.pfs,8,2,6,0
	DO_SAVE_SWITCH_STACK
	adds r2=PT(R16)+IA64_SWITCH_STACK_SIZE+16,sp
	mov loc0=rp
	mov loc1=r16				// save ar.pfs across do_fork
	.body
	mov out1=in1
	mov out2=in2
	tbit.nz p6,p0=in0,CLONE_SETTLS_BIT
	mov out3=in3	// parent_tidptr: valid only w/CLONE_PARENT_SETTID
	;;
(p6)	st8 [r2]=in5				// store TLS in r16 for copy_thread()
	mov out4=in4	// child_tidptr:  valid only w/CLONE_CHILD_SETTID or CLONE_CHILD_CLEARTID
	mov out0=in0				// out0 = clone_flags
	br.call.sptk.many rp=do_fork
.ret1:	.restore sp
	adds sp=IA64_SWITCH_STACK_SIZE,sp	// pop the switch stack
	mov ar.pfs=loc1
	mov rp=loc0
	br.ret.sptk.many rp
END(sys_clone2)

/*
 * sys_clone(u64 flags, u64 ustack_base, u64 parent_tidptr, u64 child_tidptr, u64 tls)
 *	Deprecated.  Use sys_clone2() instead.
 */
GLOBAL_ENTRY(sys_clone)
	/*
	 * Allocate 8 input registers since ptrace() may clobber them
	 */
	.prologue ASM_UNW_PRLG_RP|ASM_UNW_PRLG_PFS, ASM_UNW_PRLG_GRSAVE(8)
	alloc r16=ar.pfs,8,2,6,0
	DO_SAVE_SWITCH_STACK
	adds r2=PT(R16)+IA64_SWITCH_STACK_SIZE+16,sp
	mov loc0=rp
	mov loc1=r16				// save ar.pfs across do_fork
	.body
	mov out1=in1
	mov out2=16				// stacksize (compensates for 16-byte scratch area)
	tbit.nz p6,p0=in0,CLONE_SETTLS_BIT
	mov out3=in2	// parent_tidptr: valid only w/CLONE_PARENT_SETTID
	;;
(p6)	st8 [r2]=in4				// store TLS in r13 (tp)
	mov out4=in3	// child_tidptr:  valid only w/CLONE_CHILD_SETTID or CLONE_CHILD_CLEARTID
	mov out0=in0				// out0 = clone_flags
	br.call.sptk.many rp=do_fork
.ret2:	.restore sp
	adds sp=IA64_SWITCH_STACK_SIZE,sp	// pop the switch stack
	mov ar.pfs=loc1
	mov rp=loc0
	br.ret.sptk.many rp
END(sys_clone)

/*
 * prev_task <- ia64_switch_to(struct task_struct *next)
 *	With Ingo's new scheduler, interrupts are disabled when this routine gets
 *	called.  The code starting at .map relies on this.  The rest of the code
 *	doesn't care about the interrupt masking status.
 */
GLOBAL_ENTRY(ia64_switch_to)
	.prologue
	alloc r16=ar.pfs,1,0,0,0
	DO_SAVE_SWITCH_STACK
	.body

	adds r22=IA64_TASK_THREAD_KSP_OFFSET,r13
	movl r25=init_task
	mov r27=IA64_KR(CURRENT_STACK)
	adds r21=IA64_TASK_THREAD_KSP_OFFSET,in0
	dep r20=0,in0,61,3		// physical address of "next"
	;;
	st8 [r22]=sp			// save kernel stack pointer of old task
	shr.u r26=r20,IA64_GRANULE_SHIFT
	cmp.eq p7,p6=r25,in0
	;;
	/*
	 * If we've already mapped this task's page, we can skip doing it again.
	 */
(p6)	cmp.eq p7,p6=r26,r27
(p6)	br.cond.dpnt .map
	;;
.done:
	ld8 sp=[r21]			// load kernel stack pointer of new task
	MOV_TO_KR(CURRENT, in0, r8, r9)		// update "current" application register
	mov r8=r13			// return pointer to previously running task
	mov r13=in0			// set "current" pointer
	;;
	DO_LOAD_SWITCH_STACK

#ifdef CONFIG_SMP
	sync.i				// ensure "fc"s done by this CPU are visible on other CPUs
#endif
	br.ret.sptk.many rp		// boogie on out in new context

.map:
	RSM_PSR_IC(r25)			// interrupts (psr.i) are already disabled here
	movl r25=PAGE_KERNEL
	;;
	srlz.d
	or r23=r25,r20			// construct PA | page properties
	mov r25=IA64_GRANULE_SHIFT<<2
	;;
	MOV_TO_ITIR(p0, r25, r8)
	MOV_TO_IFA(in0, r8)		// VA of next task...
	;;
	mov r25=IA64_TR_CURRENT_STACK
	MOV_TO_KR(CURRENT_STACK, r26, r8, r9)	// remember last page we mapped...
	;;
	itr.d dtr[r25]=r23		// wire in new mapping...
	SSM_PSR_IC_AND_SRLZ_D(r8, r9)	// reenable the psr.ic bit
	br.cond.sptk .done
END(ia64_switch_to)

/*
 * Note that interrupts are enabled during save_switch_stack and load_switch_stack.  This
 * means that we may get an interrupt with "sp" pointing to the new kernel stack while
 * ar.bspstore is still pointing to the old kernel backing store area.  Since ar.rsc,
 * ar.rnat, ar.bsp, and ar.bspstore are all preserved by interrupts, this is not a
 * problem.  Also, we don't need to specify unwind information for preserved registers
 * that are not modified in save_switch_stack as the right unwind information is already
 * specified at the call-site of save_switch_stack.
 */

/*
 * save_switch_stack:
 *	- r16 holds ar.pfs
 *	- b7 holds address to return to
 *	- rp (b0) holds return address to save
 */
GLOBAL_ENTRY(save_switch_stack)
	.prologue
	.altrp b7
	flushrs			// flush dirty regs to backing store (must be first in insn group)
	.save @priunat,r17
	mov r17=ar.unat		// preserve caller's
	.body
#ifdef CONFIG_ITANIUM
	adds r2=16+128,sp
	adds r3=16+64,sp
	adds r14=SW(R4)+16,sp
	;;
	st8.spill [r14]=r4,16		// spill r4
	lfetch.fault.excl.nt1 [r3],128
	;;
	lfetch.fault.excl.nt1 [r2],128
	lfetch.fault.excl.nt1 [r3],128
	;;
	lfetch.fault.excl [r2]
	lfetch.fault.excl [r3]
	adds r15=SW(R5)+16,sp
#else
	add r2=16+3*128,sp
	add r3=16,sp
	add r14=SW(R4)+16,sp
	;;
	st8.spill [r14]=r4,SW(R6)-SW(R4)	// spill r4 and prefetch offset 0x1c0
	lfetch.fault.excl.nt1 [r3],128	//		prefetch offset 0x010
	;;
	lfetch.fault.excl.nt1 [r3],128	//		prefetch offset 0x090
	lfetch.fault.excl.nt1 [r2],128	//		prefetch offset 0x190
	;;
	lfetch.fault.excl.nt1 [r3]	//		prefetch offset 0x110
	lfetch.fault.excl.nt1 [r2]	//		prefetch offset 0x210
	adds r15=SW(R5)+16,sp
#endif
	;;
	st8.spill [r15]=r5,SW(R7)-SW(R5)	// spill r5
	mov.m ar.rsc=0			// put RSE in mode: enforced lazy, little endian, pl 0
	add r2=SW(F2)+16,sp		// r2 = &sw->f2
	;;
	st8.spill [r14]=r6,SW(B0)-SW(R6)	// spill r6
	mov.m r18=ar.fpsr		// preserve fpsr
	add r3=SW(F3)+16,sp		// r3 = &sw->f3
	;;
	stf.spill [r2]=f2,32
	mov.m r19=ar.rnat
	mov r21=b0

	stf.spill [r3]=f3,32
	st8.spill [r15]=r7,SW(B2)-SW(R7)	// spill r7
	mov r22=b1
	;;
	// since we're done with the spills, read and save ar.unat:
	mov.m r29=ar.unat
	mov.m r20=ar.bspstore
	mov r23=b2
	stf.spill [r2]=f4,32
	stf.spill [r3]=f5,32
	mov r24=b3
	;;
	st8 [r14]=r21,SW(B1)-SW(B0)		// save b0
	st8 [r15]=r23,SW(B3)-SW(B2)		// save b2
	mov r25=b4
	mov r26=b5
	;;
	st8 [r14]=r22,SW(B4)-SW(B1)		// save b1
	st8 [r15]=r24,SW(AR_PFS)-SW(B3)		// save b3
	mov r21=ar.lc		// I-unit
	stf.spill [r2]=f12,32
	stf.spill [r3]=f13,32
	;;
	st8 [r14]=r25,SW(B5)-SW(B4)		// save b4
	st8 [r15]=r16,SW(AR_LC)-SW(AR_PFS)	// save ar.pfs
	stf.spill [r2]=f14,32
	stf.spill [r3]=f15,32
	;;
	st8 [r14]=r26				// save b5
	st8 [r15]=r21				// save ar.lc
	stf.spill [r2]=f16,32
	stf.spill [r3]=f17,32
	;;
	stf.spill [r2]=f18,32
	stf.spill [r3]=f19,32
	;;
	stf.spill [r2]=f20,32
	stf.spill [r3]=f21,32
	;;
	stf.spill [r2]=f22,32
	stf.spill [r3]=f23,32
	;;
	stf.spill [r2]=f24,32
	stf.spill [r3]=f25,32
	;;
	stf.spill [r2]=f26,32
	stf.spill [r3]=f27,32
	;;
	stf.spill [r2]=f28,32
	stf.spill [r3]=f29,32
	;;
	stf.spill [r2]=f30,SW(AR_UNAT)-SW(F30)
	stf.spill [r3]=f31,SW(PR)-SW(F31)
	add r14=SW(CALLER_UNAT)+16,sp
	;;
	st8 [r2]=r29,SW(AR_RNAT)-SW(AR_UNAT)	// save ar.unat
	st8 [r14]=r17,SW(AR_FPSR)-SW(CALLER_UNAT) // save caller_unat
	mov r21=pr
	;;
	st8 [r2]=r19,SW(AR_BSPSTORE)-SW(AR_RNAT) // save ar.rnat
	st8 [r3]=r21				// save predicate registers
	;;
	st8 [r2]=r20				// save ar.bspstore
	st8 [r14]=r18				// save fpsr
	mov ar.rsc=3		// put RSE back into eager mode, pl 0
	br.cond.sptk.many b7
END(save_switch_stack)

/*
 * load_switch_stack:
 *	- "invala" MUST be done at call site (normally in DO_LOAD_SWITCH_STACK)
 *	- b7 holds address to return to
 *	- must not touch r8-r11
 */
GLOBAL_ENTRY(load_switch_stack)
	.prologue
	.altrp b7

	.body
	lfetch.fault.nt1 [sp]
	adds r2=SW(AR_BSPSTORE)+16,sp
	adds r3=SW(AR_UNAT)+16,sp
	mov ar.rsc=0						// put RSE into enforced lazy mode
	adds r14=SW(CALLER_UNAT)+16,sp
	adds r15=SW(AR_FPSR)+16,sp
	;;
	ld8 r27=[r2],(SW(B0)-SW(AR_BSPSTORE))	// bspstore
	ld8 r29=[r3],(SW(B1)-SW(AR_UNAT))	// unat
	;;
	ld8 r21=[r2],16		// restore b0
	ld8 r22=[r3],16		// restore b1
	;;
	ld8 r23=[r2],16		// restore b2
	ld8 r24=[r3],16		// restore b3
	;;
	ld8 r25=[r2],16		// restore b4
	ld8 r26=[r3],16		// restore b5
	;;
	ld8 r16=[r2],(SW(PR)-SW(AR_PFS))	// ar.pfs
	ld8 r17=[r3],(SW(AR_RNAT)-SW(AR_LC))	// ar.lc
	;;
	ld8 r28=[r2]		// restore pr
	ld8 r30=[r3]		// restore rnat
	;;
	ld8 r18=[r14],16	// restore caller's unat
	ld8 r19=[r15],24	// restore fpsr
	;;
	ldf.fill f2=[r14],32
	ldf.fill f3=[r15],32
	;;
	ldf.fill f4=[r14],32
	ldf.fill f5=[r15],32
	;;
	ldf.fill f12=[r14],32
	ldf.fill f13=[r15],32
	;;
	ldf.fill f14=[r14],32
	ldf.fill f15=[r15],32
	;;
	ldf.fill f16=[r14],32
	ldf.fill f17=[r15],32
	;;
	ldf.fill f18=[r14],32
	ldf.fill f19=[r15],32
	mov b0=r21
	;;
	ldf.fill f20=[r14],32
	ldf.fill f21=[r15],32
	mov b1=r22
	;;
	ldf.fill f22=[r14],32
	ldf.fill f23=[r15],32
	mov b2=r23
	;;
	mov ar.bspstore=r27
	mov ar.unat=r29		// establish unat holding the NaT bits for r4-r7
	mov b3=r24
	;;
	ldf.fill f24=[r14],32
	ldf.fill f25=[r15],32
	mov b4=r25
	;;
	ldf.fill f26=[r14],32
	ldf.fill f27=[r15],32
	mov b5=r26
	;;
	ldf.fill f28=[r14],32
	ldf.fill f29=[r15],32
	mov ar.pfs=r16
	;;
	ldf.fill f30=[r14],32
	ldf.fill f31=[r15],24
	mov ar.lc=r17
	;;
	ld8.fill r4=[r14],16
	ld8.fill r5=[r15],16
	mov pr=r28,-1
	;;
	ld8.fill r6=[r14],16
	ld8.fill r7=[r15],16

	mov ar.unat=r18				// restore caller's unat
	mov ar.rnat=r30				// must restore after bspstore but before rsc!
	mov ar.fpsr=r19				// restore fpsr
	mov ar.rsc=3				// put RSE back into eager mode, pl 0
	br.cond.sptk.many b7
END(load_switch_stack)

GLOBAL_ENTRY(prefetch_stack)
	add r14 = -IA64_SWITCH_STACK_SIZE, sp
	add r15 = IA64_TASK_THREAD_KSP_OFFSET, in0
	;;
	ld8 r16 = [r15]				// load next's stack pointer
	lfetch.fault.excl [r14], 128
	;;
	lfetch.fault.excl [r14], 128
	lfetch.fault [r16], 128
	;;
	lfetch.fault.excl [r14], 128
	lfetch.fault [r16], 128
	;;
	lfetch.fault.excl [r14], 128
	lfetch.fault [r16], 128
	;;
	lfetch.fault.excl [r14], 128
	lfetch.fault [r16], 128
	;;
	lfetch.fault [r16], 128
	br.ret.sptk.many rp
END(prefetch_stack)

	/*
	 * Invoke a system call, but do some tracing before and after the call.
	 * We MUST preserve the current register frame throughout this routine
	 * because some system calls (such as ia64_execve) directly
	 * manipulate ar.pfs.
	 */
GLOBAL_ENTRY(ia64_trace_syscall)
	PT_REGS_UNWIND_INFO(0)
	/*
	 * We need to preserve the scratch registers f6-f11 in case the system
	 * call is sigreturn.
	 */
	adds r16=PT(F6)+16,sp
	adds r17=PT(F7)+16,sp
	;;
 	stf.spill [r16]=f6,32
 	stf.spill [r17]=f7,32
	;;
 	stf.spill [r16]=f8,32
 	stf.spill [r17]=f9,32
	;;
 	stf.spill [r16]=f10
 	stf.spill [r17]=f11
	br.call.sptk.many rp=syscall_trace_enter // give parent a chance to catch syscall args
	cmp.lt p6,p0=r8,r0			// check tracehook
	adds r2=PT(R8)+16,sp			// r2 = &pt_regs.r8
	adds r3=PT(R10)+16,sp			// r3 = &pt_regs.r10
	mov r10=0
(p6)	br.cond.sptk strace_error		// syscall failed ->
	adds r16=PT(F6)+16,sp
	adds r17=PT(F7)+16,sp
	;;
	ldf.fill f6=[r16],32
	ldf.fill f7=[r17],32
	;;
	ldf.fill f8=[r16],32
	ldf.fill f9=[r17],32
	;;
	ldf.fill f10=[r16]
	ldf.fill f11=[r17]
	// the syscall number may have changed, so re-load it and re-calculate the
	// syscall entry-point:
	adds r15=PT(R15)+16,sp			// r15 = &pt_regs.r15 (syscall #)
	;;
	ld8 r15=[r15]
	mov r3=NR_syscalls - 1
	;;
	adds r15=-1024,r15
	movl r16=sys_call_table
	;;
	shladd r20=r15,3,r16			// r20 = sys_call_table + 8*(syscall-1024)
	cmp.leu p6,p7=r15,r3
	;;
(p6)	ld8 r20=[r20]				// load address of syscall entry point
(p7)	movl r20=sys_ni_syscall
	;;
	mov b6=r20
	br.call.sptk.many rp=b6			// do the syscall
.strace_check_retval:
	cmp.lt p6,p0=r8,r0			// syscall failed?
	adds r2=PT(R8)+16,sp			// r2 = &pt_regs.r8
	adds r3=PT(R10)+16,sp			// r3 = &pt_regs.r10
	mov r10=0
(p6)	br.cond.sptk strace_error		// syscall failed ->
	;;					// avoid RAW on r10
.strace_save_retval:
.mem.offset 0,0; st8.spill [r2]=r8		// store return value in slot for r8
.mem.offset 8,0; st8.spill [r3]=r10		// clear error indication in slot for r10
	br.call.sptk.many rp=syscall_trace_leave // give parent a chance to catch return value
.ret3:
(pUStk)	cmp.eq.unc p6,p0=r0,r0			// p6 <- pUStk
(pUStk)	rsm psr.i				// disable interrupts
	br.cond.sptk ia64_work_pending_syscall_end

strace_error:
	ld8 r3=[r2]				// load pt_regs.r8
	sub r9=0,r8				// negate return value to get errno value
	;;
	cmp.ne p6,p0=r3,r0			// is pt_regs.r8!=0?
	adds r3=16,r2				// r3=&pt_regs.r10
	;;
(p6)	mov r10=-1
(p6)	mov r8=r9
	br.cond.sptk .strace_save_retval
END(ia64_trace_syscall)

	/*
	 * When traced and returning from sigreturn, we invoke syscall_trace but then
	 * go straight to ia64_leave_kernel rather than ia64_leave_syscall.
	 */
GLOBAL_ENTRY(ia64_strace_leave_kernel)
	PT_REGS_UNWIND_INFO(0)
{	/*
	 * Some versions of gas generate bad unwind info if the first instruction of a
	 * procedure doesn't go into the first slot of a bundle.  This is a workaround.
	 */
	nop.m 0
	nop.i 0
	br.call.sptk.many rp=syscall_trace_leave // give parent a chance to catch return value
}
.ret4:	br.cond.sptk ia64_leave_kernel
END(ia64_strace_leave_kernel)

ENTRY(call_payload)
	.prologue ASM_UNW_PRLG_RP|ASM_UNW_PRLG_PFS, ASM_UNW_PRLG_GRSAVE(0)
	/* call the kernel_thread payload; fn is in r4, arg - in r5 */
	alloc loc1=ar.pfs,0,3,1,0
	mov loc0=rp
	mov loc2=gp
	mov out0=r5		// arg
	ld8 r14 = [r4], 8	// fn.address
	;;
	mov b6 = r14
	ld8 gp = [r4]		// fn.gp
	;;
	br.call.sptk.many rp=b6	// fn(arg)
.ret12:	mov gp=loc2
	mov rp=loc0
	mov ar.pfs=loc1
	/* ... and if it has returned, we are going to userland */
	cmp.ne pKStk,pUStk=r0,r0
	br.ret.sptk.many rp
END(call_payload)

GLOBAL_ENTRY(ia64_ret_from_clone)
	PT_REGS_UNWIND_INFO(0)
{	/*
	 * Some versions of gas generate bad unwind info if the first instruction of a
	 * procedure doesn't go into the first slot of a bundle.  This is a workaround.
	 */
	nop.m 0
	nop.i 0
	/*
	 * We need to call schedule_tail() to complete the scheduling process.
	 * Called by ia64_switch_to() after do_fork()->copy_thread().  r8 contains the
	 * address of the previously executing task.
	 */
	br.call.sptk.many rp=ia64_invoke_schedule_tail
}
.ret8:
(pKStk)	br.call.sptk.many rp=call_payload
	adds r2=TI_FLAGS+IA64_TASK_SIZE,r13
	;;
	ld4 r2=[r2]
	;;
	mov r8=0
	and r2=_TIF_SYSCALL_TRACEAUDIT,r2
	;;
	cmp.ne p6,p0=r2,r0
(p6)	br.cond.spnt .strace_check_retval
	;;					// added stop bits to prevent r8 dependency
END(ia64_ret_from_clone)
	// fall through
GLOBAL_ENTRY(ia64_ret_from_syscall)
	PT_REGS_UNWIND_INFO(0)
	cmp.ge p6,p7=r8,r0			// syscall executed successfully?
	adds r2=PT(R8)+16,sp			// r2 = &pt_regs.r8
	mov r10=r0				// clear error indication in r10
(p7)	br.cond.spnt handle_syscall_error	// handle potential syscall failure
END(ia64_ret_from_syscall)
	// fall through

/*
 * ia64_leave_syscall(): Same as ia64_leave_kernel, except that it doesn't
 *	need to switch to bank 0 and doesn't restore the scratch registers.
 *	To avoid leaking kernel bits, the scratch registers are set to
 *	the following known-to-be-safe values:
 *
 *		  r1: restored (global pointer)
 *		  r2: cleared
 *		  r3: 1 (when returning to user-level)
 *	      r8-r11: restored (syscall return value(s))
 *		 r12: restored (user-level stack pointer)
 *		 r13: restored (user-level thread pointer)
 *		 r14: set to __kernel_syscall_via_epc
 *		 r15: restored (syscall #)
 *	     r16-r17: cleared
 *		 r18: user-level b6
 *		 r19: cleared
 *		 r20: user-level ar.fpsr
 *		 r21: user-level b0
 *		 r22: cleared
 *		 r23: user-level ar.bspstore
 *		 r24: user-level ar.rnat
 *		 r25: user-level ar.unat
 *		 r26: user-level ar.pfs
 *		 r27: user-level ar.rsc
 *		 r28: user-level ip
 *		 r29: user-level psr
 *		 r30: user-level cfm
 *		 r31: user-level pr
 *	      f6-f11: cleared
 *		  pr: restored (user-level pr)
 *		  b0: restored (user-level rp)
 *	          b6: restored
 *		  b7: set to __kernel_syscall_via_epc
 *	     ar.unat: restored (user-level ar.unat)
 *	      ar.pfs: restored (user-level ar.pfs)
 *	      ar.rsc: restored (user-level ar.rsc)
 *	     ar.rnat: restored (user-level ar.rnat)
 *	 ar.bspstore: restored (user-level ar.bspstore)
 *	     ar.fpsr: restored (user-level ar.fpsr)
 *	      ar.ccv: cleared
 *	      ar.csd: cleared
 *	      ar.ssd: cleared
 */
GLOBAL_ENTRY(ia64_leave_syscall)
	PT_REGS_UNWIND_INFO(0)
	/*
	 * work.need_resched etc. mustn't get changed by this CPU before it returns to
	 * user- or fsys-mode, hence we disable interrupts early on.
	 *
	 * p6 controls whether current_thread_info()->flags needs to be check for
	 * extra work.  We always check for extra work when returning to user-level.
	 * With CONFIG_PREEMPT, we also check for extra work when the preempt_count
	 * is 0.  After extra work processing has been completed, execution
	 * resumes at ia64_work_processed_syscall with p6 set to 1 if the extra-work-check
	 * needs to be redone.
	 */
#ifdef CONFIG_PREEMPT
	RSM_PSR_I(p0, r2, r18)			// disable interrupts
	cmp.eq pLvSys,p0=r0,r0			// pLvSys=1: leave from syscall
(pKStk) adds r20=TI_PRE_COUNT+IA64_TASK_SIZE,r13
	;;
	.pred.rel.mutex pUStk,pKStk
(pKStk) ld4 r21=[r20]			// r21 <- preempt_count
(pUStk)	mov r21=0			// r21 <- 0
	;;
	cmp.eq p6,p0=r21,r0		// p6 <- pUStk || (preempt_count == 0)
#else /* !CONFIG_PREEMPT */
	RSM_PSR_I(pUStk, r2, r18)
	cmp.eq pLvSys,p0=r0,r0		// pLvSys=1: leave from syscall
(pUStk)	cmp.eq.unc p6,p0=r0,r0		// p6 <- pUStk
#endif
.global ia64_work_processed_syscall;
ia64_work_processed_syscall:
#ifdef CONFIG_VIRT_CPU_ACCOUNTING_NATIVE
	adds r2=PT(LOADRS)+16,r12
	MOV_FROM_ITC(pUStk, p9, r22, r19)	// fetch time at leave
	adds r18=TI_FLAGS+IA64_TASK_SIZE,r13
	;;
(p6)	ld4 r31=[r18]				// load current_thread_info()->flags
	ld8 r19=[r2],PT(B6)-PT(LOADRS)		// load ar.rsc value for "loadrs"
	adds r3=PT(AR_BSPSTORE)+16,r12		// deferred
	;;
#else
	adds r2=PT(LOADRS)+16,r12
	adds r3=PT(AR_BSPSTORE)+16,r12
	adds r18=TI_FLAGS+IA64_TASK_SIZE,r13
	;;
(p6)	ld4 r31=[r18]				// load current_thread_info()->flags
	ld8 r19=[r2],PT(B6)-PT(LOADRS)		// load ar.rsc value for "loadrs"
	nop.i 0
	;;
#endif
	mov r16=ar.bsp				// M2  get existing backing store pointer
	ld8 r18=[r2],PT(R9)-PT(B6)		// load b6
(p6)	and r15=TIF_WORK_MASK,r31		// any work other than TIF_SYSCALL_TRACE?
	;;
	ld8 r23=[r3],PT(R11)-PT(AR_BSPSTORE)	// load ar.bspstore (may be garbage)
(p6)	cmp4.ne.unc p6,p0=r15, r0		// any special work pending?
(p6)	br.cond.spnt .work_pending_syscall
	;;
	// start restoring the state saved on the kernel stack (struct pt_regs):
	ld8 r9=[r2],PT(CR_IPSR)-PT(R9)
	ld8 r11=[r3],PT(CR_IIP)-PT(R11)
(pNonSys) break 0		//      bug check: we shouldn't be here if pNonSys is TRUE!
	;;
	invala			// M0|1 invalidate ALAT
	RSM_PSR_I_IC(r28, r29, r30)	// M2   turn off interrupts and interruption collection
	cmp.eq p9,p0=r0,r0	// A    set p9 to indicate that we should restore cr.ifs

	ld8 r29=[r2],16		// M0|1 load cr.ipsr
	ld8 r28=[r3],16		// M0|1 load cr.iip
#ifdef CONFIG_VIRT_CPU_ACCOUNTING_NATIVE
(pUStk) add r14=TI_AC_LEAVE+IA64_TASK_SIZE,r13
	;;
	ld8 r30=[r2],16		// M0|1 load cr.ifs
	ld8 r25=[r3],16		// M0|1 load ar.unat
(pUStk) add r15=IA64_TASK_THREAD_ON_USTACK_OFFSET,r13
	;;
#else
	mov r22=r0		// A    clear r22
	;;
	ld8 r30=[r2],16		// M0|1 load cr.ifs
	ld8 r25=[r3],16		// M0|1 load ar.unat
(pUStk) add r14=IA64_TASK_THREAD_ON_USTACK_OFFSET,r13
	;;
#endif
	ld8 r26=[r2],PT(B0)-PT(AR_PFS)	// M0|1 load ar.pfs
	MOV_FROM_PSR(pKStk, r22, r21)	// M2   read PSR now that interrupts are disabled
	nop 0
	;;
	ld8 r21=[r2],PT(AR_RNAT)-PT(B0) // M0|1 load b0
	ld8 r27=[r3],PT(PR)-PT(AR_RSC)	// M0|1 load ar.rsc
	mov f6=f0			// F    clear f6
	;;
	ld8 r24=[r2],PT(AR_FPSR)-PT(AR_RNAT)	// M0|1 load ar.rnat (may be garbage)
	ld8 r31=[r3],PT(R1)-PT(PR)		// M0|1 load predicates
	mov f7=f0				// F    clear f7
	;;
	ld8 r20=[r2],PT(R12)-PT(AR_FPSR)	// M0|1 load ar.fpsr
	ld8.fill r1=[r3],16			// M0|1 load r1
(pUStk) mov r17=1				// A
	;;
#ifdef CONFIG_VIRT_CPU_ACCOUNTING_NATIVE
(pUStk) st1 [r15]=r17				// M2|3
#else
(pUStk) st1 [r14]=r17				// M2|3
#endif
	ld8.fill r13=[r3],16			// M0|1
	mov f8=f0				// F    clear f8
	;;
	ld8.fill r12=[r2]			// M0|1 restore r12 (sp)
	ld8.fill r15=[r3]			// M0|1 restore r15
	mov b6=r18				// I0   restore b6

	LOAD_PHYS_STACK_REG_SIZE(r17)
	mov f9=f0					// F    clear f9
(pKStk) br.cond.dpnt.many skip_rbs_switch		// B

	srlz.d				// M0   ensure interruption collection is off (for cover)
	shr.u r18=r19,16		// I0|1 get byte size of existing "dirty" partition
	COVER				// B    add current frame into dirty partition & set cr.ifs
	;;
#ifdef CONFIG_VIRT_CPU_ACCOUNTING_NATIVE
	mov r19=ar.bsp			// M2   get new backing store pointer
	st8 [r14]=r22			// M	save time at leave
	mov f10=f0			// F    clear f10

	mov r22=r0			// A	clear r22
	movl r14=__kernel_syscall_via_epc // X
	;;
#else
	mov r19=ar.bsp			// M2   get new backing store pointer
	mov f10=f0			// F    clear f10

	nop.m 0
	movl r14=__kernel_syscall_via_epc // X
	;;
#endif
	mov.m ar.csd=r0			// M2   clear ar.csd
	mov.m ar.ccv=r0			// M2   clear ar.ccv
	mov b7=r14			// I0   clear b7 (hint with __kernel_syscall_via_epc)

	mov.m ar.ssd=r0			// M2   clear ar.ssd
	mov f11=f0			// F    clear f11
	br.cond.sptk.many rbs_switch	// B
END(ia64_leave_syscall)

GLOBAL_ENTRY(ia64_leave_kernel)
	PT_REGS_UNWIND_INFO(0)
	/*
	 * work.need_resched etc. mustn't get changed by this CPU before it returns to
	 * user- or fsys-mode, hence we disable interrupts early on.
	 *
	 * p6 controls whether current_thread_info()->flags needs to be check for
	 * extra work.  We always check for extra work when returning to user-level.
	 * With CONFIG_PREEMPT, we also check for extra work when the preempt_count
	 * is 0.  After extra work processing has been completed, execution
	 * resumes at .work_processed_syscall with p6 set to 1 if the extra-work-check
	 * needs to be redone.
	 */
#ifdef CONFIG_PREEMPT
	RSM_PSR_I(p0, r17, r31)			// disable interrupts
	cmp.eq p0,pLvSys=r0,r0			// pLvSys=0: leave from kernel
(pKStk)	adds r20=TI_PRE_COUNT+IA64_TASK_SIZE,r13
	;;
	.pred.rel.mutex pUStk,pKStk
(pKStk)	ld4 r21=[r20]			// r21 <- preempt_count
(pUStk)	mov r21=0			// r21 <- 0
	;;
	cmp.eq p6,p0=r21,r0		// p6 <- pUStk || (preempt_count == 0)
#else
	RSM_PSR_I(pUStk, r17, r31)
	cmp.eq p0,pLvSys=r0,r0		// pLvSys=0: leave from kernel
(pUStk)	cmp.eq.unc p6,p0=r0,r0		// p6 <- pUStk
#endif
.work_processed_kernel:
	adds r17=TI_FLAGS+IA64_TASK_SIZE,r13
	;;
(p6)	ld4 r31=[r17]				// load current_thread_info()->flags
	adds r21=PT(PR)+16,r12
	;;

	lfetch [r21],PT(CR_IPSR)-PT(PR)
	adds r2=PT(B6)+16,r12
	adds r3=PT(R16)+16,r12
	;;
	lfetch [r21]
	ld8 r28=[r2],8		// load b6
	adds r29=PT(R24)+16,r12

	ld8.fill r16=[r3],PT(AR_CSD)-PT(R16)
	adds r30=PT(AR_CCV)+16,r12
(p6)	and r19=TIF_WORK_MASK,r31		// any work other than TIF_SYSCALL_TRACE?
	;;
	ld8.fill r24=[r29]
	ld8 r15=[r30]		// load ar.ccv
(p6)	cmp4.ne.unc p6,p0=r19, r0		// any special work pending?
	;;
	ld8 r29=[r2],16		// load b7
	ld8 r30=[r3],16		// load ar.csd
(p6)	br.cond.spnt .work_pending
	;;
	ld8 r31=[r2],16		// load ar.ssd
	ld8.fill r8=[r3],16
	;;
	ld8.fill r9=[r2],16
	ld8.fill r10=[r3],PT(R17)-PT(R10)
	;;
	ld8.fill r11=[r2],PT(R18)-PT(R11)
	ld8.fill r17=[r3],16
	;;
	ld8.fill r18=[r2],16
	ld8.fill r19=[r3],16
	;;
	ld8.fill r20=[r2],16
	ld8.fill r21=[r3],16
	mov ar.csd=r30
	mov ar.ssd=r31
	;;
	RSM_PSR_I_IC(r23, r22, r25)	// initiate turning off of interrupt and interruption collection
	invala			// invalidate ALAT
	;;
	ld8.fill r22=[r2],24
	ld8.fill r23=[r3],24
	mov b6=r28
	;;
	ld8.fill r25=[r2],16
	ld8.fill r26=[r3],16
	mov b7=r29
	;;
	ld8.fill r27=[r2],16
	ld8.fill r28=[r3],16
	;;
	ld8.fill r29=[r2],16
	ld8.fill r30=[r3],24
	;;
	ld8.fill r31=[r2],PT(F9)-PT(R31)
	adds r3=PT(F10)-PT(F6),r3
	;;
	ldf.fill f9=[r2],PT(F6)-PT(F9)
	ldf.fill f10=[r3],PT(F8)-PT(F10)
	;;
	ldf.fill f6=[r2],PT(F7)-PT(F6)
	;;
	ldf.fill f7=[r2],PT(F11)-PT(F7)
	ldf.fill f8=[r3],32
	;;
	srlz.d	// ensure that inter. collection is off (VHPT is don't care, since text is pinned)
	mov ar.ccv=r15
	;;
	ldf.fill f11=[r2]
	BSW_0(r2, r3, r15)	// switch back to bank 0 (no stop bit required beforehand...)
	;;
(pUStk)	mov r18=IA64_KR(CURRENT)// M2 (12 cycle read latency)
	adds r16=PT(CR_IPSR)+16,r12
	adds r17=PT(CR_IIP)+16,r12

#ifdef CONFIG_VIRT_CPU_ACCOUNTING_NATIVE
	.pred.rel.mutex pUStk,pKStk
	MOV_FROM_PSR(pKStk, r22, r29)	// M2 read PSR now that interrupts are disabled
	MOV_FROM_ITC(pUStk, p9, r22, r29)	// M  fetch time at leave
	nop.i 0
	;;
#else
	MOV_FROM_PSR(pKStk, r22, r29)	// M2 read PSR now that interrupts are disabled
	nop.i 0
	nop.i 0
	;;
#endif
	ld8 r29=[r16],16	// load cr.ipsr
	ld8 r28=[r17],16	// load cr.iip
	;;
	ld8 r30=[r16],16	// load cr.ifs
	ld8 r25=[r17],16	// load ar.unat
	;;
	ld8 r26=[r16],16	// load ar.pfs
	ld8 r27=[r17],16	// load ar.rsc
	cmp.eq p9,p0=r0,r0	// set p9 to indicate that we should restore cr.ifs
	;;
	ld8 r24=[r16],16	// load ar.rnat (may be garbage)
	ld8 r23=[r17],16	// load ar.bspstore (may be garbage)
	;;
	ld8 r31=[r16],16	// load predicates
	ld8 r21=[r17],16	// load b0
	;;
	ld8 r19=[r16],16	// load ar.rsc value for "loadrs"
	ld8.fill r1=[r17],16	// load r1
	;;
	ld8.fill r12=[r16],16
	ld8.fill r13=[r17],16
#ifdef CONFIG_VIRT_CPU_ACCOUNTING_NATIVE
(pUStk)	adds r3=TI_AC_LEAVE+IA64_TASK_SIZE,r18
#else
(pUStk)	adds r18=IA64_TASK_THREAD_ON_USTACK_OFFSET,r18
#endif
	;;
	ld8 r20=[r16],16	// ar.fpsr
	ld8.fill r15=[r17],16
#ifdef CONFIG_VIRT_CPU_ACCOUNTING_NATIVE
(pUStk)	adds r18=IA64_TASK_THREAD_ON_USTACK_OFFSET,r18	// deferred
#endif
	;;
	ld8.fill r14=[r16],16
	ld8.fill r2=[r17]
(pUStk)	mov r17=1
	;;
#ifdef CONFIG_VIRT_CPU_ACCOUNTING_NATIVE
	//  mmi_ :  ld8 st1 shr;;         mmi_ : st8 st1 shr;;
	//  mib  :  mov add br        ->  mib  : ld8 add br
	//  bbb_ :  br  nop cover;;       mbb_ : mov br  cover;;
	//
	//  no one require bsp in r16 if (pKStk) branch is selected.
(pUStk)	st8 [r3]=r22		// save time at leave
(pUStk)	st1 [r18]=r17		// restore current->thread.on_ustack
	shr.u r18=r19,16	// get byte size of existing "dirty" partition
	;;
	ld8.fill r3=[r16]	// deferred
	LOAD_PHYS_STACK_REG_SIZE(r17)
(pKStk)	br.cond.dpnt skip_rbs_switch
	mov r16=ar.bsp		// get existing backing store pointer
#else
	ld8.fill r3=[r16]
(pUStk)	st1 [r18]=r17		// restore current->thread.on_ustack
	shr.u r18=r19,16	// get byte size of existing "dirty" partition
	;;
	mov r16=ar.bsp		// get existing backing store pointer
	LOAD_PHYS_STACK_REG_SIZE(r17)
(pKStk)	br.cond.dpnt skip_rbs_switch
#endif

	/*
	 * Restore user backing store.
	 *
	 * NOTE: alloc, loadrs, and cover can't be predicated.
	 */
(pNonSys) br.cond.dpnt dont_preserve_current_frame
	COVER				// add current frame into dirty partition and set cr.ifs
	;;
	mov r19=ar.bsp			// get new backing store pointer
rbs_switch:
	sub r16=r16,r18			// krbs = old bsp - size of dirty partition
	cmp.ne p9,p0=r0,r0		// clear p9 to skip restore of cr.ifs
	;;
	sub r19=r19,r16			// calculate total byte size of dirty partition
	add r18=64,r18			// don't force in0-in7 into memory...
	;;
	shl r19=r19,16			// shift size of dirty partition into loadrs position
	;;
dont_preserve_current_frame:
	/*
	 * To prevent leaking bits between the kernel and user-space,
	 * we must clear the stacked registers in the "invalid" partition here.
	 * Not pretty, but at least it's fast (3.34 registers/cycle on Itanium,
	 * 5 registers/cycle on McKinley).
	 */
#	define pRecurse	p6
#	define pReturn	p7
#ifdef CONFIG_ITANIUM
#	define Nregs	10
#else
#	define Nregs	14
#endif
	alloc loc0=ar.pfs,2,Nregs-2,2,0
	shr.u loc1=r18,9		// RNaTslots <= floor(dirtySize / (64*8))
	sub r17=r17,r18			// r17 = (physStackedSize + 8) - dirtySize
	;;
	mov ar.rsc=r19			// load ar.rsc to be used for "loadrs"
	shladd in0=loc1,3,r17
	mov in1=0
	;;
	TEXT_ALIGN(32)
rse_clear_invalid:
#ifdef CONFIG_ITANIUM
	// cycle 0
 { .mii
	alloc loc0=ar.pfs,2,Nregs-2,2,0
	cmp.lt pRecurse,p0=Nregs*8,in0	// if more than Nregs regs left to clear, (re)curse
	add out0=-Nregs*8,in0
}{ .mfb
	add out1=1,in1			// increment recursion count
	nop.f 0
	nop.b 0				// can't do br.call here because of alloc (WAW on CFM)
	;;
}{ .mfi	// cycle 1
	mov loc1=0
	nop.f 0
	mov loc2=0
}{ .mib
	mov loc3=0
	mov loc4=0
(pRecurse) br.call.sptk.many b0=rse_clear_invalid

}{ .mfi	// cycle 2
	mov loc5=0
	nop.f 0
	cmp.ne pReturn,p0=r0,in1	// if recursion count != 0, we need to do a br.ret
}{ .mib
	mov loc6=0
	mov loc7=0
(pReturn) br.ret.sptk.many b0
}
#else /* !CONFIG_ITANIUM */
	alloc loc0=ar.pfs,2,Nregs-2,2,0
	cmp.lt pRecurse,p0=Nregs*8,in0	// if more than Nregs regs left to clear, (re)curse
	add out0=-Nregs*8,in0
	add out1=1,in1			// increment recursion count
	mov loc1=0
	mov loc2=0
	;;
	mov loc3=0
	mov loc4=0
	mov loc5=0
	mov loc6=0
	mov loc7=0
(pRecurse) br.call.dptk.few b0=rse_clear_invalid
	;;
	mov loc8=0
	mov loc9=0
	cmp.ne pReturn,p0=r0,in1	// if recursion count != 0, we need to do a br.ret
	mov loc10=0
	mov loc11=0
(pReturn) br.ret.dptk.many b0
#endif /* !CONFIG_ITANIUM */
#	undef pRecurse
#	undef pReturn
	;;
	alloc r17=ar.pfs,0,0,0,0	// drop current register frame
	;;
	loadrs
	;;
skip_rbs_switch:
	mov ar.unat=r25		// M2
(pKStk)	extr.u r22=r22,21,1	// I0 extract current value of psr.pp from r22
(pLvSys)mov r19=r0		// A  clear r19 for leave_syscall, no-op otherwise
	;;
(pUStk)	mov ar.bspstore=r23	// M2
(pKStk)	dep r29=r22,r29,21,1	// I0 update ipsr.pp with psr.pp
(pLvSys)mov r16=r0		// A  clear r16 for leave_syscall, no-op otherwise
	;;
	MOV_TO_IPSR(p0, r29, r25)	// M2
	mov ar.pfs=r26		// I0
(pLvSys)mov r17=r0		// A  clear r17 for leave_syscall, no-op otherwise

	MOV_TO_IFS(p9, r30, r25)// M2
	mov b0=r21		// I0
(pLvSys)mov r18=r0		// A  clear r18 for leave_syscall, no-op otherwise

	mov ar.fpsr=r20		// M2
	MOV_TO_IIP(r28, r25)	// M2
	nop 0
	;;
(pUStk)	mov ar.rnat=r24		// M2 must happen with RSE in lazy mode
	nop 0
(pLvSys)mov r2=r0

	mov ar.rsc=r27		// M2
	mov pr=r31,-1		// I0
	RFI			// B

	/*
	 * On entry:
	 *	r20 = &current->thread_info->pre_count (if CONFIG_PREEMPT)
	 *	r31 = current->thread_info->flags
	 * On exit:
	 *	p6 = TRUE if work-pending-check needs to be redone
	 *
	 * Interrupts are disabled on entry, reenabled depend on work, and
	 * disabled on exit.
	 */
.work_pending_syscall:
	add r2=-8,r2
	add r3=-8,r3
	;;
	st8 [r2]=r8
	st8 [r3]=r10
.work_pending:
	tbit.z p6,p0=r31,TIF_NEED_RESCHED	// is resched not needed?
(p6)	br.cond.sptk.few .notify
	br.call.spnt.many rp=preempt_schedule_irq
.ret9:	cmp.eq p6,p0=r0,r0	// p6 <- 1 (re-check)
(pLvSys)br.cond.sptk.few  ia64_work_pending_syscall_end
	br.cond.sptk.many .work_processed_kernel

.notify:
(pUStk)	br.call.spnt.many rp=notify_resume_user
.ret10:	cmp.ne p6,p0=r0,r0	// p6 <- 0 (don't re-check)
(pLvSys)br.cond.sptk.few  ia64_work_pending_syscall_end
	br.cond.sptk.many .work_processed_kernel

.global ia64_work_pending_syscall_end;
ia64_work_pending_syscall_end:
	adds r2=PT(R8)+16,r12
	adds r3=PT(R10)+16,r12
	;;
	ld8 r8=[r2]
	ld8 r10=[r3]
	br.cond.sptk.many ia64_work_processed_syscall
END(ia64_leave_kernel)

ENTRY(handle_syscall_error)
	/*
	 * Some system calls (e.g., ptrace, mmap) can return arbitrary values which could
	 * lead us to mistake a negative return value as a failed syscall.  Those syscall
	 * must deposit a non-zero value in pt_regs.r8 to indicate an error.  If
	 * pt_regs.r8 is zero, we assume that the call completed successfully.
	 */
	PT_REGS_UNWIND_INFO(0)
	ld8 r3=[r2]		// load pt_regs.r8
	;;
	cmp.eq p6,p7=r3,r0	// is pt_regs.r8==0?
	;;
(p7)	mov r10=-1
(p7)	sub r8=0,r8		// negate return value to get errno
	br.cond.sptk ia64_leave_syscall
END(handle_syscall_error)

	/*
	 * Invoke schedule_tail(task) while preserving in0-in7, which may be needed
	 * in case a system call gets restarted.
	 */
GLOBAL_ENTRY(ia64_invoke_schedule_tail)
	.prologue ASM_UNW_PRLG_RP|ASM_UNW_PRLG_PFS, ASM_UNW_PRLG_GRSAVE(8)
	alloc loc1=ar.pfs,8,2,1,0
	mov loc0=rp
	mov out0=r8				// Address of previous task
	;;
	br.call.sptk.many rp=schedule_tail
.ret11:	mov ar.pfs=loc1
	mov rp=loc0
	br.ret.sptk.many rp
END(ia64_invoke_schedule_tail)

	/*
	 * Setup stack and call do_notify_resume_user(), keeping interrupts
	 * disabled.
	 *
	 * Note that pSys and pNonSys need to be set up by the caller.
	 * We declare 8 input registers so the system call args get preserved,
	 * in case we need to restart a system call.
	 */
GLOBAL_ENTRY(notify_resume_user)
	.prologue ASM_UNW_PRLG_RP|ASM_UNW_PRLG_PFS, ASM_UNW_PRLG_GRSAVE(8)
	alloc loc1=ar.pfs,8,2,3,0 // preserve all eight input regs in case of syscall restart!
	mov r9=ar.unat
	mov loc0=rp				// save return address
	mov out0=0				// there is no "oldset"
	adds out1=8,sp				// out1=&sigscratch->ar_pfs
(pSys)	mov out2=1				// out2==1 => we're in a syscall
	;;
(pNonSys) mov out2=0				// out2==0 => not a syscall
	.fframe 16
	.spillsp ar.unat, 16
	st8 [sp]=r9,-16				// allocate space for ar.unat and save it
	st8 [out1]=loc1,-8			// save ar.pfs, out1=&sigscratch
	.body
	br.call.sptk.many rp=do_notify_resume_user
.ret15:	.restore sp
	adds sp=16,sp				// pop scratch stack space
	;;
	ld8 r9=[sp]				// load new unat from sigscratch->scratch_unat
	mov rp=loc0
	;;
	mov ar.unat=r9
	mov ar.pfs=loc1
	br.ret.sptk.many rp
END(notify_resume_user)

ENTRY(sys_rt_sigreturn)
	PT_REGS_UNWIND_INFO(0)
	/*
	 * Allocate 8 input registers since ptrace() may clobber them
	 */
	alloc r2=ar.pfs,8,0,1,0
	.prologue
	PT_REGS_SAVES(16)
	adds sp=-16,sp
	.body
	cmp.eq pNonSys,pSys=r0,r0		// sigreturn isn't a normal syscall...
	;;
	/*
	 * leave_kernel() restores f6-f11 from pt_regs, but since the streamlined
	 * syscall-entry path does not save them we save them here instead.  Note: we
	 * don't need to save any other registers that are not saved by the stream-lined
	 * syscall path, because restore_sigcontext() restores them.
	 */
	adds r16=PT(F6)+32,sp
	adds r17=PT(F7)+32,sp
	;;
 	stf.spill [r16]=f6,32
 	stf.spill [r17]=f7,32
	;;
 	stf.spill [r16]=f8,32
 	stf.spill [r17]=f9,32
	;;
 	stf.spill [r16]=f10
 	stf.spill [r17]=f11
	adds out0=16,sp				// out0 = &sigscratch
	br.call.sptk.many rp=ia64_rt_sigreturn
.ret19:	.restore sp,0
	adds sp=16,sp
	;;
	ld8 r9=[sp]				// load new ar.unat
	mov.sptk b7=r8,ia64_leave_kernel
	;;
	mov ar.unat=r9
	br.many b7
END(sys_rt_sigreturn)

GLOBAL_ENTRY(ia64_prepare_handle_unaligned)
	.prologue
	/*
	 * r16 = fake ar.pfs, we simply need to make sure privilege is still 0
	 */
	mov r16=r0
	DO_SAVE_SWITCH_STACK
	br.call.sptk.many rp=ia64_handle_unaligned	// stack frame setup in ivt
.ret21:	.body
	DO_LOAD_SWITCH_STACK
	br.cond.sptk.many rp				// goes to ia64_leave_kernel
END(ia64_prepare_handle_unaligned)

	//
	// unw_init_running(void (*callback)(info, arg), void *arg)
	//
#	define EXTRA_FRAME_SIZE	((UNW_FRAME_INFO_SIZE+15)&~15)

GLOBAL_ENTRY(unw_init_running)
	.prologue ASM_UNW_PRLG_RP|ASM_UNW_PRLG_PFS, ASM_UNW_PRLG_GRSAVE(2)
	alloc loc1=ar.pfs,2,3,3,0
	;;
	ld8 loc2=[in0],8
	mov loc0=rp
	mov r16=loc1
	DO_SAVE_SWITCH_STACK
	.body

	.prologue ASM_UNW_PRLG_RP|ASM_UNW_PRLG_PFS, ASM_UNW_PRLG_GRSAVE(2)
	.fframe IA64_SWITCH_STACK_SIZE+EXTRA_FRAME_SIZE
	SWITCH_STACK_SAVES(EXTRA_FRAME_SIZE)
	adds sp=-EXTRA_FRAME_SIZE,sp
	.body
	;;
	adds out0=16,sp				// &info
	mov out1=r13				// current
	adds out2=16+EXTRA_FRAME_SIZE,sp	// &switch_stack
	br.call.sptk.many rp=unw_init_frame_info
1:	adds out0=16,sp				// &info
	mov b6=loc2
	mov loc2=gp				// save gp across indirect function call
	;;
	ld8 gp=[in0]
	mov out1=in1				// arg
	br.call.sptk.many rp=b6			// invoke the callback function
1:	mov gp=loc2				// restore gp

	// For now, we don't allow changing registers from within
	// unw_init_running; if we ever want to allow that, we'd
	// have to do a load_switch_stack here:
	.restore sp
	adds sp=IA64_SWITCH_STACK_SIZE+EXTRA_FRAME_SIZE,sp

	mov ar.pfs=loc1
	mov rp=loc0
	br.ret.sptk.many rp
END(unw_init_running)

#ifdef CONFIG_FUNCTION_TRACER
#ifdef CONFIG_DYNAMIC_FTRACE
GLOBAL_ENTRY(_mcount)
	br ftrace_stub
END(_mcount)

.here:
	br.ret.sptk.many b0

GLOBAL_ENTRY(ftrace_caller)
	alloc out0 = ar.pfs, 8, 0, 4, 0
	mov out3 = r0
	;;
	mov out2 = b0
	add r3 = 0x20, r3
	mov out1 = r1;
	br.call.sptk.many b0 = ftrace_patch_gp
	//this might be called from module, so we must patch gp
ftrace_patch_gp:
	movl gp=__gp
	mov b0 = r3
	;;
.global ftrace_call;
ftrace_call:
{
	.mlx
	nop.m 0x0
	movl r3 = .here;;
}
	alloc loc0 = ar.pfs, 4, 4, 2, 0
	;;
	mov loc1 = b0
	mov out0 = b0
	mov loc2 = r8
	mov loc3 = r15
	;;
	adds out0 = -MCOUNT_INSN_SIZE, out0
	mov out1 = in2
	mov b6 = r3

	br.call.sptk.many b0 = b6
	;;
	mov ar.pfs = loc0
	mov b0 = loc1
	mov r8 = loc2
	mov r15 = loc3
	br ftrace_stub
	;;
END(ftrace_caller)

#else
GLOBAL_ENTRY(_mcount)
	movl r2 = ftrace_stub
	movl r3 = ftrace_trace_function;;
	ld8 r3 = [r3];;
	ld8 r3 = [r3];;
	cmp.eq p7,p0 = r2, r3
(p7)	br.sptk.many ftrace_stub
	;;

	alloc loc0 = ar.pfs, 4, 4, 2, 0
	;;
	mov loc1 = b0
	mov out0 = b0
	mov loc2 = r8
	mov loc3 = r15
	;;
	adds out0 = -MCOUNT_INSN_SIZE, out0
	mov out1 = in2
	mov b6 = r3

	br.call.sptk.many b0 = b6
	;;
	mov ar.pfs = loc0
	mov b0 = loc1
	mov r8 = loc2
	mov r15 = loc3
	br ftrace_stub
	;;
END(_mcount)
#endif

GLOBAL_ENTRY(ftrace_stub)
	mov r3 = b0
	movl r2 = _mcount_ret_helper
	;;
	mov b6 = r2
	mov b7 = r3
	br.ret.sptk.many b6

_mcount_ret_helper:
	mov b0 = r42
	mov r1 = r41
	mov ar.pfs = r40
	br b7
END(ftrace_stub)

#endif /* CONFIG_FUNCTION_TRACER */

	.rodata
	.align 8
	.globl sys_call_table
sys_call_table:
	data8 sys_ni_syscall		//  This must be sys_ni_syscall!  See ivt.S.
	data8 sys_exit				// 1025
	data8 sys_read
	data8 sys_write
	data8 sys_open
	data8 sys_close
	data8 sys_creat				// 1030
	data8 sys_link
	data8 sys_unlink
	data8 ia64_execve
	data8 sys_chdir
	data8 sys_fchdir			// 1035
	data8 sys_utimes
	data8 sys_mknod
	data8 sys_chmod
	data8 sys_chown
	data8 sys_lseek				// 1040
	data8 sys_getpid
	data8 sys_getppid
	data8 sys_mount
	data8 sys_umount
	data8 sys_setuid			// 1045
	data8 sys_getuid
	data8 sys_geteuid
	data8 sys_ptrace
	data8 sys_access
	data8 sys_sync				// 1050
	data8 sys_fsync
	data8 sys_fdatasync
	data8 sys_kill
	data8 sys_rename
	data8 sys_mkdir				// 1055
	data8 sys_rmdir
	data8 sys_dup
	data8 sys_ia64_pipe
	data8 sys_times
	data8 ia64_brk				// 1060
	data8 sys_setgid
	data8 sys_getgid
	data8 sys_getegid
	data8 sys_acct
	data8 sys_ioctl				// 1065
	data8 sys_fcntl
	data8 sys_umask
	data8 sys_chroot
	data8 sys_ustat
	data8 sys_dup2				// 1070
	data8 sys_setreuid
	data8 sys_setregid
	data8 sys_getresuid
	data8 sys_setresuid
	data8 sys_getresgid			// 1075
	data8 sys_setresgid
	data8 sys_getgroups
	data8 sys_setgroups
	data8 sys_getpgid
	data8 sys_setpgid			// 1080
	data8 sys_setsid
	data8 sys_getsid
	data8 sys_sethostname
	data8 sys_setrlimit
	data8 sys_getrlimit			// 1085
	data8 sys_getrusage
	data8 sys_gettimeofday
	data8 sys_settimeofday
	data8 sys_select
	data8 sys_poll				// 1090
	data8 sys_symlink
	data8 sys_readlink
	data8 sys_uselib
	data8 sys_swapon
	data8 sys_swapoff			// 1095
	data8 sys_reboot
	data8 sys_truncate
	data8 sys_ftruncate
	data8 sys_fchmod
	data8 sys_fchown			// 1100
	data8 ia64_getpriority
	data8 sys_setpriority
	data8 sys_statfs
	data8 sys_fstatfs
	data8 sys_gettid			// 1105
	data8 sys_semget
	data8 sys_semop
	data8 sys_semctl
	data8 sys_msgget
	data8 sys_msgsnd			// 1110
	data8 sys_msgrcv
	data8 sys_msgctl
	data8 sys_shmget
	data8 sys_shmat
	data8 sys_shmdt				// 1115
	data8 sys_shmctl
	data8 sys_syslog
	data8 sys_setitimer
	data8 sys_getitimer
	data8 sys_ni_syscall			// 1120		/* was: ia64_oldstat */
	data8 sys_ni_syscall					/* was: ia64_oldlstat */
	data8 sys_ni_syscall					/* was: ia64_oldfstat */
	data8 sys_vhangup
	data8 sys_lchown
	data8 sys_remap_file_pages		// 1125
	data8 sys_wait4
	data8 sys_sysinfo
	data8 sys_clone
	data8 sys_setdomainname
	data8 sys_newuname			// 1130
	data8 sys_adjtimex
	data8 sys_ni_syscall					/* was: ia64_create_module */
	data8 sys_init_module
	data8 sys_delete_module
	data8 sys_ni_syscall			// 1135		/* was: sys_get_kernel_syms */
	data8 sys_ni_syscall					/* was: sys_query_module */
	data8 sys_quotactl
	data8 sys_bdflush
	data8 sys_sysfs
	data8 sys_personality			// 1140
	data8 sys_ni_syscall		// sys_afs_syscall
	data8 sys_setfsuid
	data8 sys_setfsgid
	data8 sys_getdents
	data8 sys_flock				// 1145
	data8 sys_readv
	data8 sys_writev
	data8 sys_pread64
	data8 sys_pwrite64
	data8 sys_sysctl			// 1150
	data8 sys_mmap
	data8 sys_munmap
	data8 sys_mlock
	data8 sys_mlockall
	data8 sys_mprotect			// 1155
	data8 ia64_mremap
	data8 sys_msync
	data8 sys_munlock
	data8 sys_munlockall
	data8 sys_sched_getparam		// 1160
	data8 sys_sched_setparam
	data8 sys_sched_getscheduler
	data8 sys_sched_setscheduler
	data8 sys_sched_yield
	data8 sys_sched_get_priority_max	// 1165
	data8 sys_sched_get_priority_min
	data8 sys_sched_rr_get_interval
	data8 sys_nanosleep
	data8 sys_ni_syscall			// old nfsservctl
	data8 sys_prctl				// 1170
	data8 sys_getpagesize
	data8 sys_mmap2
	data8 sys_pciconfig_read
	data8 sys_pciconfig_write
	data8 sys_perfmonctl			// 1175
	data8 sys_sigaltstack
	data8 sys_rt_sigaction
	data8 sys_rt_sigpending
	data8 sys_rt_sigprocmask
	data8 sys_rt_sigqueueinfo		// 1180
	data8 sys_rt_sigreturn
	data8 sys_rt_sigsuspend
	data8 sys_rt_sigtimedwait
	data8 sys_getcwd
	data8 sys_capget			// 1185
	data8 sys_capset
	data8 sys_sendfile64
	data8 sys_ni_syscall		// sys_getpmsg (STREAMS)
	data8 sys_ni_syscall		// sys_putpmsg (STREAMS)
	data8 sys_socket			// 1190
	data8 sys_bind
	data8 sys_connect
	data8 sys_listen
	data8 sys_accept
	data8 sys_getsockname			// 1195
	data8 sys_getpeername
	data8 sys_socketpair
	data8 sys_send
	data8 sys_sendto
	data8 sys_recv				// 1200
	data8 sys_recvfrom
	data8 sys_shutdown
	data8 sys_setsockopt
	data8 sys_getsockopt
	data8 sys_sendmsg			// 1205
	data8 sys_recvmsg
	data8 sys_pivot_root
	data8 sys_mincore
	data8 sys_madvise
	data8 sys_newstat			// 1210
	data8 sys_newlstat
	data8 sys_newfstat
	data8 sys_clone2
	data8 sys_getdents64
	data8 sys_getunwind			// 1215
	data8 sys_readahead
	data8 sys_setxattr
	data8 sys_lsetxattr
	data8 sys_fsetxattr
	data8 sys_getxattr			// 1220
	data8 sys_lgetxattr
	data8 sys_fgetxattr
	data8 sys_listxattr
	data8 sys_llistxattr
	data8 sys_flistxattr			// 1225
	data8 sys_removexattr
	data8 sys_lremovexattr
	data8 sys_fremovexattr
	data8 sys_tkill
	data8 sys_futex				// 1230
	data8 sys_sched_setaffinity
	data8 sys_sched_getaffinity
	data8 sys_set_tid_address
	data8 sys_fadvise64_64
	data8 sys_tgkill 			// 1235
	data8 sys_exit_group
	data8 sys_lookup_dcookie
	data8 sys_io_setup
	data8 sys_io_destroy
	data8 sys_io_getevents			// 1240
	data8 sys_io_submit
	data8 sys_io_cancel
	data8 sys_epoll_create
	data8 sys_epoll_ctl
	data8 sys_epoll_wait			// 1245
	data8 sys_restart_syscall
	data8 sys_semtimedop
	data8 sys_timer_create
	data8 sys_timer_settime
	data8 sys_timer_gettime			// 1250
	data8 sys_timer_getoverrun
	data8 sys_timer_delete
	data8 sys_clock_settime
	data8 sys_clock_gettime
	data8 sys_clock_getres			// 1255
	data8 sys_clock_nanosleep
	data8 sys_fstatfs64
	data8 sys_statfs64
	data8 sys_mbind
	data8 sys_get_mempolicy			// 1260
	data8 sys_set_mempolicy
	data8 sys_mq_open
	data8 sys_mq_unlink
	data8 sys_mq_timedsend
	data8 sys_mq_timedreceive		// 1265
	data8 sys_mq_notify
	data8 sys_mq_getsetattr
	data8 sys_kexec_load
	data8 sys_ni_syscall			// reserved for vserver
	data8 sys_waitid			// 1270
	data8 sys_add_key
	data8 sys_request_key
	data8 sys_keyctl
	data8 sys_ioprio_set
	data8 sys_ioprio_get			// 1275
	data8 sys_move_pages
	data8 sys_inotify_init
	data8 sys_inotify_add_watch
	data8 sys_inotify_rm_watch
	data8 sys_migrate_pages			// 1280
	data8 sys_openat
	data8 sys_mkdirat
	data8 sys_mknodat
	data8 sys_fchownat
	data8 sys_futimesat			// 1285
	data8 sys_newfstatat
	data8 sys_unlinkat
	data8 sys_renameat
	data8 sys_linkat
	data8 sys_symlinkat			// 1290
	data8 sys_readlinkat
	data8 sys_fchmodat
	data8 sys_faccessat
	data8 sys_pselect6
	data8 sys_ppoll				// 1295
	data8 sys_unshare
	data8 sys_splice
	data8 sys_set_robust_list
	data8 sys_get_robust_list
	data8 sys_sync_file_range		// 1300
	data8 sys_tee
	data8 sys_vmsplice
	data8 sys_fallocate
	data8 sys_getcpu
	data8 sys_epoll_pwait			// 1305
	data8 sys_utimensat
	data8 sys_signalfd
	data8 sys_ni_syscall
	data8 sys_eventfd
	data8 sys_timerfd_create		// 1310
	data8 sys_timerfd_settime
	data8 sys_timerfd_gettime
	data8 sys_signalfd4
	data8 sys_eventfd2
	data8 sys_epoll_create1			// 1315
	data8 sys_dup3
	data8 sys_pipe2
	data8 sys_inotify_init1
	data8 sys_preadv
	data8 sys_pwritev			// 1320
	data8 sys_rt_tgsigqueueinfo
	data8 sys_recvmmsg
	data8 sys_fanotify_init
	data8 sys_fanotify_mark
	data8 sys_prlimit64			// 1325
	data8 sys_name_to_handle_at
	data8 sys_open_by_handle_at
	data8 sys_clock_adjtime
	data8 sys_syncfs
	data8 sys_setns				// 1330
	data8 sys_sendmmsg
	data8 sys_process_vm_readv
	data8 sys_process_vm_writev
	data8 sys_accept4
	data8 sys_finit_module			// 1335
	data8 sys_sched_setattr
	data8 sys_sched_getattr
	data8 sys_renameat2
	data8 sys_getrandom
	data8 sys_memfd_create			// 1340
	data8 sys_bpf
	data8 sys_execveat
	data8 sys_userfaultfd
	data8 sys_membarrier
	data8 sys_kcmp				// 1345
	data8 sys_mlock2
<<<<<<< HEAD
=======
	data8 sys_copy_file_range
>>>>>>> b562e44f

	.org sys_call_table + 8*NR_syscalls	// guard against failures to increase NR_syscalls<|MERGE_RESOLUTION|>--- conflicted
+++ resolved
@@ -1772,9 +1772,6 @@
 	data8 sys_membarrier
 	data8 sys_kcmp				// 1345
 	data8 sys_mlock2
-<<<<<<< HEAD
-=======
 	data8 sys_copy_file_range
->>>>>>> b562e44f
 
 	.org sys_call_table + 8*NR_syscalls	// guard against failures to increase NR_syscalls