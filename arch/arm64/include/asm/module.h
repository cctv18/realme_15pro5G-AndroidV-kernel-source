--- conflicted
+++ resolved
@@ -7,10 +7,6 @@
 
 #include <asm-generic/module.h>
 
-<<<<<<< HEAD
-extern u64 module_direct_base;
-extern u64 module_plt_base;
-=======
 #ifdef CONFIG_KVM
 struct pkvm_module_section {
 	void *start;
@@ -40,7 +36,6 @@
 #else
 #define ARM64_MODULE_KVM_ARCHDATA
 #endif
->>>>>>> 5b8c8320
 
 struct mod_plt_sec {
 	int			plt_shndx;
