--- conflicted
+++ resolved
@@ -47,8 +47,6 @@
 
 DEFINE_RAW_SPINLOCK(native_tlbie_lock);
 
-<<<<<<< HEAD
-=======
 static inline void tlbiel_hash_set_isa206(unsigned int set, unsigned int is)
 {
 	unsigned long rb;
@@ -146,7 +144,6 @@
 	asm volatile(PPC_INVALIDATE_ERAT "; isync" : : :"memory");
 }
 
->>>>>>> 03a0dded
 static inline unsigned long  ___tlbie(unsigned long vpn, int psize,
 						int apsize, int ssize)
 {
