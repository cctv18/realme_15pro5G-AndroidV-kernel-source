--- conflicted
+++ resolved
@@ -10,10 +10,7 @@
 #include <linux/module.h>
 #include <linux/netdevice.h>
 #include <crypto/algapi.h>
-<<<<<<< HEAD
-=======
 #include <crypto/sha.h>
->>>>>>> 358c7c61
 #include <net/sock.h>
 #include <net/inet_common.h>
 #include <net/inet_hashtables.h>
@@ -93,11 +90,7 @@
 				       const struct sk_buff *skb)
 {
 	struct mptcp_subflow_request_sock *subflow_req = mptcp_subflow_rsk(req);
-<<<<<<< HEAD
-	u8 hmac[MPTCPOPT_HMAC_LEN];
-=======
 	u8 hmac[SHA256_DIGEST_SIZE];
->>>>>>> 358c7c61
 	struct mptcp_sock *msk;
 	int local_id;
 
@@ -140,10 +133,6 @@
 
 	subflow_req->mp_capable = 0;
 	subflow_req->mp_join = 0;
-<<<<<<< HEAD
-	subflow_req->remote_key_valid = 0;
-=======
->>>>>>> 358c7c61
 
 #ifdef CONFIG_TCP_MD5SIG
 	/* no MPTCP if MD5SIG is enabled on this socket or we may run out of
@@ -153,18 +142,6 @@
 		return;
 #endif
 
-<<<<<<< HEAD
-	if (rx_opt.mptcp.mp_capable) {
-		SUBFLOW_REQ_INC_STATS(req, MPTCP_MIB_MPCAPABLEPASSIVE);
-
-		if (rx_opt.mptcp.mp_join)
-			return;
-	} else if (rx_opt.mptcp.mp_join) {
-		SUBFLOW_REQ_INC_STATS(req, MPTCP_MIB_JOINSYNRX);
-	}
-
-	if (rx_opt.mptcp.mp_capable && listener->request_mptcp) {
-=======
 	if (mp_opt.mp_capable) {
 		SUBFLOW_REQ_INC_STATS(req, MPTCP_MIB_MPCAPABLEPASSIVE);
 
@@ -175,7 +152,6 @@
 	}
 
 	if (mp_opt.mp_capable && listener->request_mptcp) {
->>>>>>> 358c7c61
 		int err;
 
 		err = mptcp_token_new_request(req);
@@ -183,15 +159,6 @@
 			subflow_req->mp_capable = 1;
 
 		subflow_req->ssn_offset = TCP_SKB_CB(skb)->seq;
-<<<<<<< HEAD
-	} else if (rx_opt.mptcp.mp_join && listener->request_mptcp) {
-		subflow_req->ssn_offset = TCP_SKB_CB(skb)->seq;
-		subflow_req->mp_join = 1;
-		subflow_req->backup = rx_opt.mptcp.backup;
-		subflow_req->remote_id = rx_opt.mptcp.join_id;
-		subflow_req->token = rx_opt.mptcp.token;
-		subflow_req->remote_nonce = rx_opt.mptcp.nonce;
-=======
 	} else if (mp_opt.mp_join && listener->request_mptcp) {
 		subflow_req->ssn_offset = TCP_SKB_CB(skb)->seq;
 		subflow_req->mp_join = 1;
@@ -199,7 +166,6 @@
 		subflow_req->remote_id = mp_opt.join_id;
 		subflow_req->token = mp_opt.token;
 		subflow_req->remote_nonce = mp_opt.nonce;
->>>>>>> 358c7c61
 		pr_debug("token=%u, remote_nonce=%u", subflow_req->token,
 			 subflow_req->remote_nonce);
 		if (!subflow_token_join_request(req, skb)) {
@@ -236,11 +202,7 @@
 /* validate received truncated hmac and create hmac for third ACK */
 static bool subflow_thmac_valid(struct mptcp_subflow_context *subflow)
 {
-<<<<<<< HEAD
-	u8 hmac[MPTCPOPT_HMAC_LEN];
-=======
 	u8 hmac[SHA256_DIGEST_SIZE];
->>>>>>> 358c7c61
 	u64 thmac;
 
 	subflow_generate_hmac(subflow->remote_key, subflow->local_key,
@@ -259,13 +221,6 @@
 static void subflow_finish_connect(struct sock *sk, const struct sk_buff *skb)
 {
 	struct mptcp_subflow_context *subflow = mptcp_subflow_ctx(sk);
-<<<<<<< HEAD
-	struct sock *parent = subflow->conn;
-
-	subflow->icsk_af_ops->sk_rx_dst_set(sk, skb);
-
-	if (inet_sk_state_load(parent) != TCP_ESTABLISHED) {
-=======
 	struct mptcp_options_received mp_opt;
 	struct sock *parent = subflow->conn;
 	struct tcp_sock *tp = tcp_sk(sk);
@@ -273,14 +228,10 @@
 	subflow->icsk_af_ops->sk_rx_dst_set(sk, skb);
 
 	if (inet_sk_state_load(parent) == TCP_SYN_SENT) {
->>>>>>> 358c7c61
 		inet_sk_state_store(parent, TCP_ESTABLISHED);
 		parent->sk_state_change(parent);
 	}
 
-<<<<<<< HEAD
-	if (subflow->conn_finished || !tcp_sk(sk)->is_mptcp)
-=======
 	/* be sure no special action on any packet other than syn-ack */
 	if (subflow->conn_finished)
 		return;
@@ -305,7 +256,6 @@
 	}
 
 	if (!tp->is_mptcp)
->>>>>>> 358c7c61
 		return;
 
 	if (subflow->mp_capable) {
@@ -318,11 +268,8 @@
 			subflow->ssn_offset = TCP_SKB_CB(skb)->seq;
 		}
 	} else if (subflow->mp_join) {
-<<<<<<< HEAD
-=======
 		u8 hmac[SHA256_DIGEST_SIZE];
 
->>>>>>> 358c7c61
 		pr_debug("subflow=%p, thmac=%llu, remote_nonce=%u",
 			 subflow, subflow->thmac,
 			 subflow->remote_nonce);
@@ -335,13 +282,9 @@
 		subflow_generate_hmac(subflow->local_key, subflow->remote_key,
 				      subflow->local_nonce,
 				      subflow->remote_nonce,
-<<<<<<< HEAD
-				      subflow->hmac);
-=======
 				      hmac);
 
 		memcpy(subflow->hmac, hmac, MPTCPOPT_HMAC_LEN);
->>>>>>> 358c7c61
 
 		if (skb)
 			subflow->ssn_offset = TCP_SKB_CB(skb)->seq;
@@ -349,10 +292,6 @@
 		if (!mptcp_finish_join(sk))
 			goto do_reset;
 
-<<<<<<< HEAD
-		subflow->conn_finished = 1;
-=======
->>>>>>> 358c7c61
 		MPTCP_INC_STATS(sock_net(sk), MPTCP_MIB_JOINSYNACKRX);
 	} else {
 do_reset:
@@ -410,17 +349,10 @@
 
 /* validate hmac received in third ACK */
 static bool subflow_hmac_valid(const struct request_sock *req,
-<<<<<<< HEAD
-			       const struct tcp_options_received *rx_opt)
-{
-	const struct mptcp_subflow_request_sock *subflow_req;
-	u8 hmac[MPTCPOPT_HMAC_LEN];
-=======
 			       const struct mptcp_options_received *mp_opt)
 {
 	const struct mptcp_subflow_request_sock *subflow_req;
 	u8 hmac[SHA256_DIGEST_SIZE];
->>>>>>> 358c7c61
 	struct mptcp_sock *msk;
 	bool ret;
 
@@ -434,19 +366,13 @@
 			      subflow_req->local_nonce, hmac);
 
 	ret = true;
-<<<<<<< HEAD
-	if (crypto_memneq(hmac, rx_opt->mptcp.hmac, sizeof(hmac)))
-=======
 	if (crypto_memneq(hmac, mp_opt->hmac, MPTCPOPT_HMAC_LEN))
->>>>>>> 358c7c61
 		ret = false;
 
 	sock_put((struct sock *)msk);
 	return ret;
 }
 
-<<<<<<< HEAD
-=======
 static void mptcp_sock_destruct(struct sock *sk)
 {
 	/* if new mptcp socket isn't accepted, it is free'd
@@ -487,7 +413,6 @@
 	tcp_sk(sk)->is_mptcp = 0;
 }
 
->>>>>>> 358c7c61
 static struct sock *subflow_syn_recv_sock(const struct sock *sk,
 					  struct sk_buff *skb,
 					  struct request_sock *req,
@@ -497,16 +422,10 @@
 {
 	struct mptcp_subflow_context *listener = mptcp_subflow_ctx(sk);
 	struct mptcp_subflow_request_sock *subflow_req;
-<<<<<<< HEAD
-	struct tcp_options_received opt_rx;
-	bool fallback_is_fatal = false;
-	struct sock *new_msk = NULL;
-=======
 	struct mptcp_options_received mp_opt;
 	bool fallback_is_fatal = false;
 	struct sock *new_msk = NULL;
 	bool fallback = false;
->>>>>>> 358c7c61
 	struct sock *child;
 
 	pr_debug("listener=%p, req=%p, conn=%p", listener, req, listener->conn);
@@ -527,30 +446,6 @@
 			 * opt even on mptcp enabled paths
 			 */
 			goto create_msk;
-<<<<<<< HEAD
-		}
-
-		opt_rx.mptcp.mp_capable = 0;
-		mptcp_get_options(skb, &opt_rx);
-		if (opt_rx.mptcp.mp_capable) {
-			subflow_req->remote_key = opt_rx.mptcp.sndr_key;
-			subflow_req->remote_key_valid = 1;
-		} else {
-			subflow_req->mp_capable = 0;
-			goto create_child;
-		}
-
-create_msk:
-		new_msk = mptcp_sk_clone(listener->conn, req);
-		if (!new_msk)
-			subflow_req->mp_capable = 0;
-	} else if (subflow_req->mp_join) {
-		fallback_is_fatal = true;
-		opt_rx.mptcp.mp_join = 0;
-		mptcp_get_options(skb, &opt_rx);
-		if (!opt_rx.mptcp.mp_join ||
-		    !subflow_hmac_valid(req, &opt_rx)) {
-=======
 		}
 
 		mptcp_get_options(skb, &mp_opt);
@@ -568,7 +463,6 @@
 		mptcp_get_options(skb, &mp_opt);
 		if (!mp_opt.mp_join ||
 		    !subflow_hmac_valid(req, &mp_opt)) {
->>>>>>> 358c7c61
 			SUBFLOW_REQ_INC_STATS(req, MPTCP_MIB_JOINACKMAC);
 			return NULL;
 		}
@@ -581,14 +475,6 @@
 	if (child && *own_req) {
 		struct mptcp_subflow_context *ctx = mptcp_subflow_ctx(child);
 
-<<<<<<< HEAD
-		/* we have null ctx on TCP fallback, which is fatal on
-		 * MPJ handshake
-		 */
-		if (!ctx) {
-			if (fallback_is_fatal)
-				goto close_child;
-=======
 		/* we need to fallback on ctx allocation failure and on pre-reqs
 		 * checking above. In the latter scenario we additionally need
 		 * to reset the context to non MPTCP status.
@@ -601,7 +487,6 @@
 				subflow_ulp_fallback(child, ctx);
 				kfree_rcu(ctx, rcu);
 			}
->>>>>>> 358c7c61
 			goto out;
 		}
 
@@ -609,12 +494,6 @@
 			/* new mpc subflow takes ownership of the newly
 			 * created mptcp socket
 			 */
-<<<<<<< HEAD
-			inet_sk_state_store(new_msk, TCP_ESTABLISHED);
-			mptcp_pm_new_connection(mptcp_sk(new_msk), 1);
-			ctx->conn = new_msk;
-			new_msk = NULL;
-=======
 			new_msk->sk_destruct = mptcp_sock_destruct;
 			mptcp_pm_new_connection(mptcp_sk(new_msk), 1);
 			ctx->conn = new_msk;
@@ -626,7 +505,6 @@
 			ctx->remote_key = mp_opt.sndr_key;
 			ctx->fully_established = mp_opt.mp_capable;
 			ctx->can_ack = mp_opt.mp_capable;
->>>>>>> 358c7c61
 		} else if (ctx->mp_join) {
 			struct mptcp_sock *owner;
 
@@ -645,9 +523,6 @@
 out:
 	/* dispose of the left over mptcp master, if any */
 	if (unlikely(new_msk))
-<<<<<<< HEAD
-		sock_put(new_msk);
-=======
 		mptcp_force_close(new_msk);
 
 	/* check for expected invariant - should never trigger, just help
@@ -656,7 +531,6 @@
 	WARN_ON_ONCE(child && *own_req && tcp_sk(child)->is_mptcp &&
 		     (!mptcp_subflow_ctx(child) ||
 		      !mptcp_subflow_ctx(child)->conn));
->>>>>>> 358c7c61
 	return child;
 
 close_child:
@@ -1302,12 +1176,6 @@
 		 * is fully established only after we receive the remote key
 		 */
 		new_ctx->mp_capable = 1;
-<<<<<<< HEAD
-		new_ctx->fully_established = subflow_req->remote_key_valid;
-		new_ctx->can_ack = subflow_req->remote_key_valid;
-		new_ctx->remote_key = subflow_req->remote_key;
-=======
->>>>>>> 358c7c61
 		new_ctx->local_key = subflow_req->local_key;
 		new_ctx->token = subflow_req->token;
 		new_ctx->ssn_offset = subflow_req->ssn_offset;
