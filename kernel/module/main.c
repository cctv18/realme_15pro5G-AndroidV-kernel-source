// SPDX-License-Identifier: GPL-2.0-or-later
/*
 * Copyright (C) 2002 Richard Henderson
 * Copyright (C) 2001 Rusty Russell, 2002, 2010 Rusty Russell IBM.
 * Copyright (C) 2023 Luis Chamberlain <mcgrof@kernel.org>
 */

#define INCLUDE_VERMAGIC

#include <linux/export.h>
#include <linux/extable.h>
#include <linux/moduleloader.h>
#include <linux/module_signature.h>
#include <linux/trace_events.h>
#include <linux/init.h>
#include <linux/kallsyms.h>
#include <linux/buildid.h>
#include <linux/fs.h>
#include <linux/kernel.h>
#include <linux/kernel_read_file.h>
#include <linux/kstrtox.h>
#include <linux/slab.h>
#include <linux/vmalloc.h>
#include <linux/elf.h>
#include <linux/seq_file.h>
#include <linux/syscalls.h>
#include <linux/fcntl.h>
#include <linux/rcupdate.h>
#include <linux/capability.h>
#include <linux/cpu.h>
#include <linux/moduleparam.h>
#include <linux/errno.h>
#include <linux/err.h>
#include <linux/vermagic.h>
#include <linux/notifier.h>
#include <linux/sched.h>
#include <linux/device.h>
#include <linux/string.h>
#include <linux/mutex.h>
#include <linux/rculist.h>
#include <linux/uaccess.h>
#include <asm/cacheflush.h>
#include <linux/set_memory.h>
#include <asm/mmu_context.h>
#include <linux/license.h>
#include <asm/sections.h>
#include <linux/tracepoint.h>
#include <linux/ftrace.h>
#include <linux/livepatch.h>
#include <linux/async.h>
#include <linux/percpu.h>
#include <linux/kmemleak.h>
#include <linux/jump_label.h>
#include <linux/pfn.h>
#include <linux/bsearch.h>
#include <linux/dynamic_debug.h>
#include <linux/audit.h>
#include <linux/cfi.h>
#include <linux/debugfs.h>
#include <uapi/linux/module.h>
#include "internal.h"

#define CREATE_TRACE_POINTS
#include <trace/events/module.h>

/*
 * Mutex protects:
 * 1) List of modules (also safely readable with preempt_disable),
 * 2) module_use links,
 * 3) mod_tree.addr_min/mod_tree.addr_max.
 * (delete and add uses RCU list operations).
 */
DEFINE_MUTEX(module_mutex);
LIST_HEAD(modules);

/* Work queue for freeing init sections in success case */
static void do_free_init(struct work_struct *w);
static DECLARE_WORK(init_free_wq, do_free_init);
static LLIST_HEAD(init_free_list);

struct mod_tree_root mod_tree __cacheline_aligned = {
	.addr_min = -1UL,
};

struct symsearch {
	const struct kernel_symbol *start, *stop;
	const s32 *crcs;
	enum mod_license license;
};

/*
 * Bounds of module memory, for speeding up __module_address.
 * Protected by module_mutex.
 */
static void __mod_update_bounds(enum mod_mem_type type __maybe_unused, void *base,
				unsigned int size, struct mod_tree_root *tree)
{
	unsigned long min = (unsigned long)base;
	unsigned long max = min + size;

#ifdef CONFIG_ARCH_WANTS_MODULES_DATA_IN_VMALLOC
	if (mod_mem_type_is_core_data(type)) {
		if (min < tree->data_addr_min)
			tree->data_addr_min = min;
		if (max > tree->data_addr_max)
			tree->data_addr_max = max;
		return;
	}
#endif
	if (min < tree->addr_min)
		tree->addr_min = min;
	if (max > tree->addr_max)
		tree->addr_max = max;
}

static void mod_update_bounds(struct module *mod)
{
	for_each_mod_mem_type(type) {
		struct module_memory *mod_mem = &mod->mem[type];

		if (mod_mem->size)
			__mod_update_bounds(type, mod_mem->base, mod_mem->size, &mod_tree);
	}
}

/* Block module loading/unloading? */
int modules_disabled;
core_param(nomodule, modules_disabled, bint, 0);

/* Waiting for a module to finish initializing? */
static DECLARE_WAIT_QUEUE_HEAD(module_wq);

static BLOCKING_NOTIFIER_HEAD(module_notify_list);

int register_module_notifier(struct notifier_block *nb)
{
	return blocking_notifier_chain_register(&module_notify_list, nb);
}
EXPORT_SYMBOL(register_module_notifier);

int unregister_module_notifier(struct notifier_block *nb)
{
	return blocking_notifier_chain_unregister(&module_notify_list, nb);
}
EXPORT_SYMBOL(unregister_module_notifier);

/*
 * We require a truly strong try_module_get(): 0 means success.
 * Otherwise an error is returned due to ongoing or failed
 * initialization etc.
 */
static inline int strong_try_module_get(struct module *mod)
{
	BUG_ON(mod && mod->state == MODULE_STATE_UNFORMED);
	if (mod && mod->state == MODULE_STATE_COMING)
		return -EBUSY;
	if (try_module_get(mod))
		return 0;
	else
		return -ENOENT;
}

static inline void add_taint_module(struct module *mod, unsigned flag,
				    enum lockdep_ok lockdep_ok)
{
	add_taint(flag, lockdep_ok);
	set_bit(flag, &mod->taints);
}

/*
 * A thread that wants to hold a reference to a module only while it
 * is running can call this to safely exit.
 */
void __noreturn __module_put_and_kthread_exit(struct module *mod, long code)
{
	module_put(mod);
	kthread_exit(code);
}
EXPORT_SYMBOL(__module_put_and_kthread_exit);

/* Find a module section: 0 means not found. */
static unsigned int find_sec(const struct load_info *info, const char *name)
{
	unsigned int i;

	for (i = 1; i < info->hdr->e_shnum; i++) {
		Elf_Shdr *shdr = &info->sechdrs[i];
		/* Alloc bit cleared means "ignore it." */
		if ((shdr->sh_flags & SHF_ALLOC)
		    && strcmp(info->secstrings + shdr->sh_name, name) == 0)
			return i;
	}
	return 0;
}

/* Find a module section, or NULL. */
static void *section_addr(const struct load_info *info, const char *name)
{
	/* Section 0 has sh_addr 0. */
	return (void *)info->sechdrs[find_sec(info, name)].sh_addr;
}

/* Find a module section, or NULL.  Fill in number of "objects" in section. */
static void *section_objs(const struct load_info *info,
			  const char *name,
			  size_t object_size,
			  unsigned int *num)
{
	unsigned int sec = find_sec(info, name);

	/* Section 0 has sh_addr 0 and sh_size 0. */
	*num = info->sechdrs[sec].sh_size / object_size;
	return (void *)info->sechdrs[sec].sh_addr;
}

/* Find a module section: 0 means not found. Ignores SHF_ALLOC flag. */
static unsigned int find_any_sec(const struct load_info *info, const char *name)
{
	unsigned int i;

	for (i = 1; i < info->hdr->e_shnum; i++) {
		Elf_Shdr *shdr = &info->sechdrs[i];
		if (strcmp(info->secstrings + shdr->sh_name, name) == 0)
			return i;
	}
	return 0;
}

/*
 * Find a module section, or NULL. Fill in number of "objects" in section.
 * Ignores SHF_ALLOC flag.
 */
static __maybe_unused void *any_section_objs(const struct load_info *info,
					     const char *name,
					     size_t object_size,
					     unsigned int *num)
{
	unsigned int sec = find_any_sec(info, name);

	/* Section 0 has sh_addr 0 and sh_size 0. */
	*num = info->sechdrs[sec].sh_size / object_size;
	return (void *)info->sechdrs[sec].sh_addr;
}

#ifndef CONFIG_MODVERSIONS
#define symversion(base, idx) NULL
#else
#define symversion(base, idx) ((base != NULL) ? ((base) + (idx)) : NULL)
#endif

static const char *kernel_symbol_name(const struct kernel_symbol *sym)
{
#ifdef CONFIG_HAVE_ARCH_PREL32_RELOCATIONS
	return offset_to_ptr(&sym->name_offset);
#else
	return sym->name;
#endif
}

static const char *kernel_symbol_namespace(const struct kernel_symbol *sym)
{
#ifdef CONFIG_HAVE_ARCH_PREL32_RELOCATIONS
	if (!sym->namespace_offset)
		return NULL;
	return offset_to_ptr(&sym->namespace_offset);
#else
	return sym->namespace;
#endif
}

int cmp_name(const void *name, const void *sym)
{
	return strcmp(name, kernel_symbol_name(sym));
}

static bool find_exported_symbol_in_section(const struct symsearch *syms,
					    struct module *owner,
					    struct find_symbol_arg *fsa)
{
	struct kernel_symbol *sym;

	if (!fsa->gplok && syms->license == GPL_ONLY)
		return false;

	sym = bsearch(fsa->name, syms->start, syms->stop - syms->start,
			sizeof(struct kernel_symbol), cmp_name);
	if (!sym)
		return false;

	fsa->owner = owner;
	fsa->crc = symversion(syms->crcs, sym - syms->start);
	fsa->sym = sym;
	fsa->license = syms->license;

	return true;
}

/*
 * Find an exported symbol and return it, along with, (optional) crc and
 * (optional) module which owns it.  Needs preempt disabled or module_mutex.
 */
bool find_symbol(struct find_symbol_arg *fsa)
{
	static const struct symsearch arr[] = {
		{ __start___ksymtab, __stop___ksymtab, __start___kcrctab,
		  NOT_GPL_ONLY },
		{ __start___ksymtab_gpl, __stop___ksymtab_gpl,
		  __start___kcrctab_gpl,
		  GPL_ONLY },
	};
	struct module *mod;
	unsigned int i;

	module_assert_mutex_or_preempt();

	for (i = 0; i < ARRAY_SIZE(arr); i++)
		if (find_exported_symbol_in_section(&arr[i], NULL, fsa))
			return true;

	list_for_each_entry_rcu(mod, &modules, list,
				lockdep_is_held(&module_mutex)) {
		struct symsearch arr[] = {
			{ mod->syms, mod->syms + mod->num_syms, mod->crcs,
			  NOT_GPL_ONLY },
			{ mod->gpl_syms, mod->gpl_syms + mod->num_gpl_syms,
			  mod->gpl_crcs,
			  GPL_ONLY },
		};

		if (mod->state == MODULE_STATE_UNFORMED)
			continue;

		for (i = 0; i < ARRAY_SIZE(arr); i++)
			if (find_exported_symbol_in_section(&arr[i], mod, fsa))
				return true;
	}

	pr_debug("Failed to find symbol %s\n", fsa->name);
	return false;
}

/*
 * Search for module by name: must hold module_mutex (or preempt disabled
 * for read-only access).
 */
struct module *find_module_all(const char *name, size_t len,
			       bool even_unformed)
{
	struct module *mod;

	module_assert_mutex_or_preempt();

	list_for_each_entry_rcu(mod, &modules, list,
				lockdep_is_held(&module_mutex)) {
		if (!even_unformed && mod->state == MODULE_STATE_UNFORMED)
			continue;
		if (strlen(mod->name) == len && !memcmp(mod->name, name, len))
			return mod;
	}
	return NULL;
}

struct module *find_module(const char *name)
{
	return find_module_all(name, strlen(name), false);
}

#ifdef CONFIG_SMP

static inline void __percpu *mod_percpu(struct module *mod)
{
	return mod->percpu;
}

static int percpu_modalloc(struct module *mod, struct load_info *info)
{
	Elf_Shdr *pcpusec = &info->sechdrs[info->index.pcpu];
	unsigned long align = pcpusec->sh_addralign;

	if (!pcpusec->sh_size)
		return 0;

	if (align > PAGE_SIZE) {
		pr_warn("%s: per-cpu alignment %li > %li\n",
			mod->name, align, PAGE_SIZE);
		align = PAGE_SIZE;
	}

	mod->percpu = __alloc_reserved_percpu(pcpusec->sh_size, align);
	if (!mod->percpu) {
		pr_warn("%s: Could not allocate %lu bytes percpu data\n",
			mod->name, (unsigned long)pcpusec->sh_size);
		return -ENOMEM;
	}
	mod->percpu_size = pcpusec->sh_size;
	return 0;
}

static void percpu_modfree(struct module *mod)
{
	free_percpu(mod->percpu);
}

static unsigned int find_pcpusec(struct load_info *info)
{
	return find_sec(info, ".data..percpu");
}

static void percpu_modcopy(struct module *mod,
			   const void *from, unsigned long size)
{
	int cpu;

	for_each_possible_cpu(cpu)
		memcpy(per_cpu_ptr(mod->percpu, cpu), from, size);
}

bool __is_module_percpu_address(unsigned long addr, unsigned long *can_addr)
{
	struct module *mod;
	unsigned int cpu;

	preempt_disable();

	list_for_each_entry_rcu(mod, &modules, list) {
		if (mod->state == MODULE_STATE_UNFORMED)
			continue;
		if (!mod->percpu_size)
			continue;
		for_each_possible_cpu(cpu) {
			void *start = per_cpu_ptr(mod->percpu, cpu);
			void *va = (void *)addr;

			if (va >= start && va < start + mod->percpu_size) {
				if (can_addr) {
					*can_addr = (unsigned long) (va - start);
					*can_addr += (unsigned long)
						per_cpu_ptr(mod->percpu,
							    get_boot_cpu_id());
				}
				preempt_enable();
				return true;
			}
		}
	}

	preempt_enable();
	return false;
}

/**
 * is_module_percpu_address() - test whether address is from module static percpu
 * @addr: address to test
 *
 * Test whether @addr belongs to module static percpu area.
 *
 * Return: %true if @addr is from module static percpu area
 */
bool is_module_percpu_address(unsigned long addr)
{
	return __is_module_percpu_address(addr, NULL);
}

#else /* ... !CONFIG_SMP */

static inline void __percpu *mod_percpu(struct module *mod)
{
	return NULL;
}
static int percpu_modalloc(struct module *mod, struct load_info *info)
{
	/* UP modules shouldn't have this section: ENOMEM isn't quite right */
	if (info->sechdrs[info->index.pcpu].sh_size != 0)
		return -ENOMEM;
	return 0;
}
static inline void percpu_modfree(struct module *mod)
{
}
static unsigned int find_pcpusec(struct load_info *info)
{
	return 0;
}
static inline void percpu_modcopy(struct module *mod,
				  const void *from, unsigned long size)
{
	/* pcpusec should be 0, and size of that section should be 0. */
	BUG_ON(size != 0);
}
bool is_module_percpu_address(unsigned long addr)
{
	return false;
}

bool __is_module_percpu_address(unsigned long addr, unsigned long *can_addr)
{
	return false;
}

#endif /* CONFIG_SMP */

#define MODINFO_ATTR(field)	\
static void setup_modinfo_##field(struct module *mod, const char *s)  \
{                                                                     \
	mod->field = kstrdup(s, GFP_KERNEL);                          \
}                                                                     \
static ssize_t show_modinfo_##field(struct module_attribute *mattr,   \
			struct module_kobject *mk, char *buffer)      \
{                                                                     \
	return scnprintf(buffer, PAGE_SIZE, "%s\n", mk->mod->field);  \
}                                                                     \
static int modinfo_##field##_exists(struct module *mod)               \
{                                                                     \
	return mod->field != NULL;                                    \
}                                                                     \
static void free_modinfo_##field(struct module *mod)                  \
{                                                                     \
	kfree(mod->field);                                            \
	mod->field = NULL;                                            \
}                                                                     \
static struct module_attribute modinfo_##field = {                    \
	.attr = { .name = __stringify(field), .mode = 0444 },         \
	.show = show_modinfo_##field,                                 \
	.setup = setup_modinfo_##field,                               \
	.test = modinfo_##field##_exists,                             \
	.free = free_modinfo_##field,                                 \
};

MODINFO_ATTR(version);
MODINFO_ATTR(srcversion);
MODINFO_ATTR(scmversion);

static struct {
	char name[MODULE_NAME_LEN + 1];
	char taints[MODULE_FLAGS_BUF_SIZE];
} last_unloaded_module;

#ifdef CONFIG_MODULE_UNLOAD

EXPORT_TRACEPOINT_SYMBOL(module_get);

/* MODULE_REF_BASE is the base reference count by kmodule loader. */
#define MODULE_REF_BASE	1

/* Init the unload section of the module. */
static int module_unload_init(struct module *mod)
{
	/*
	 * Initialize reference counter to MODULE_REF_BASE.
	 * refcnt == 0 means module is going.
	 */
	atomic_set(&mod->refcnt, MODULE_REF_BASE);

	INIT_LIST_HEAD(&mod->source_list);
	INIT_LIST_HEAD(&mod->target_list);

	/* Hold reference count during initialization. */
	atomic_inc(&mod->refcnt);

	return 0;
}

/* Does a already use b? */
static int already_uses(struct module *a, struct module *b)
{
	struct module_use *use;

	list_for_each_entry(use, &b->source_list, source_list) {
		if (use->source == a)
			return 1;
	}
	pr_debug("%s does not use %s!\n", a->name, b->name);
	return 0;
}

/*
 * Module a uses b
 *  - we add 'a' as a "source", 'b' as a "target" of module use
 *  - the module_use is added to the list of 'b' sources (so
 *    'b' can walk the list to see who sourced them), and of 'a'
 *    targets (so 'a' can see what modules it targets).
 */
static int add_module_usage(struct module *a, struct module *b)
{
	struct module_use *use;

	pr_debug("Allocating new usage for %s.\n", a->name);
	use = kmalloc(sizeof(*use), GFP_ATOMIC);
	if (!use)
		return -ENOMEM;

	use->source = a;
	use->target = b;
	list_add(&use->source_list, &b->source_list);
	list_add(&use->target_list, &a->target_list);
	return 0;
}

/* Module a uses b: caller needs module_mutex() */
static int ref_module(struct module *a, struct module *b)
{
	int err;

	if (b == NULL || already_uses(a, b))
		return 0;

	/* If module isn't available, we fail. */
	err = strong_try_module_get(b);
	if (err)
		return err;

	err = add_module_usage(a, b);
	if (err) {
		module_put(b);
		return err;
	}
	return 0;
}

/* Clear the unload stuff of the module. */
static void module_unload_free(struct module *mod)
{
	struct module_use *use, *tmp;

	mutex_lock(&module_mutex);
	list_for_each_entry_safe(use, tmp, &mod->target_list, target_list) {
		struct module *i = use->target;
		pr_debug("%s unusing %s\n", mod->name, i->name);
		module_put(i);
		list_del(&use->source_list);
		list_del(&use->target_list);
		kfree(use);
	}
	mutex_unlock(&module_mutex);
}

#ifdef CONFIG_MODULE_FORCE_UNLOAD
static inline int try_force_unload(unsigned int flags)
{
	int ret = (flags & O_TRUNC);
	if (ret)
		add_taint(TAINT_FORCED_RMMOD, LOCKDEP_NOW_UNRELIABLE);
	return ret;
}
#else
static inline int try_force_unload(unsigned int flags)
{
	return 0;
}
#endif /* CONFIG_MODULE_FORCE_UNLOAD */

/* Try to release refcount of module, 0 means success. */
static int try_release_module_ref(struct module *mod)
{
	int ret;

	/* Try to decrement refcnt which we set at loading */
	ret = atomic_sub_return(MODULE_REF_BASE, &mod->refcnt);
	BUG_ON(ret < 0);
	if (ret)
		/* Someone can put this right now, recover with checking */
		ret = atomic_add_unless(&mod->refcnt, MODULE_REF_BASE, 0);

	return ret;
}

static int try_stop_module(struct module *mod, int flags, int *forced)
{
	/* If it's not unused, quit unless we're forcing. */
	if (try_release_module_ref(mod) != 0) {
		*forced = try_force_unload(flags);
		if (!(*forced))
			return -EWOULDBLOCK;
	}

	/* Mark it as dying. */
	mod->state = MODULE_STATE_GOING;

	return 0;
}

/**
 * module_refcount() - return the refcount or -1 if unloading
 * @mod:	the module we're checking
 *
 * Return:
 *	-1 if the module is in the process of unloading
 *	otherwise the number of references in the kernel to the module
 */
int module_refcount(struct module *mod)
{
	return atomic_read(&mod->refcnt) - MODULE_REF_BASE;
}
EXPORT_SYMBOL(module_refcount);

/* This exists whether we can unload or not */
static void free_module(struct module *mod);

SYSCALL_DEFINE2(delete_module, const char __user *, name_user,
		unsigned int, flags)
{
	struct module *mod;
	char name[MODULE_NAME_LEN];
	char buf[MODULE_FLAGS_BUF_SIZE];
	int ret, forced = 0;

	if (!capable(CAP_SYS_MODULE) || modules_disabled)
		return -EPERM;

	if (strncpy_from_user(name, name_user, MODULE_NAME_LEN-1) < 0)
		return -EFAULT;
	name[MODULE_NAME_LEN-1] = '\0';

	audit_log_kern_module(name);

	if (mutex_lock_interruptible(&module_mutex) != 0)
		return -EINTR;

	mod = find_module(name);
	if (!mod) {
		ret = -ENOENT;
		goto out;
	}

	if (!list_empty(&mod->source_list)) {
		/* Other modules depend on us: get rid of them first. */
		ret = -EWOULDBLOCK;
		goto out;
	}

	/* Doing init or already dying? */
	if (mod->state != MODULE_STATE_LIVE) {
		/* FIXME: if (force), slam module count damn the torpedoes */
		pr_debug("%s already dying\n", mod->name);
		ret = -EBUSY;
		goto out;
	}

	/* If it has an init func, it must have an exit func to unload */
	if (mod->init && !mod->exit) {
		forced = try_force_unload(flags);
		if (!forced) {
			/* This module can't be removed */
			ret = -EBUSY;
			goto out;
		}
	}

	ret = try_stop_module(mod, flags, &forced);
	if (ret != 0)
		goto out;

	mutex_unlock(&module_mutex);
	/* Final destruction now no one is using it. */
	if (mod->exit != NULL)
		mod->exit();
	blocking_notifier_call_chain(&module_notify_list,
				     MODULE_STATE_GOING, mod);
	klp_module_going(mod);
	ftrace_release_mod(mod);

	async_synchronize_full();

	/* Store the name and taints of the last unloaded module for diagnostic purposes */
	strscpy(last_unloaded_module.name, mod->name, sizeof(last_unloaded_module.name));
	strscpy(last_unloaded_module.taints, module_flags(mod, buf, false), sizeof(last_unloaded_module.taints));

	free_module(mod);
	/* someone could wait for the module in add_unformed_module() */
	wake_up_all(&module_wq);
	return 0;
out:
	mutex_unlock(&module_mutex);
	return ret;
}

void __symbol_put(const char *symbol)
{
	struct find_symbol_arg fsa = {
		.name	= symbol,
		.gplok	= true,
	};

	preempt_disable();
	BUG_ON(!find_symbol(&fsa));
	module_put(fsa.owner);
	preempt_enable();
}
EXPORT_SYMBOL(__symbol_put);

/* Note this assumes addr is a function, which it currently always is. */
void symbol_put_addr(void *addr)
{
	struct module *modaddr;
	unsigned long a = (unsigned long)dereference_function_descriptor(addr);

	if (core_kernel_text(a))
		return;

	/*
	 * Even though we hold a reference on the module; we still need to
	 * disable preemption in order to safely traverse the data structure.
	 */
	preempt_disable();
	modaddr = __module_text_address(a);
	BUG_ON(!modaddr);
	module_put(modaddr);
	preempt_enable();
}
EXPORT_SYMBOL_GPL(symbol_put_addr);

static ssize_t show_refcnt(struct module_attribute *mattr,
			   struct module_kobject *mk, char *buffer)
{
	return sprintf(buffer, "%i\n", module_refcount(mk->mod));
}

static struct module_attribute modinfo_refcnt =
	__ATTR(refcnt, 0444, show_refcnt, NULL);

void __module_get(struct module *module)
{
	if (module) {
		preempt_disable();
		atomic_inc(&module->refcnt);
		trace_module_get(module, _RET_IP_);
		preempt_enable();
	}
}
EXPORT_SYMBOL(__module_get);

bool try_module_get(struct module *module)
{
	bool ret = true;

	if (module) {
		preempt_disable();
		/* Note: here, we can fail to get a reference */
		if (likely(module_is_live(module) &&
			   atomic_inc_not_zero(&module->refcnt) != 0))
			trace_module_get(module, _RET_IP_);
		else
			ret = false;

		preempt_enable();
	}
	return ret;
}
EXPORT_SYMBOL(try_module_get);

void module_put(struct module *module)
{
	int ret;

	if (module) {
		preempt_disable();
		ret = atomic_dec_if_positive(&module->refcnt);
		WARN_ON(ret < 0);	/* Failed to put refcount */
		trace_module_put(module, _RET_IP_);
		preempt_enable();
	}
}
EXPORT_SYMBOL(module_put);

#else /* !CONFIG_MODULE_UNLOAD */
static inline void module_unload_free(struct module *mod)
{
}

static int ref_module(struct module *a, struct module *b)
{
	return strong_try_module_get(b);
}

static inline int module_unload_init(struct module *mod)
{
	return 0;
}
#endif /* CONFIG_MODULE_UNLOAD */

size_t module_flags_taint(unsigned long taints, char *buf)
{
	size_t l = 0;
	int i;

	for (i = 0; i < TAINT_FLAGS_COUNT; i++) {
		if (taint_flags[i].module && test_bit(i, &taints))
			buf[l++] = taint_flags[i].c_true;
	}

	return l;
}

static ssize_t show_initstate(struct module_attribute *mattr,
			      struct module_kobject *mk, char *buffer)
{
	const char *state = "unknown";

	switch (mk->mod->state) {
	case MODULE_STATE_LIVE:
		state = "live";
		break;
	case MODULE_STATE_COMING:
		state = "coming";
		break;
	case MODULE_STATE_GOING:
		state = "going";
		break;
	default:
		BUG();
	}
	return sprintf(buffer, "%s\n", state);
}

static struct module_attribute modinfo_initstate =
	__ATTR(initstate, 0444, show_initstate, NULL);

static ssize_t store_uevent(struct module_attribute *mattr,
			    struct module_kobject *mk,
			    const char *buffer, size_t count)
{
	int rc;

	rc = kobject_synth_uevent(&mk->kobj, buffer, count);
	return rc ? rc : count;
}

struct module_attribute module_uevent =
	__ATTR(uevent, 0200, NULL, store_uevent);

static ssize_t show_coresize(struct module_attribute *mattr,
			     struct module_kobject *mk, char *buffer)
{
	unsigned int size = mk->mod->mem[MOD_TEXT].size;

	if (!IS_ENABLED(CONFIG_ARCH_WANTS_MODULES_DATA_IN_VMALLOC)) {
		for_class_mod_mem_type(type, core_data)
			size += mk->mod->mem[type].size;
	}
	return sprintf(buffer, "%u\n", size);
}

static struct module_attribute modinfo_coresize =
	__ATTR(coresize, 0444, show_coresize, NULL);

#ifdef CONFIG_ARCH_WANTS_MODULES_DATA_IN_VMALLOC
static ssize_t show_datasize(struct module_attribute *mattr,
			     struct module_kobject *mk, char *buffer)
{
	unsigned int size = 0;

	for_class_mod_mem_type(type, core_data)
		size += mk->mod->mem[type].size;
	return sprintf(buffer, "%u\n", size);
}

static struct module_attribute modinfo_datasize =
	__ATTR(datasize, 0444, show_datasize, NULL);
#endif

static ssize_t show_initsize(struct module_attribute *mattr,
			     struct module_kobject *mk, char *buffer)
{
	unsigned int size = 0;

	for_class_mod_mem_type(type, init)
		size += mk->mod->mem[type].size;
	return sprintf(buffer, "%u\n", size);
}

static struct module_attribute modinfo_initsize =
	__ATTR(initsize, 0444, show_initsize, NULL);

static ssize_t show_taint(struct module_attribute *mattr,
			  struct module_kobject *mk, char *buffer)
{
	size_t l;

	l = module_flags_taint(mk->mod->taints, buffer);
	buffer[l++] = '\n';
	return l;
}

static struct module_attribute modinfo_taint =
	__ATTR(taint, 0444, show_taint, NULL);

struct module_attribute *modinfo_attrs[] = {
	&module_uevent,
	&modinfo_version,
	&modinfo_srcversion,
	&modinfo_scmversion,
	&modinfo_initstate,
	&modinfo_coresize,
#ifdef CONFIG_ARCH_WANTS_MODULES_DATA_IN_VMALLOC
	&modinfo_datasize,
#endif
	&modinfo_initsize,
	&modinfo_taint,
#ifdef CONFIG_MODULE_UNLOAD
	&modinfo_refcnt,
#endif
	NULL,
};

size_t modinfo_attrs_count = ARRAY_SIZE(modinfo_attrs);

static const char vermagic[] = VERMAGIC_STRING;

int try_to_force_load(struct module *mod, const char *reason)
{
#ifdef CONFIG_MODULE_FORCE_LOAD
	if (!test_taint(TAINT_FORCED_MODULE))
		pr_warn("%s: %s: kernel tainted.\n", mod->name, reason);
	add_taint_module(mod, TAINT_FORCED_MODULE, LOCKDEP_NOW_UNRELIABLE);
	return 0;
#else
	return -ENOEXEC;
#endif
}

/* Parse tag=value strings from .modinfo section */
char *module_next_tag_pair(char *string, unsigned long *secsize)
{
	/* Skip non-zero chars */
	while (string[0]) {
		string++;
		if ((*secsize)-- <= 1)
			return NULL;
	}

	/* Skip any zero padding. */
	while (!string[0]) {
		string++;
		if ((*secsize)-- <= 1)
			return NULL;
	}
	return string;
}

static char *get_next_modinfo(const struct load_info *info, const char *tag,
			      char *prev)
{
	char *p;
	unsigned int taglen = strlen(tag);
	Elf_Shdr *infosec = &info->sechdrs[info->index.info];
	unsigned long size = infosec->sh_size;

	/*
	 * get_modinfo() calls made before rewrite_section_headers()
	 * must use sh_offset, as sh_addr isn't set!
	 */
	char *modinfo = (char *)info->hdr + infosec->sh_offset;

	if (prev) {
		size -= prev - modinfo;
		modinfo = module_next_tag_pair(prev, &size);
	}

	for (p = modinfo; p; p = module_next_tag_pair(p, &size)) {
		if (strncmp(p, tag, taglen) == 0 && p[taglen] == '=')
			return p + taglen + 1;
	}
	return NULL;
}

static char *get_modinfo(const struct load_info *info, const char *tag)
{
	return get_next_modinfo(info, tag, NULL);
}

static int verify_namespace_is_imported(const struct load_info *info,
					const struct kernel_symbol *sym,
					struct module *mod)
{
	const char *namespace;
	char *imported_namespace;

	namespace = kernel_symbol_namespace(sym);
	if (namespace && namespace[0]) {
		for_each_modinfo_entry(imported_namespace, info, "import_ns") {
			if (strcmp(namespace, imported_namespace) == 0)
				return 0;
		}
#ifdef CONFIG_MODULE_ALLOW_MISSING_NAMESPACE_IMPORTS
		pr_warn(
#else
		pr_err(
#endif
			"%s: module uses symbol (%s) from namespace %s, but does not import it.\n",
			mod->name, kernel_symbol_name(sym), namespace);
#ifndef CONFIG_MODULE_ALLOW_MISSING_NAMESPACE_IMPORTS
		return -EINVAL;
#endif
	}
	return 0;
}

static bool inherit_taint(struct module *mod, struct module *owner, const char *name)
{
	if (!owner || !test_bit(TAINT_PROPRIETARY_MODULE, &owner->taints))
		return true;

	if (mod->using_gplonly_symbols) {
		pr_err("%s: module using GPL-only symbols uses symbols %s from proprietary module %s.\n",
			mod->name, name, owner->name);
		return false;
	}

	if (!test_bit(TAINT_PROPRIETARY_MODULE, &mod->taints)) {
		pr_warn("%s: module uses symbols %s from proprietary module %s, inheriting taint.\n",
			mod->name, name, owner->name);
		set_bit(TAINT_PROPRIETARY_MODULE, &mod->taints);
	}
	return true;
}

/* Resolve a symbol for this module.  I.e. if we find one, record usage. */
static const struct kernel_symbol *resolve_symbol(struct module *mod,
						  const struct load_info *info,
						  const char *name,
						  char ownername[])
{
	struct find_symbol_arg fsa = {
		.name	= name,
		.gplok	= !(mod->taints & (1 << TAINT_PROPRIETARY_MODULE)),
		.warn	= true,
	};
	int err;

	/*
	 * The module_mutex should not be a heavily contended lock;
	 * if we get the occasional sleep here, we'll go an extra iteration
	 * in the wait_event_interruptible(), which is harmless.
	 */
	sched_annotate_sleep();
	mutex_lock(&module_mutex);
	if (!find_symbol(&fsa))
		goto unlock;

	if (fsa.license == GPL_ONLY)
		mod->using_gplonly_symbols = true;

	if (!inherit_taint(mod, fsa.owner, name)) {
		fsa.sym = NULL;
		goto getname;
	}

	if (!check_version(info, name, mod, fsa.crc)) {
		fsa.sym = ERR_PTR(-EINVAL);
		goto getname;
	}

	err = verify_namespace_is_imported(info, fsa.sym, mod);
	if (err) {
		fsa.sym = ERR_PTR(err);
		goto getname;
	}

	/*
	 * ANDROID: GKI:
	 * In case of an unsigned module symbol resolves only if:
	 * 1. Symbol is in the list of unprotected symbol list OR
	 * 2. If symbol owner is not NULL i.e. owner is another module;
	 *    it has to be an unsigned module and not signed GKI module
	 *    to protect symbols exported by signed GKI modules.
	 */
	if (!mod->sig_ok &&
	    !gki_is_module_unprotected_symbol(name) &&
	    fsa.owner && fsa.owner->sig_ok) {
		fsa.sym = ERR_PTR(-EACCES);
		goto getname;
	}

	err = ref_module(mod, fsa.owner);
	if (err) {
		fsa.sym = ERR_PTR(err);
		goto getname;
	}

getname:
	/* We must make copy under the lock if we failed to get ref. */
	strncpy(ownername, module_name(fsa.owner), MODULE_NAME_LEN);
unlock:
	mutex_unlock(&module_mutex);
	return fsa.sym;
}

static const struct kernel_symbol *
resolve_symbol_wait(struct module *mod,
		    const struct load_info *info,
		    const char *name)
{
	const struct kernel_symbol *ksym;
	char owner[MODULE_NAME_LEN];

	if (wait_event_interruptible_timeout(module_wq,
			!IS_ERR(ksym = resolve_symbol(mod, info, name, owner))
			|| PTR_ERR(ksym) != -EBUSY,
					     30 * HZ) <= 0) {
		pr_warn("%s: gave up waiting for init of module %s.\n",
			mod->name, owner);
	}
	return ksym;
}

void __weak module_memfree(void *module_region)
{
	/*
	 * This memory may be RO, and freeing RO memory in an interrupt is not
	 * supported by vmalloc.
	 */
	WARN_ON(in_interrupt());
	vfree(module_region);
}

void __weak module_arch_cleanup(struct module *mod)
{
}

void __weak module_arch_freeing_init(struct module *mod)
{
}

static bool mod_mem_use_vmalloc(enum mod_mem_type type)
{
	return IS_ENABLED(CONFIG_ARCH_WANTS_MODULES_DATA_IN_VMALLOC) &&
		mod_mem_type_is_core_data(type);
}

static void *module_memory_alloc(unsigned int size, enum mod_mem_type type)
{
	if (mod_mem_use_vmalloc(type))
		return vzalloc(size);
	return module_alloc(size);
}

static void module_memory_free(void *ptr, enum mod_mem_type type)
{
	if (mod_mem_use_vmalloc(type))
		vfree(ptr);
	else
		module_memfree(ptr);
}

static void free_mod_mem(struct module *mod)
{
	for_each_mod_mem_type(type) {
		struct module_memory *mod_mem = &mod->mem[type];

		if (type == MOD_DATA)
			continue;

		/* Free lock-classes; relies on the preceding sync_rcu(). */
		lockdep_free_key_range(mod_mem->base, mod_mem->size);
		if (mod_mem->size)
			module_memory_free(mod_mem->base, type);
	}

	/* MOD_DATA hosts mod, so free it at last */
	lockdep_free_key_range(mod->mem[MOD_DATA].base, mod->mem[MOD_DATA].size);
	module_memory_free(mod->mem[MOD_DATA].base, MOD_DATA);
}

/* Free a module, remove from lists, etc. */
static void free_module(struct module *mod)
{
	trace_module_free(mod);

	mod_sysfs_teardown(mod);

	/*
	 * We leave it in list to prevent duplicate loads, but make sure
	 * that noone uses it while it's being deconstructed.
	 */
	mutex_lock(&module_mutex);
	mod->state = MODULE_STATE_UNFORMED;
	mutex_unlock(&module_mutex);

	/* Arch-specific cleanup. */
	module_arch_cleanup(mod);

	/* Module unload stuff */
	module_unload_free(mod);

	/* Free any allocated parameters. */
	destroy_params(mod->kp, mod->num_kp);

	if (is_livepatch_module(mod))
		free_module_elf(mod);

	/* Now we can delete it from the lists */
	mutex_lock(&module_mutex);
	/* Unlink carefully: kallsyms could be walking list. */
	list_del_rcu(&mod->list);
	mod_tree_remove(mod);
	/* Remove this module from bug list, this uses list_del_rcu */
	module_bug_cleanup(mod);
	/* Wait for RCU-sched synchronizing before releasing mod->list and buglist. */
	synchronize_rcu();
	if (try_add_tainted_module(mod))
		pr_err("%s: adding tainted module to the unloaded tainted modules list failed.\n",
		       mod->name);
	mutex_unlock(&module_mutex);

	/* This may be empty, but that's OK */
	module_arch_freeing_init(mod);
	kfree(mod->args);
	percpu_modfree(mod);

	free_mod_mem(mod);
}

void *__symbol_get(const char *symbol)
{
	struct find_symbol_arg fsa = {
		.name	= symbol,
		.gplok	= true,
		.warn	= true,
	};

	preempt_disable();
	if (!find_symbol(&fsa) || strong_try_module_get(fsa.owner)) {
		preempt_enable();
		return NULL;
	}
	preempt_enable();
	return (void *)kernel_symbol_value(fsa.sym);
}
EXPORT_SYMBOL_GPL(__symbol_get);

/*
 * Ensure that an exported symbol [global namespace] does not already exist
 * in the kernel or in some other module's exported symbol table.
 *
 * You must hold the module_mutex.
 */
static int verify_exported_symbols(struct module *mod)
{
	unsigned int i;
	const struct kernel_symbol *s;
	struct {
		const struct kernel_symbol *sym;
		unsigned int num;
	} arr[] = {
		{ mod->syms, mod->num_syms },
		{ mod->gpl_syms, mod->num_gpl_syms },
	};

	for (i = 0; i < ARRAY_SIZE(arr); i++) {
		for (s = arr[i].sym; s < arr[i].sym + arr[i].num; s++) {
			struct find_symbol_arg fsa = {
				.name	= kernel_symbol_name(s),
				.gplok	= true,
			};

			if (!mod->sig_ok && gki_is_module_protected_export(
						kernel_symbol_name(s))) {
				pr_err("%s: exports protected symbol %s\n",
				       mod->name, kernel_symbol_name(s));
				return -EACCES;
			}

			if (find_symbol(&fsa)) {
				pr_err("%s: exports duplicate symbol %s"
				       " (owned by %s)\n",
				       mod->name, kernel_symbol_name(s),
				       module_name(fsa.owner));
				return -ENOEXEC;
			}
		}
	}
	return 0;
}

static bool ignore_undef_symbol(Elf_Half emachine, const char *name)
{
	/*
	 * On x86, PIC code and Clang non-PIC code may have call foo@PLT. GNU as
	 * before 2.37 produces an unreferenced _GLOBAL_OFFSET_TABLE_ on x86-64.
	 * i386 has a similar problem but may not deserve a fix.
	 *
	 * If we ever have to ignore many symbols, consider refactoring the code to
	 * only warn if referenced by a relocation.
	 */
	if (emachine == EM_386 || emachine == EM_X86_64)
		return !strcmp(name, "_GLOBAL_OFFSET_TABLE_");
	return false;
}

/* Change all symbols so that st_value encodes the pointer directly. */
static int simplify_symbols(struct module *mod, const struct load_info *info)
{
	Elf_Shdr *symsec = &info->sechdrs[info->index.sym];
	Elf_Sym *sym = (void *)symsec->sh_addr;
	unsigned long secbase;
	unsigned int i;
	int ret = 0;
	const struct kernel_symbol *ksym;

	for (i = 1; i < symsec->sh_size / sizeof(Elf_Sym); i++) {
		const char *name = info->strtab + sym[i].st_name;

		switch (sym[i].st_shndx) {
		case SHN_COMMON:
			/* Ignore common symbols */
			if (!strncmp(name, "__gnu_lto", 9))
				break;

			/*
			 * We compiled with -fno-common.  These are not
			 * supposed to happen.
			 */
			pr_debug("Common symbol: %s\n", name);
			pr_warn("%s: please compile with -fno-common\n",
			       mod->name);
			ret = -ENOEXEC;
			break;

		case SHN_ABS:
			/* Don't need to do anything */
			pr_debug("Absolute symbol: 0x%08lx %s\n",
				 (long)sym[i].st_value, name);
			break;

		case SHN_LIVEPATCH:
			/* Livepatch symbols are resolved by livepatch */
			break;

		case SHN_UNDEF:
			ksym = resolve_symbol_wait(mod, info, name);
			/* Ok if resolved.  */
			if (ksym && !IS_ERR(ksym)) {
				sym[i].st_value = kernel_symbol_value(ksym);
				break;
			}

			/* Ok if weak or ignored.  */
			if (!ksym &&
			    (ELF_ST_BIND(sym[i].st_info) == STB_WEAK ||
			     ignore_undef_symbol(info->hdr->e_machine, name)))
				break;

			if (PTR_ERR(ksym) == -EACCES) {
				ret = -EACCES;
				pr_warn("%s: Protected symbol: %s (err %d)\n",
					mod->name, name, ret);
			} else {
				ret = PTR_ERR(ksym) ?: -ENOENT;
				pr_warn("%s: Unknown symbol %s (err %d)\n",
					mod->name, name, ret);
			}
			break;

		default:
			/* Divert to percpu allocation if a percpu var. */
			if (sym[i].st_shndx == info->index.pcpu)
				secbase = (unsigned long)mod_percpu(mod);
			else
				secbase = info->sechdrs[sym[i].st_shndx].sh_addr;
			sym[i].st_value += secbase;
			break;
		}
	}

	return ret;
}

static int apply_relocations(struct module *mod, const struct load_info *info)
{
	unsigned int i;
	int err = 0;

	/* Now do relocations. */
	for (i = 1; i < info->hdr->e_shnum; i++) {
		unsigned int infosec = info->sechdrs[i].sh_info;

		/* Not a valid relocation section? */
		if (infosec >= info->hdr->e_shnum)
			continue;

		/* Don't bother with non-allocated sections */
		if (!(info->sechdrs[infosec].sh_flags & SHF_ALLOC))
			continue;

		if (info->sechdrs[i].sh_flags & SHF_RELA_LIVEPATCH)
			err = klp_apply_section_relocs(mod, info->sechdrs,
						       info->secstrings,
						       info->strtab,
						       info->index.sym, i,
						       NULL);
		else if (info->sechdrs[i].sh_type == SHT_REL)
			err = apply_relocate(info->sechdrs, info->strtab,
					     info->index.sym, i, mod);
		else if (info->sechdrs[i].sh_type == SHT_RELA)
			err = apply_relocate_add(info->sechdrs, info->strtab,
						 info->index.sym, i, mod);
		if (err < 0)
			break;
	}
	return err;
}

/* Additional bytes needed by arch in front of individual sections */
unsigned int __weak arch_mod_section_prepend(struct module *mod,
					     unsigned int section)
{
	/* default implementation just returns zero */
	return 0;
}

long module_get_offset_and_type(struct module *mod, enum mod_mem_type type,
				Elf_Shdr *sechdr, unsigned int section)
{
	long offset;
	long mask = ((unsigned long)(type) & SH_ENTSIZE_TYPE_MASK) << SH_ENTSIZE_TYPE_SHIFT;

	mod->mem[type].size += arch_mod_section_prepend(mod, section);
	offset = ALIGN(mod->mem[type].size, sechdr->sh_addralign ?: 1);
	mod->mem[type].size = offset + sechdr->sh_size;

	WARN_ON_ONCE(offset & mask);
	return offset | mask;
}

static bool module_init_layout_section(const char *sname)
{
#ifndef CONFIG_MODULE_UNLOAD
	if (module_exit_section(sname))
		return true;
#endif
	return module_init_section(sname);
}

static void __layout_sections(struct module *mod, struct load_info *info, bool is_init)
{
	unsigned int m, i;

	static const unsigned long masks[][2] = {
		/*
		 * NOTE: all executable code must be the first section
		 * in this array; otherwise modify the text_size
		 * finder in the two loops below
		 */
		{ SHF_EXECINSTR | SHF_ALLOC, ARCH_SHF_SMALL },
		{ SHF_ALLOC, SHF_WRITE | ARCH_SHF_SMALL },
		{ SHF_RO_AFTER_INIT | SHF_ALLOC, ARCH_SHF_SMALL },
		{ SHF_WRITE | SHF_ALLOC, ARCH_SHF_SMALL },
		{ ARCH_SHF_SMALL | SHF_ALLOC, 0 }
	};
	static const int core_m_to_mem_type[] = {
		MOD_TEXT,
		MOD_RODATA,
		MOD_RO_AFTER_INIT,
		MOD_DATA,
		MOD_INVALID,	/* This is needed to match the masks array */
	};
	static const int init_m_to_mem_type[] = {
		MOD_INIT_TEXT,
		MOD_INIT_RODATA,
		MOD_INVALID,
		MOD_INIT_DATA,
		MOD_INVALID,	/* This is needed to match the masks array */
	};

	for (m = 0; m < ARRAY_SIZE(masks); ++m) {
		enum mod_mem_type type = is_init ? init_m_to_mem_type[m] : core_m_to_mem_type[m];

		for (i = 0; i < info->hdr->e_shnum; ++i) {
			Elf_Shdr *s = &info->sechdrs[i];
			const char *sname = info->secstrings + s->sh_name;

			if ((s->sh_flags & masks[m][0]) != masks[m][0]
			    || (s->sh_flags & masks[m][1])
			    || s->sh_entsize != ~0UL
			    || is_init != module_init_layout_section(sname))
				continue;

			if (WARN_ON_ONCE(type == MOD_INVALID))
				continue;

			s->sh_entsize = module_get_offset_and_type(mod, type, s, i);
			pr_debug("\t%s\n", sname);
		}
	}
}

/*
 * Lay out the SHF_ALLOC sections in a way not dissimilar to how ld
 * might -- code, read-only data, read-write data, small data.  Tally
 * sizes, and place the offsets into sh_entsize fields: high bit means it
 * belongs in init.
 */
static void layout_sections(struct module *mod, struct load_info *info)
{
	unsigned int i;

	for (i = 0; i < info->hdr->e_shnum; i++)
		info->sechdrs[i].sh_entsize = ~0UL;

	pr_debug("Core section allocation order for %s:\n", mod->name);
	__layout_sections(mod, info, false);

	pr_debug("Init section allocation order for %s:\n", mod->name);
	__layout_sections(mod, info, true);
}

static void module_license_taint_check(struct module *mod, const char *license)
{
	if (!license)
		license = "unspecified";

	if (!license_is_gpl_compatible(license)) {
		if (!test_taint(TAINT_PROPRIETARY_MODULE))
			pr_warn("%s: module license '%s' taints kernel.\n",
				mod->name, license);
		add_taint_module(mod, TAINT_PROPRIETARY_MODULE,
				 LOCKDEP_NOW_UNRELIABLE);
	}
}

static void setup_modinfo(struct module *mod, struct load_info *info)
{
	struct module_attribute *attr;
	int i;

	for (i = 0; (attr = modinfo_attrs[i]); i++) {
		if (attr->setup)
			attr->setup(mod, get_modinfo(info, attr->attr.name));
	}
}

static void free_modinfo(struct module *mod)
{
	struct module_attribute *attr;
	int i;

	for (i = 0; (attr = modinfo_attrs[i]); i++) {
		if (attr->free)
			attr->free(mod);
	}
}

void * __weak module_alloc(unsigned long size)
{
	return __vmalloc_node_range(size, 1, VMALLOC_START, VMALLOC_END,
			GFP_KERNEL, PAGE_KERNEL_EXEC, VM_FLUSH_RESET_PERMS,
			NUMA_NO_NODE, __builtin_return_address(0));
}

bool __weak module_init_section(const char *name)
{
	return strstarts(name, ".init");
}

bool __weak module_exit_section(const char *name)
{
	return strstarts(name, ".exit");
}

static int validate_section_offset(struct load_info *info, Elf_Shdr *shdr)
{
#if defined(CONFIG_64BIT)
	unsigned long long secend;
#else
	unsigned long secend;
#endif

	/*
	 * Check for both overflow and offset/size being
	 * too large.
	 */
	secend = shdr->sh_offset + shdr->sh_size;
	if (secend < shdr->sh_offset || secend > info->len)
		return -ENOEXEC;

	return 0;
}

/*
 * Check userspace passed ELF module against our expectations, and cache
 * useful variables for further processing as we go.
 *
 * This does basic validity checks against section offsets and sizes, the
 * section name string table, and the indices used for it (sh_name).
 *
 * As a last step, since we're already checking the ELF sections we cache
 * useful variables which will be used later for our convenience:
 *
 * 	o pointers to section headers
 * 	o cache the modinfo symbol section
 * 	o cache the string symbol section
 * 	o cache the module section
 *
 * As a last step we set info->mod to the temporary copy of the module in
 * info->hdr. The final one will be allocated in move_module(). Any
 * modifications we make to our copy of the module will be carried over
 * to the final minted module.
 */
static int elf_validity_cache_copy(struct load_info *info, int flags)
{
	unsigned int i;
	Elf_Shdr *shdr, *strhdr;
	int err;
	unsigned int num_mod_secs = 0, mod_idx;
	unsigned int num_info_secs = 0, info_idx;
	unsigned int num_sym_secs = 0, sym_idx;

	if (info->len < sizeof(*(info->hdr))) {
		pr_err("Invalid ELF header len %lu\n", info->len);
		goto no_exec;
	}

	if (memcmp(info->hdr->e_ident, ELFMAG, SELFMAG) != 0) {
		pr_err("Invalid ELF header magic: != %s\n", ELFMAG);
		goto no_exec;
	}
	if (info->hdr->e_type != ET_REL) {
		pr_err("Invalid ELF header type: %u != %u\n",
		       info->hdr->e_type, ET_REL);
		goto no_exec;
	}
	if (!elf_check_arch(info->hdr)) {
		pr_err("Invalid architecture in ELF header: %u\n",
		       info->hdr->e_machine);
		goto no_exec;
	}
	if (!module_elf_check_arch(info->hdr)) {
		pr_err("Invalid module architecture in ELF header: %u\n",
		       info->hdr->e_machine);
		goto no_exec;
	}
	if (info->hdr->e_shentsize != sizeof(Elf_Shdr)) {
		pr_err("Invalid ELF section header size\n");
		goto no_exec;
	}

	/*
	 * e_shnum is 16 bits, and sizeof(Elf_Shdr) is
	 * known and small. So e_shnum * sizeof(Elf_Shdr)
	 * will not overflow unsigned long on any platform.
	 */
	if (info->hdr->e_shoff >= info->len
	    || (info->hdr->e_shnum * sizeof(Elf_Shdr) >
		info->len - info->hdr->e_shoff)) {
		pr_err("Invalid ELF section header overflow\n");
		goto no_exec;
	}

	info->sechdrs = (void *)info->hdr + info->hdr->e_shoff;

	/*
	 * Verify if the section name table index is valid.
	 */
	if (info->hdr->e_shstrndx == SHN_UNDEF
	    || info->hdr->e_shstrndx >= info->hdr->e_shnum) {
		pr_err("Invalid ELF section name index: %d || e_shstrndx (%d) >= e_shnum (%d)\n",
		       info->hdr->e_shstrndx, info->hdr->e_shstrndx,
		       info->hdr->e_shnum);
		goto no_exec;
	}

	strhdr = &info->sechdrs[info->hdr->e_shstrndx];
	err = validate_section_offset(info, strhdr);
	if (err < 0) {
		pr_err("Invalid ELF section hdr(type %u)\n", strhdr->sh_type);
		return err;
	}

	/*
	 * The section name table must be NUL-terminated, as required
	 * by the spec. This makes strcmp and pr_* calls that access
	 * strings in the section safe.
	 */
	info->secstrings = (void *)info->hdr + strhdr->sh_offset;
	if (strhdr->sh_size == 0) {
		pr_err("empty section name table\n");
		goto no_exec;
	}
	if (info->secstrings[strhdr->sh_size - 1] != '\0') {
		pr_err("ELF Spec violation: section name table isn't null terminated\n");
		goto no_exec;
	}

	/*
	 * The code assumes that section 0 has a length of zero and
	 * an addr of zero, so check for it.
	 */
	if (info->sechdrs[0].sh_type != SHT_NULL
	    || info->sechdrs[0].sh_size != 0
	    || info->sechdrs[0].sh_addr != 0) {
		pr_err("ELF Spec violation: section 0 type(%d)!=SH_NULL or non-zero len or addr\n",
		       info->sechdrs[0].sh_type);
		goto no_exec;
	}

	for (i = 1; i < info->hdr->e_shnum; i++) {
		shdr = &info->sechdrs[i];
		switch (shdr->sh_type) {
		case SHT_NULL:
		case SHT_NOBITS:
			continue;
		case SHT_SYMTAB:
			if (shdr->sh_link == SHN_UNDEF
			    || shdr->sh_link >= info->hdr->e_shnum) {
				pr_err("Invalid ELF sh_link!=SHN_UNDEF(%d) or (sh_link(%d) >= hdr->e_shnum(%d)\n",
				       shdr->sh_link, shdr->sh_link,
				       info->hdr->e_shnum);
				goto no_exec;
			}
			num_sym_secs++;
			sym_idx = i;
			fallthrough;
		default:
			err = validate_section_offset(info, shdr);
			if (err < 0) {
				pr_err("Invalid ELF section in module (section %u type %u)\n",
					i, shdr->sh_type);
				return err;
			}
			if (strcmp(info->secstrings + shdr->sh_name,
				   ".gnu.linkonce.this_module") == 0) {
				num_mod_secs++;
				mod_idx = i;
			} else if (strcmp(info->secstrings + shdr->sh_name,
				   ".modinfo") == 0) {
				num_info_secs++;
				info_idx = i;
			}

			if (shdr->sh_flags & SHF_ALLOC) {
				if (shdr->sh_name >= strhdr->sh_size) {
					pr_err("Invalid ELF section name in module (section %u type %u)\n",
					       i, shdr->sh_type);
					return -ENOEXEC;
				}
			}
			break;
		}
	}

	if (num_info_secs > 1) {
		pr_err("Only one .modinfo section must exist.\n");
		goto no_exec;
	} else if (num_info_secs == 1) {
		/* Try to find a name early so we can log errors with a module name */
		info->index.info = info_idx;
		info->name = get_modinfo(info, "name");
	}

	if (num_sym_secs != 1) {
		pr_warn("%s: module has no symbols (stripped?)\n",
			info->name ?: "(missing .modinfo section or name field)");
		goto no_exec;
	}

	/* Sets internal symbols and strings. */
	info->index.sym = sym_idx;
	shdr = &info->sechdrs[sym_idx];
	info->index.str = shdr->sh_link;
	info->strtab = (char *)info->hdr + info->sechdrs[info->index.str].sh_offset;

	/*
	 * The ".gnu.linkonce.this_module" ELF section is special. It is
	 * what modpost uses to refer to __this_module and let's use rely
	 * on THIS_MODULE to point to &__this_module properly. The kernel's
	 * modpost declares it on each modules's *.mod.c file. If the struct
	 * module of the kernel changes a full kernel rebuild is required.
	 *
	 * We have a few expectaions for this special section, the following
	 * code validates all this for us:
	 *
	 *   o Only one section must exist
	 *   o We expect the kernel to always have to allocate it: SHF_ALLOC
	 *   o The section size must match the kernel's run time's struct module
	 *     size
	 */
	if (num_mod_secs != 1) {
		pr_err("module %s: Only one .gnu.linkonce.this_module section must exist.\n",
		       info->name ?: "(missing .modinfo section or name field)");
		goto no_exec;
	}

	shdr = &info->sechdrs[mod_idx];

	/*
	 * This is already implied on the switch above, however let's be
	 * pedantic about it.
	 */
	if (shdr->sh_type == SHT_NOBITS) {
		pr_err("module %s: .gnu.linkonce.this_module section must have a size set\n",
		       info->name ?: "(missing .modinfo section or name field)");
		goto no_exec;
	}

	if (!(shdr->sh_flags & SHF_ALLOC)) {
		pr_err("module %s: .gnu.linkonce.this_module must occupy memory during process execution\n",
		       info->name ?: "(missing .modinfo section or name field)");
		goto no_exec;
	}

	if (shdr->sh_size != sizeof(struct module)) {
		pr_err("module %s: .gnu.linkonce.this_module section size must match the kernel's built struct module size at run time\n",
		       info->name ?: "(missing .modinfo section or name field)");
		goto no_exec;
	}

	info->index.mod = mod_idx;

	/* This is temporary: point mod into copy of data. */
	info->mod = (void *)info->hdr + shdr->sh_offset;

	/*
	 * If we didn't load the .modinfo 'name' field earlier, fall back to
	 * on-disk struct mod 'name' field.
	 */
	if (!info->name)
		info->name = info->mod->name;

	if (flags & MODULE_INIT_IGNORE_MODVERSIONS)
		info->index.vers = 0; /* Pretend no __versions section! */
	else
		info->index.vers = find_sec(info, "__versions");

	info->index.pcpu = find_pcpusec(info);

	return 0;

no_exec:
	return -ENOEXEC;
}

#define COPY_CHUNK_SIZE (16*PAGE_SIZE)

static int copy_chunked_from_user(void *dst, const void __user *usrc, unsigned long len)
{
	do {
		unsigned long n = min(len, COPY_CHUNK_SIZE);

		if (copy_from_user(dst, usrc, n) != 0)
			return -EFAULT;
		cond_resched();
		dst += n;
		usrc += n;
		len -= n;
	} while (len);
	return 0;
}

static int check_modinfo_livepatch(struct module *mod, struct load_info *info)
{
	if (!get_modinfo(info, "livepatch"))
		/* Nothing more to do */
		return 0;

	if (set_livepatch_module(mod))
		return 0;

	pr_err("%s: module is marked as livepatch module, but livepatch support is disabled",
	       mod->name);
	return -ENOEXEC;
}

static void check_modinfo_retpoline(struct module *mod, struct load_info *info)
{
	if (retpoline_module_ok(get_modinfo(info, "retpoline")))
		return;

	pr_warn("%s: loading module not compiled with retpoline compiler.\n",
		mod->name);
}

/* Sets info->hdr and info->len. */
static int copy_module_from_user(const void __user *umod, unsigned long len,
				  struct load_info *info)
{
	int err;

	info->len = len;
	if (info->len < sizeof(*(info->hdr)))
		return -ENOEXEC;

	err = security_kernel_load_data(LOADING_MODULE, true);
	if (err)
		return err;

	/* Suck in entire file: we'll want most of it. */
	info->hdr = __vmalloc(info->len, GFP_KERNEL | __GFP_NOWARN);
	if (!info->hdr)
		return -ENOMEM;

	if (copy_chunked_from_user(info->hdr, umod, info->len) != 0) {
		err = -EFAULT;
		goto out;
	}

	err = security_kernel_post_load_data((char *)info->hdr, info->len,
					     LOADING_MODULE, "init_module");
out:
	if (err)
		vfree(info->hdr);

	return err;
}

static void free_copy(struct load_info *info, int flags)
{
	if (flags & MODULE_INIT_COMPRESSED_FILE)
		module_decompress_cleanup(info);
	else
		vfree(info->hdr);
}

static int rewrite_section_headers(struct load_info *info, int flags)
{
	unsigned int i;

	/* This should always be true, but let's be sure. */
	info->sechdrs[0].sh_addr = 0;

	for (i = 1; i < info->hdr->e_shnum; i++) {
		Elf_Shdr *shdr = &info->sechdrs[i];

		/*
		 * Mark all sections sh_addr with their address in the
		 * temporary image.
		 */
		shdr->sh_addr = (size_t)info->hdr + shdr->sh_offset;

	}

	/* Track but don't keep modinfo and version sections. */
	info->sechdrs[info->index.vers].sh_flags &= ~(unsigned long)SHF_ALLOC;
	info->sechdrs[info->index.info].sh_flags &= ~(unsigned long)SHF_ALLOC;

	return 0;
}

/*
 * These calls taint the kernel depending certain module circumstances */
static void module_augment_kernel_taints(struct module *mod, struct load_info *info)
{
	int prev_taint = test_taint(TAINT_PROPRIETARY_MODULE);

	if (!get_modinfo(info, "intree")) {
		if (!test_taint(TAINT_OOT_MODULE))
			pr_warn("%s: loading out-of-tree module taints kernel.\n",
				mod->name);
		add_taint_module(mod, TAINT_OOT_MODULE, LOCKDEP_STILL_OK);
	}

	check_modinfo_retpoline(mod, info);

	if (get_modinfo(info, "staging")) {
		add_taint_module(mod, TAINT_CRAP, LOCKDEP_STILL_OK);
		pr_warn("%s: module is from the staging directory, the quality "
			"is unknown, you have been warned.\n", mod->name);
	}

	if (is_livepatch_module(mod)) {
		add_taint_module(mod, TAINT_LIVEPATCH, LOCKDEP_STILL_OK);
		pr_notice_once("%s: tainting kernel with TAINT_LIVEPATCH\n",
				mod->name);
	}

	module_license_taint_check(mod, get_modinfo(info, "license"));

	if (get_modinfo(info, "test")) {
		if (!test_taint(TAINT_TEST))
			pr_warn("%s: loading test module taints kernel.\n",
				mod->name);
		add_taint_module(mod, TAINT_TEST, LOCKDEP_STILL_OK);
	}
#ifdef CONFIG_MODULE_SIG
	mod->sig_ok = info->sig_ok;
	if (!mod->sig_ok) {
		pr_notice_once("%s: module verification failed: signature "
			       "and/or required key missing - tainting "
			       "kernel\n", mod->name);
		add_taint_module(mod, TAINT_UNSIGNED_MODULE, LOCKDEP_STILL_OK);
	}
#endif

	/*
	 * ndiswrapper is under GPL by itself, but loads proprietary modules.
	 * Don't use add_taint_module(), as it would prevent ndiswrapper from
	 * using GPL-only symbols it needs.
	 */
	if (strcmp(mod->name, "ndiswrapper") == 0)
		add_taint(TAINT_PROPRIETARY_MODULE, LOCKDEP_NOW_UNRELIABLE);

	/* driverloader was caught wrongly pretending to be under GPL */
	if (strcmp(mod->name, "driverloader") == 0)
		add_taint_module(mod, TAINT_PROPRIETARY_MODULE,
				 LOCKDEP_NOW_UNRELIABLE);

	/* lve claims to be GPL but upstream won't provide source */
	if (strcmp(mod->name, "lve") == 0)
		add_taint_module(mod, TAINT_PROPRIETARY_MODULE,
				 LOCKDEP_NOW_UNRELIABLE);

	if (!prev_taint && test_taint(TAINT_PROPRIETARY_MODULE))
		pr_warn("%s: module license taints kernel.\n", mod->name);

}

static int check_modinfo(struct module *mod, struct load_info *info, int flags)
{
	const char *modmagic = get_modinfo(info, "vermagic");
	int err;

	if (flags & MODULE_INIT_IGNORE_VERMAGIC)
		modmagic = NULL;

	/* This is allowed: modprobe --force will invalidate it. */
	if (!modmagic) {
		err = try_to_force_load(mod, "bad vermagic");
		if (err)
			return err;
	} else if (!same_magic(modmagic, vermagic, info->index.vers)) {
		pr_err("%s: version magic '%s' should be '%s'\n",
		       info->name, modmagic, vermagic);
		return -ENOEXEC;
	}

	err = check_modinfo_livepatch(mod, info);
	if (err)
		return err;

	return 0;
}

static int find_module_sections(struct module *mod, struct load_info *info)
{
	mod->kp = section_objs(info, "__param",
			       sizeof(*mod->kp), &mod->num_kp);
	mod->syms = section_objs(info, "__ksymtab",
				 sizeof(*mod->syms), &mod->num_syms);
	mod->crcs = section_addr(info, "__kcrctab");
	mod->gpl_syms = section_objs(info, "__ksymtab_gpl",
				     sizeof(*mod->gpl_syms),
				     &mod->num_gpl_syms);
	mod->gpl_crcs = section_addr(info, "__kcrctab_gpl");

#ifdef CONFIG_CONSTRUCTORS
	mod->ctors = section_objs(info, ".ctors",
				  sizeof(*mod->ctors), &mod->num_ctors);
	if (!mod->ctors)
		mod->ctors = section_objs(info, ".init_array",
				sizeof(*mod->ctors), &mod->num_ctors);
	else if (find_sec(info, ".init_array")) {
		/*
		 * This shouldn't happen with same compiler and binutils
		 * building all parts of the module.
		 */
		pr_warn("%s: has both .ctors and .init_array.\n",
		       mod->name);
		return -EINVAL;
	}
#endif

	mod->noinstr_text_start = section_objs(info, ".noinstr.text", 1,
						&mod->noinstr_text_size);

#ifdef CONFIG_TRACEPOINTS
	mod->tracepoints_ptrs = section_objs(info, "__tracepoints_ptrs",
					     sizeof(*mod->tracepoints_ptrs),
					     &mod->num_tracepoints);
#endif
#ifdef CONFIG_TREE_SRCU
	mod->srcu_struct_ptrs = section_objs(info, "___srcu_struct_ptrs",
					     sizeof(*mod->srcu_struct_ptrs),
					     &mod->num_srcu_structs);
#endif
#ifdef CONFIG_BPF_EVENTS
	mod->bpf_raw_events = section_objs(info, "__bpf_raw_tp_map",
					   sizeof(*mod->bpf_raw_events),
					   &mod->num_bpf_raw_events);
#endif
#ifdef CONFIG_DEBUG_INFO_BTF_MODULES
	mod->btf_data = any_section_objs(info, ".BTF", 1, &mod->btf_data_size);
#endif
#ifdef CONFIG_JUMP_LABEL
	mod->jump_entries = section_objs(info, "__jump_table",
					sizeof(*mod->jump_entries),
					&mod->num_jump_entries);
#endif
#ifdef CONFIG_EVENT_TRACING
	mod->trace_events = section_objs(info, "_ftrace_events",
					 sizeof(*mod->trace_events),
					 &mod->num_trace_events);
	mod->trace_evals = section_objs(info, "_ftrace_eval_map",
					sizeof(*mod->trace_evals),
					&mod->num_trace_evals);
#endif
#ifdef CONFIG_TRACING
	mod->trace_bprintk_fmt_start = section_objs(info, "__trace_printk_fmt",
					 sizeof(*mod->trace_bprintk_fmt_start),
					 &mod->num_trace_bprintk_fmt);
#endif
#ifdef CONFIG_FTRACE_MCOUNT_RECORD
	/* sechdrs[0].sh_size is always zero */
	mod->ftrace_callsites = section_objs(info, FTRACE_CALLSITE_SECTION,
					     sizeof(*mod->ftrace_callsites),
					     &mod->num_ftrace_callsites);
#endif
#ifdef CONFIG_FUNCTION_ERROR_INJECTION
	mod->ei_funcs = section_objs(info, "_error_injection_whitelist",
					    sizeof(*mod->ei_funcs),
					    &mod->num_ei_funcs);
#endif
#ifdef CONFIG_KPROBES
	mod->kprobes_text_start = section_objs(info, ".kprobes.text", 1,
						&mod->kprobes_text_size);
	mod->kprobe_blacklist = section_objs(info, "_kprobe_blacklist",
						sizeof(unsigned long),
						&mod->num_kprobe_blacklist);
#endif
#ifdef CONFIG_PRINTK_INDEX
	mod->printk_index_start = section_objs(info, ".printk_index",
					       sizeof(*mod->printk_index_start),
					       &mod->printk_index_size);
#endif
#ifdef CONFIG_HAVE_STATIC_CALL_INLINE
	mod->static_call_sites = section_objs(info, ".static_call_sites",
					      sizeof(*mod->static_call_sites),
					      &mod->num_static_call_sites);
#endif
#if IS_ENABLED(CONFIG_KUNIT)
	mod->kunit_suites = section_objs(info, ".kunit_test_suites",
					      sizeof(*mod->kunit_suites),
					      &mod->num_kunit_suites);
#endif

	mod->extable = section_objs(info, "__ex_table",
				    sizeof(*mod->extable), &mod->num_exentries);

	if (section_addr(info, "__obsparm"))
		pr_warn("%s: Ignoring obsolete parameters\n", mod->name);

#ifdef CONFIG_DYNAMIC_DEBUG_CORE
	mod->dyndbg_info.descs = section_objs(info, "__dyndbg",
					      sizeof(*mod->dyndbg_info.descs),
					      &mod->dyndbg_info.num_descs);
	mod->dyndbg_info.classes = section_objs(info, "__dyndbg_classes",
						sizeof(*mod->dyndbg_info.classes),
						&mod->dyndbg_info.num_classes);
#endif

	return 0;
}

static int move_module(struct module *mod, struct load_info *info)
{
	int i;
	void *ptr;
	enum mod_mem_type t = 0;
	int ret = -ENOMEM;

	for_each_mod_mem_type(type) {
		if (!mod->mem[type].size) {
			mod->mem[type].base = NULL;
			continue;
		}
		mod->mem[type].size = PAGE_ALIGN(mod->mem[type].size);
		ptr = module_memory_alloc(mod->mem[type].size, type);
		/*
                 * The pointer to these blocks of memory are stored on the module
                 * structure and we keep that around so long as the module is
                 * around. We only free that memory when we unload the module.
                 * Just mark them as not being a leak then. The .init* ELF
                 * sections *do* get freed after boot so we *could* treat them
                 * slightly differently with kmemleak_ignore() and only grey
                 * them out as they work as typical memory allocations which
                 * *do* eventually get freed, but let's just keep things simple
                 * and avoid *any* false positives.
		 */
		kmemleak_not_leak(ptr);
		if (!ptr) {
			t = type;
			goto out_enomem;
		}
		memset(ptr, 0, mod->mem[type].size);
		mod->mem[type].base = ptr;
	}

	/* Transfer each section which specifies SHF_ALLOC */
	pr_debug("Final section addresses for %s:\n", mod->name);
	for (i = 0; i < info->hdr->e_shnum; i++) {
		void *dest;
		Elf_Shdr *shdr = &info->sechdrs[i];
		enum mod_mem_type type = shdr->sh_entsize >> SH_ENTSIZE_TYPE_SHIFT;

		if (!(shdr->sh_flags & SHF_ALLOC))
			continue;

		dest = mod->mem[type].base + (shdr->sh_entsize & SH_ENTSIZE_OFFSET_MASK);

		if (shdr->sh_type != SHT_NOBITS) {
			/*
			 * Our ELF checker already validated this, but let's
			 * be pedantic and make the goal clearer. We actually
			 * end up copying over all modifications made to the
			 * userspace copy of the entire struct module.
			 */
			if (i == info->index.mod &&
			   (WARN_ON_ONCE(shdr->sh_size != sizeof(struct module)))) {
				ret = -ENOEXEC;
				goto out_enomem;
			}
			memcpy(dest, (void *)shdr->sh_addr, shdr->sh_size);
		}
		/*
		 * Update the userspace copy's ELF section address to point to
		 * our newly allocated memory as a pure convenience so that
		 * users of info can keep taking advantage and using the newly
		 * minted official memory area.
		 */
		shdr->sh_addr = (unsigned long)dest;
		pr_debug("\t0x%lx 0x%.8lx %s\n", (long)shdr->sh_addr,
			 (long)shdr->sh_size, info->secstrings + shdr->sh_name);
	}

	return 0;
out_enomem:
	for (t--; t >= 0; t--)
		module_memory_free(mod->mem[t].base, t);
	return ret;
}

static int check_export_symbol_versions(struct module *mod)
{
#ifdef CONFIG_MODVERSIONS
	if ((mod->num_syms && !mod->crcs) ||
	    (mod->num_gpl_syms && !mod->gpl_crcs)) {
		return try_to_force_load(mod,
					 "no versions for exported symbols");
	}
#endif
	return 0;
}

static void flush_module_icache(const struct module *mod)
{
	/*
	 * Flush the instruction cache, since we've played with text.
	 * Do it before processing of module parameters, so the module
	 * can provide parameter accessor functions of its own.
	 */
	for_each_mod_mem_type(type) {
		const struct module_memory *mod_mem = &mod->mem[type];

		if (mod_mem->size) {
			flush_icache_range((unsigned long)mod_mem->base,
					   (unsigned long)mod_mem->base + mod_mem->size);
		}
	}
}

bool __weak module_elf_check_arch(Elf_Ehdr *hdr)
{
	return true;
}

int __weak module_frob_arch_sections(Elf_Ehdr *hdr,
				     Elf_Shdr *sechdrs,
				     char *secstrings,
				     struct module *mod)
{
	return 0;
}

/* module_blacklist is a comma-separated list of module names */
static char *module_blacklist;
static bool blacklisted(const char *module_name)
{
	const char *p;
	size_t len;

	if (!module_blacklist)
		return false;

	for (p = module_blacklist; *p; p += len) {
		len = strcspn(p, ",");
		if (strlen(module_name) == len && !memcmp(module_name, p, len))
			return true;
		if (p[len] == ',')
			len++;
	}
	return false;
}
core_param(module_blacklist, module_blacklist, charp, 0400);

static struct module *layout_and_allocate(struct load_info *info, int flags)
{
	struct module *mod;
	unsigned int ndx;
	int err;

	/* Allow arches to frob section contents and sizes.  */
	err = module_frob_arch_sections(info->hdr, info->sechdrs,
					info->secstrings, info->mod);
	if (err < 0)
		return ERR_PTR(err);

	err = module_enforce_rwx_sections(info->hdr, info->sechdrs,
					  info->secstrings, info->mod);
	if (err < 0)
		return ERR_PTR(err);

	/* We will do a special allocation for per-cpu sections later. */
	info->sechdrs[info->index.pcpu].sh_flags &= ~(unsigned long)SHF_ALLOC;

	/*
	 * Mark ro_after_init section with SHF_RO_AFTER_INIT so that
	 * layout_sections() can put it in the right place.
	 * Note: ro_after_init sections also have SHF_{WRITE,ALLOC} set.
	 */
	ndx = find_sec(info, ".data..ro_after_init");
	if (ndx)
		info->sechdrs[ndx].sh_flags |= SHF_RO_AFTER_INIT;
	/*
	 * Mark the __jump_table section as ro_after_init as well: these data
	 * structures are never modified, with the exception of entries that
	 * refer to code in the __init section, which are annotated as such
	 * at module load time.
	 */
	ndx = find_sec(info, "__jump_table");
	if (ndx)
		info->sechdrs[ndx].sh_flags |= SHF_RO_AFTER_INIT;

	/*
	 * Determine total sizes, and put offsets in sh_entsize.  For now
	 * this is done generically; there doesn't appear to be any
	 * special cases for the architectures.
	 */
	layout_sections(info->mod, info);
	layout_symtab(info->mod, info);

	/* Allocate and move to the final place */
	err = move_module(info->mod, info);
	if (err)
		return ERR_PTR(err);

	/* Module has been copied to its final place now: return it. */
	mod = (void *)info->sechdrs[info->index.mod].sh_addr;
	kmemleak_load_module(mod, info);
	return mod;
}

/* mod is no longer valid after this! */
static void module_deallocate(struct module *mod, struct load_info *info)
{
	percpu_modfree(mod);
	module_arch_freeing_init(mod);

	free_mod_mem(mod);
}

int __weak module_finalize(const Elf_Ehdr *hdr,
			   const Elf_Shdr *sechdrs,
			   struct module *me)
{
	return 0;
}

static int post_relocation(struct module *mod, const struct load_info *info)
{
	/* Sort exception table now relocations are done. */
	sort_extable(mod->extable, mod->extable + mod->num_exentries);

	/* Copy relocated percpu area over. */
	percpu_modcopy(mod, (void *)info->sechdrs[info->index.pcpu].sh_addr,
		       info->sechdrs[info->index.pcpu].sh_size);

	/* Setup kallsyms-specific fields. */
	add_kallsyms(mod, info);

	/* Arch-specific module finalizing. */
	return module_finalize(info->hdr, info->sechdrs, mod);
}

/* Call module constructors. */
static void do_mod_ctors(struct module *mod)
{
#ifdef CONFIG_CONSTRUCTORS
	unsigned long i;

	for (i = 0; i < mod->num_ctors; i++)
		mod->ctors[i]();
#endif
}

/* For freeing module_init on success, in case kallsyms traversing */
struct mod_initfree {
	struct llist_node node;
	void *init_text;
	void *init_data;
	void *init_rodata;
};

static void do_free_init(struct work_struct *w)
{
	struct llist_node *pos, *n, *list;
	struct mod_initfree *initfree;

	list = llist_del_all(&init_free_list);

	synchronize_rcu();

	llist_for_each_safe(pos, n, list) {
		initfree = container_of(pos, struct mod_initfree, node);
		module_memfree(initfree->init_text);
		module_memfree(initfree->init_data);
		module_memfree(initfree->init_rodata);
		kfree(initfree);
	}
}

#undef MODULE_PARAM_PREFIX
#define MODULE_PARAM_PREFIX "module."
/* Default value for module->async_probe_requested */
static bool async_probe;
module_param(async_probe, bool, 0644);

/*
 * This is where the real work happens.
 *
 * Keep it uninlined to provide a reliable breakpoint target, e.g. for the gdb
 * helper command 'lx-symbols'.
 */
static noinline int do_init_module(struct module *mod)
{
	int ret = 0;
	struct mod_initfree *freeinit;
#if defined(CONFIG_MODULE_STATS)
	unsigned int text_size = 0, total_size = 0;

	for_each_mod_mem_type(type) {
		const struct module_memory *mod_mem = &mod->mem[type];
		if (mod_mem->size) {
			total_size += mod_mem->size;
			if (type == MOD_TEXT || type == MOD_INIT_TEXT)
				text_size += mod_mem->size;
		}
	}
#endif

	freeinit = kmalloc(sizeof(*freeinit), GFP_KERNEL);
	if (!freeinit) {
		ret = -ENOMEM;
		goto fail;
	}
	freeinit->init_text = mod->mem[MOD_INIT_TEXT].base;
	freeinit->init_data = mod->mem[MOD_INIT_DATA].base;
	freeinit->init_rodata = mod->mem[MOD_INIT_RODATA].base;

	do_mod_ctors(mod);
	/* Start the module */
	if (mod->init != NULL)
		ret = do_one_initcall(mod->init);
	if (ret < 0) {
		goto fail_free_freeinit;
	}
	if (ret > 0) {
		pr_warn("%s: '%s'->init suspiciously returned %d, it should "
			"follow 0/-E convention\n"
			"%s: loading module anyway...\n",
			__func__, mod->name, ret, __func__);
		dump_stack();
	}

	/* Now it's a first class citizen! */
	mod->state = MODULE_STATE_LIVE;
	blocking_notifier_call_chain(&module_notify_list,
				     MODULE_STATE_LIVE, mod);

	/* Delay uevent until module has finished its init routine */
	kobject_uevent(&mod->mkobj.kobj, KOBJ_ADD);

	/*
	 * We need to finish all async code before the module init sequence
	 * is done. This has potential to deadlock if synchronous module
	 * loading is requested from async (which is not allowed!).
	 *
	 * See commit 0fdff3ec6d87 ("async, kmod: warn on synchronous
	 * request_module() from async workers") for more details.
	 */
	if (!mod->async_probe_requested)
		async_synchronize_full();

	ftrace_free_mem(mod, mod->mem[MOD_INIT_TEXT].base,
			mod->mem[MOD_INIT_TEXT].base + mod->mem[MOD_INIT_TEXT].size);
	mutex_lock(&module_mutex);
	/* Drop initial reference. */
	module_put(mod);
	trim_init_extable(mod);
#ifdef CONFIG_KALLSYMS
	/* Switch to core kallsyms now init is done: kallsyms may be walking! */
	rcu_assign_pointer(mod->kallsyms, &mod->core_kallsyms);
#endif
	module_enable_ro(mod, true);
	mod_tree_remove_init(mod);
	module_arch_freeing_init(mod);
	for_class_mod_mem_type(type, init) {
		mod->mem[type].base = NULL;
		mod->mem[type].size = 0;
	}

#ifdef CONFIG_DEBUG_INFO_BTF_MODULES
	/* .BTF is not SHF_ALLOC and will get removed, so sanitize pointer */
	mod->btf_data = NULL;
#endif
	/*
	 * We want to free module_init, but be aware that kallsyms may be
	 * walking this with preempt disabled.  In all the failure paths, we
	 * call synchronize_rcu(), but we don't want to slow down the success
	 * path. module_memfree() cannot be called in an interrupt, so do the
	 * work and call synchronize_rcu() in a work queue.
	 *
	 * Note that module_alloc() on most architectures creates W+X page
	 * mappings which won't be cleaned up until do_free_init() runs.  Any
	 * code such as mark_rodata_ro() which depends on those mappings to
	 * be cleaned up needs to sync with the queued work - ie
	 * rcu_barrier()
	 */
	if (llist_add(&freeinit->node, &init_free_list))
		schedule_work(&init_free_wq);

	mutex_unlock(&module_mutex);
	wake_up_all(&module_wq);

	mod_stat_add_long(text_size, &total_text_size);
	mod_stat_add_long(total_size, &total_mod_size);

	mod_stat_inc(&modcount);

	return 0;

fail_free_freeinit:
	kfree(freeinit);
fail:
	/* Try to protect us from buggy refcounters. */
	mod->state = MODULE_STATE_GOING;
	synchronize_rcu();
	module_put(mod);
	blocking_notifier_call_chain(&module_notify_list,
				     MODULE_STATE_GOING, mod);
	klp_module_going(mod);
	ftrace_release_mod(mod);
	free_module(mod);
	wake_up_all(&module_wq);

	return ret;
}

static int may_init_module(void)
{
	if (!capable(CAP_SYS_MODULE) || modules_disabled)
		return -EPERM;

	return 0;
}

/* Is this module of this name done loading?  No locks held. */
static bool finished_loading(const char *name)
{
	struct module *mod;
	bool ret;

	/*
	 * The module_mutex should not be a heavily contended lock;
	 * if we get the occasional sleep here, we'll go an extra iteration
	 * in the wait_event_interruptible(), which is harmless.
	 */
	sched_annotate_sleep();
	mutex_lock(&module_mutex);
	mod = find_module_all(name, strlen(name), true);
	ret = !mod || mod->state == MODULE_STATE_LIVE
		|| mod->state == MODULE_STATE_GOING;
	mutex_unlock(&module_mutex);

	return ret;
}

/* Must be called with module_mutex held */
static int module_patient_check_exists(const char *name,
				       enum fail_dup_mod_reason reason)
{
	struct module *old;
	int err = 0;

	old = find_module_all(name, strlen(name), true);
	if (old == NULL)
		return 0;

	if (old->state == MODULE_STATE_COMING ||
	    old->state == MODULE_STATE_UNFORMED) {
		/* Wait in case it fails to load. */
		mutex_unlock(&module_mutex);
		err = wait_event_interruptible(module_wq,
				       finished_loading(name));
		mutex_lock(&module_mutex);
		if (err)
			return err;

		/* The module might have gone in the meantime. */
		old = find_module_all(name, strlen(name), true);
	}

	if (try_add_failed_module(name, reason))
		pr_warn("Could not add fail-tracking for module: %s\n", name);

	/*
	 * We are here only when the same module was being loaded. Do
	 * not try to load it again right now. It prevents long delays
	 * caused by serialized module load failures. It might happen
	 * when more devices of the same type trigger load of
	 * a particular module.
	 */
	if (old && old->state == MODULE_STATE_LIVE)
		return -EEXIST;
	return -EBUSY;
}

/*
 * We try to place it in the list now to make sure it's unique before
 * we dedicate too many resources.  In particular, temporary percpu
 * memory exhaustion.
 */
static int add_unformed_module(struct module *mod)
{
	int err;

	mod->state = MODULE_STATE_UNFORMED;

	mutex_lock(&module_mutex);
	err = module_patient_check_exists(mod->name, FAIL_DUP_MOD_LOAD);
	if (err)
		goto out;

	mod_update_bounds(mod);
	list_add_rcu(&mod->list, &modules);
	mod_tree_insert(mod);
	err = 0;

out:
	mutex_unlock(&module_mutex);
	return err;
}

static int complete_formation(struct module *mod, struct load_info *info)
{
	int err;

	mutex_lock(&module_mutex);

	/* Find duplicate symbols (must be called under lock). */
	err = verify_exported_symbols(mod);
	if (err < 0)
		goto out;

	/* These rely on module_mutex for list integrity. */
	module_bug_finalize(info->hdr, info->sechdrs, mod);
	module_cfi_finalize(info->hdr, info->sechdrs, mod);

	module_enable_ro(mod, false);
	module_enable_nx(mod);
	module_enable_x(mod);

	/*
	 * Mark state as coming so strong_try_module_get() ignores us,
	 * but kallsyms etc. can see us.
	 */
	mod->state = MODULE_STATE_COMING;
	mutex_unlock(&module_mutex);

	return 0;

out:
	mutex_unlock(&module_mutex);
	return err;
}

static int prepare_coming_module(struct module *mod)
{
	int err;

	ftrace_module_enable(mod);
	err = klp_module_coming(mod);
	if (err)
		return err;

	err = blocking_notifier_call_chain_robust(&module_notify_list,
			MODULE_STATE_COMING, MODULE_STATE_GOING, mod);
	err = notifier_to_errno(err);
	if (err)
		klp_module_going(mod);

	return err;
}

static int unknown_module_param_cb(char *param, char *val, const char *modname,
				   void *arg)
{
	struct module *mod = arg;
	int ret;

	if (strcmp(param, "async_probe") == 0) {
		if (kstrtobool(val, &mod->async_probe_requested))
			mod->async_probe_requested = true;
		return 0;
	}

	/* Check for magic 'dyndbg' arg */
	ret = ddebug_dyndbg_module_param_cb(param, val, modname);
	if (ret != 0)
		pr_warn("%s: unknown parameter '%s' ignored\n", modname, param);
	return 0;
}

/* Module within temporary copy, this doesn't do any allocation  */
static int early_mod_check(struct load_info *info, int flags)
{
	int err;

	/*
	 * Now that we know we have the correct module name, check
	 * if it's blacklisted.
	 */
	if (blacklisted(info->name)) {
		pr_err("Module %s is blacklisted\n", info->name);
		return -EPERM;
	}

	err = rewrite_section_headers(info, flags);
	if (err)
		return err;

	/* Check module struct version now, before we try to use module. */
	if (!check_modstruct_version(info, info->mod))
		return -ENOEXEC;

	err = check_modinfo(info->mod, info, flags);
	if (err)
		return err;

	mutex_lock(&module_mutex);
	err = module_patient_check_exists(info->mod->name, FAIL_DUP_MOD_BECOMING);
	mutex_unlock(&module_mutex);

	return err;
}

/*
 * Allocate and load the module: note that size of section 0 is always
 * zero, and we rely on this for optional sections.
 */
static int load_module(struct load_info *info, const char __user *uargs,
		       int flags)
{
	struct module *mod;
	bool module_allocated = false;
	long err = 0;
	char *after_dashes;

	/*
	 * Do the signature check (if any) first. All that
	 * the signature check needs is info->len, it does
	 * not need any of the section info. That can be
	 * set up later. This will minimize the chances
	 * of a corrupt module causing problems before
	 * we even get to the signature check.
	 *
	 * The check will also adjust info->len by stripping
	 * off the sig length at the end of the module, making
	 * checks against info->len more correct.
	 */
	err = module_sig_check(info, flags);
	if (err)
		goto free_copy;

	/*
	 * Do basic sanity checks against the ELF header and
	 * sections. Cache useful sections and set the
	 * info->mod to the userspace passed struct module.
	 */
	err = elf_validity_cache_copy(info, flags);
	if (err)
		goto free_copy;

	err = early_mod_check(info, flags);
	if (err)
		goto free_copy;

	/* Figure out module layout, and allocate all the memory. */
	mod = layout_and_allocate(info, flags);
	if (IS_ERR(mod)) {
		err = PTR_ERR(mod);
		goto free_copy;
	}

	module_allocated = true;

	audit_log_kern_module(mod->name);

	/* Reserve our place in the list. */
	err = add_unformed_module(mod);
	if (err)
		goto free_module;

<<<<<<< HEAD
#ifdef CONFIG_MODULE_SIG
	mod->sig_ok = info->sig_ok;
	if (!mod->sig_ok) {
		pr_notice_once("%s: module verification failed: signature "
			       "and/or required key missing - tainting "
			       "kernel\n", mod->name);
		add_taint_module(mod, TAINT_UNSIGNED_MODULE, LOCKDEP_STILL_OK);
	}
#else
	mod->sig_ok = 0;
#endif
=======
	/*
	 * We are tainting your kernel if your module gets into
	 * the modules linked list somehow.
	 */
	module_augment_kernel_taints(mod, info);
>>>>>>> b6a78285

	/* To avoid stressing percpu allocator, do this once we're unique. */
	err = percpu_modalloc(mod, info);
	if (err)
		goto unlink_mod;

	/* Now module is in final location, initialize linked lists, etc. */
	err = module_unload_init(mod);
	if (err)
		goto unlink_mod;

	init_param_lock(mod);

	/*
	 * Now we've got everything in the final locations, we can
	 * find optional sections.
	 */
	err = find_module_sections(mod, info);
	if (err)
		goto free_unload;

	err = check_export_symbol_versions(mod);
	if (err)
		goto free_unload;

	/* Set up MODINFO_ATTR fields */
	setup_modinfo(mod, info);

	/* Fix up syms, so that st_value is a pointer to location. */
	err = simplify_symbols(mod, info);
	if (err < 0)
		goto free_modinfo;

	err = apply_relocations(mod, info);
	if (err < 0)
		goto free_modinfo;

	err = post_relocation(mod, info);
	if (err < 0)
		goto free_modinfo;

	flush_module_icache(mod);

	/* Now copy in args */
	mod->args = strndup_user(uargs, ~0UL >> 1);
	if (IS_ERR(mod->args)) {
		err = PTR_ERR(mod->args);
		goto free_arch_cleanup;
	}

	init_build_id(mod, info);

	/* Ftrace init must be called in the MODULE_STATE_UNFORMED state */
	ftrace_module_init(mod);

	/* Finally it's fully formed, ready to start executing. */
	err = complete_formation(mod, info);
	if (err)
		goto ddebug_cleanup;

	err = prepare_coming_module(mod);
	if (err)
		goto bug_cleanup;

	mod->async_probe_requested = async_probe;

	/* Module is ready to execute: parsing args may do that. */
	after_dashes = parse_args(mod->name, mod->args, mod->kp, mod->num_kp,
				  -32768, 32767, mod,
				  unknown_module_param_cb);
	if (IS_ERR(after_dashes)) {
		err = PTR_ERR(after_dashes);
		goto coming_cleanup;
	} else if (after_dashes) {
		pr_warn("%s: parameters '%s' after `--' ignored\n",
		       mod->name, after_dashes);
	}

	/* Link in to sysfs. */
	err = mod_sysfs_setup(mod, info, mod->kp, mod->num_kp);
	if (err < 0)
		goto coming_cleanup;

	if (is_livepatch_module(mod)) {
		err = copy_module_elf(mod, info);
		if (err < 0)
			goto sysfs_cleanup;
	}

	/* Get rid of temporary copy. */
	free_copy(info, flags);

	/* Done! */
	trace_module_load(mod);

	return do_init_module(mod);

 sysfs_cleanup:
	mod_sysfs_teardown(mod);
 coming_cleanup:
	mod->state = MODULE_STATE_GOING;
	destroy_params(mod->kp, mod->num_kp);
	blocking_notifier_call_chain(&module_notify_list,
				     MODULE_STATE_GOING, mod);
	klp_module_going(mod);
 bug_cleanup:
	mod->state = MODULE_STATE_GOING;
	/* module_bug_cleanup needs module_mutex protection */
	mutex_lock(&module_mutex);
	module_bug_cleanup(mod);
	mutex_unlock(&module_mutex);

 ddebug_cleanup:
	ftrace_release_mod(mod);
	synchronize_rcu();
	kfree(mod->args);
 free_arch_cleanup:
	module_arch_cleanup(mod);
 free_modinfo:
	free_modinfo(mod);
 free_unload:
	module_unload_free(mod);
 unlink_mod:
	mutex_lock(&module_mutex);
	/* Unlink carefully: kallsyms could be walking list. */
	list_del_rcu(&mod->list);
	mod_tree_remove(mod);
	wake_up_all(&module_wq);
	/* Wait for RCU-sched synchronizing before releasing mod->list. */
	synchronize_rcu();
	mutex_unlock(&module_mutex);
 free_module:
	mod_stat_bump_invalid(info, flags);
	/* Free lock-classes; relies on the preceding sync_rcu() */
	for_class_mod_mem_type(type, core_data) {
		lockdep_free_key_range(mod->mem[type].base,
				       mod->mem[type].size);
	}

	module_deallocate(mod, info);
 free_copy:
	/*
	 * The info->len is always set. We distinguish between
	 * failures once the proper module was allocated and
	 * before that.
	 */
	if (!module_allocated)
		mod_stat_bump_becoming(info, flags);
	free_copy(info, flags);
	return err;
}

SYSCALL_DEFINE3(init_module, void __user *, umod,
		unsigned long, len, const char __user *, uargs)
{
	int err;
	struct load_info info = { };

	err = may_init_module();
	if (err)
		return err;

	pr_debug("init_module: umod=%p, len=%lu, uargs=%p\n",
	       umod, len, uargs);

	err = copy_module_from_user(umod, len, &info);
	if (err) {
		mod_stat_inc(&failed_kreads);
		mod_stat_add_long(len, &invalid_kread_bytes);
		return err;
	}

	return load_module(&info, uargs, 0);
}

SYSCALL_DEFINE3(finit_module, int, fd, const char __user *, uargs, int, flags)
{
	struct load_info info = { };
	void *buf = NULL;
	int len;
	int err;

	err = may_init_module();
	if (err)
		return err;

	pr_debug("finit_module: fd=%d, uargs=%p, flags=%i\n", fd, uargs, flags);

	if (flags & ~(MODULE_INIT_IGNORE_MODVERSIONS
		      |MODULE_INIT_IGNORE_VERMAGIC
		      |MODULE_INIT_COMPRESSED_FILE))
		return -EINVAL;

	len = kernel_read_file_from_fd(fd, 0, &buf, INT_MAX, NULL,
				       READING_MODULE);
	if (len < 0) {
		mod_stat_inc(&failed_kreads);
		mod_stat_add_long(len, &invalid_kread_bytes);
		return len;
	}

	if (flags & MODULE_INIT_COMPRESSED_FILE) {
		err = module_decompress(&info, buf, len);
		vfree(buf); /* compressed data is no longer needed */
		if (err) {
			mod_stat_inc(&failed_decompress);
			mod_stat_add_long(len, &invalid_decompress_bytes);
			return err;
		}
	} else {
		info.hdr = buf;
		info.len = len;
	}

	return load_module(&info, uargs, flags);
}

/* Keep in sync with MODULE_FLAGS_BUF_SIZE !!! */
char *module_flags(struct module *mod, char *buf, bool show_state)
{
	int bx = 0;

	BUG_ON(mod->state == MODULE_STATE_UNFORMED);
	if (!mod->taints && !show_state)
		goto out;
	if (mod->taints ||
	    mod->state == MODULE_STATE_GOING ||
	    mod->state == MODULE_STATE_COMING) {
		buf[bx++] = '(';
		bx += module_flags_taint(mod->taints, buf + bx);
		/* Show a - for module-is-being-unloaded */
		if (mod->state == MODULE_STATE_GOING && show_state)
			buf[bx++] = '-';
		/* Show a + for module-is-being-loaded */
		if (mod->state == MODULE_STATE_COMING && show_state)
			buf[bx++] = '+';
		buf[bx++] = ')';
	}
out:
	buf[bx] = '\0';

	return buf;
}

/* Given an address, look for it in the module exception tables. */
const struct exception_table_entry *search_module_extables(unsigned long addr)
{
	const struct exception_table_entry *e = NULL;
	struct module *mod;

	preempt_disable();
	mod = __module_address(addr);
	if (!mod)
		goto out;

	if (!mod->num_exentries)
		goto out;

	e = search_extable(mod->extable,
			   mod->num_exentries,
			   addr);
out:
	preempt_enable();

	/*
	 * Now, if we found one, we are running inside it now, hence
	 * we cannot unload the module, hence no refcnt needed.
	 */
	return e;
}

/**
 * is_module_address() - is this address inside a module?
 * @addr: the address to check.
 *
 * See is_module_text_address() if you simply want to see if the address
 * is code (not data).
 */
bool is_module_address(unsigned long addr)
{
	bool ret;

	preempt_disable();
	ret = __module_address(addr) != NULL;
	preempt_enable();

	return ret;
}

/**
 * __module_address() - get the module which contains an address.
 * @addr: the address.
 *
 * Must be called with preempt disabled or module mutex held so that
 * module doesn't get freed during this.
 */
struct module *__module_address(unsigned long addr)
{
	struct module *mod;

	if (addr >= mod_tree.addr_min && addr <= mod_tree.addr_max)
		goto lookup;

#ifdef CONFIG_ARCH_WANTS_MODULES_DATA_IN_VMALLOC
	if (addr >= mod_tree.data_addr_min && addr <= mod_tree.data_addr_max)
		goto lookup;
#endif

	return NULL;

lookup:
	module_assert_mutex_or_preempt();

	mod = mod_find(addr, &mod_tree);
	if (mod) {
		BUG_ON(!within_module(addr, mod));
		if (mod->state == MODULE_STATE_UNFORMED)
			mod = NULL;
	}
	return mod;
}

/**
 * is_module_text_address() - is this address inside module code?
 * @addr: the address to check.
 *
 * See is_module_address() if you simply want to see if the address is
 * anywhere in a module.  See kernel_text_address() for testing if an
 * address corresponds to kernel or module code.
 */
bool is_module_text_address(unsigned long addr)
{
	bool ret;

	preempt_disable();
	ret = __module_text_address(addr) != NULL;
	preempt_enable();

	return ret;
}

/**
 * __module_text_address() - get the module whose code contains an address.
 * @addr: the address.
 *
 * Must be called with preempt disabled or module mutex held so that
 * module doesn't get freed during this.
 */
struct module *__module_text_address(unsigned long addr)
{
	struct module *mod = __module_address(addr);
	if (mod) {
		/* Make sure it's within the text section. */
		if (!within_module_mem_type(addr, mod, MOD_TEXT) &&
		    !within_module_mem_type(addr, mod, MOD_INIT_TEXT))
			mod = NULL;
	}
	return mod;
}

/* Don't grab lock, we're oopsing. */
void print_modules(void)
{
	struct module *mod;
	char buf[MODULE_FLAGS_BUF_SIZE];

	printk(KERN_DEFAULT "Modules linked in:");
	/* Most callers should already have preempt disabled, but make sure */
	preempt_disable();
	list_for_each_entry_rcu(mod, &modules, list) {
		if (mod->state == MODULE_STATE_UNFORMED)
			continue;
		pr_cont(" %s%s", mod->name, module_flags(mod, buf, true));
	}

	print_unloaded_tainted_modules();
	preempt_enable();
	if (last_unloaded_module.name[0])
		pr_cont(" [last unloaded: %s%s]", last_unloaded_module.name,
			last_unloaded_module.taints);
	pr_cont("\n");
}

#ifdef CONFIG_MODULE_DEBUGFS
struct dentry *mod_debugfs_root;

static int module_debugfs_init(void)
{
	mod_debugfs_root = debugfs_create_dir("modules", NULL);
	return 0;
}
module_init(module_debugfs_init);
#endif<|MERGE_RESOLUTION|>--- conflicted
+++ resolved
@@ -2078,6 +2078,8 @@
 			       "kernel\n", mod->name);
 		add_taint_module(mod, TAINT_UNSIGNED_MODULE, LOCKDEP_STILL_OK);
 	}
+#else
+	mod->sig_ok = 0;
 #endif
 
 	/*
@@ -2908,25 +2910,11 @@
 	if (err)
 		goto free_module;
 
-<<<<<<< HEAD
-#ifdef CONFIG_MODULE_SIG
-	mod->sig_ok = info->sig_ok;
-	if (!mod->sig_ok) {
-		pr_notice_once("%s: module verification failed: signature "
-			       "and/or required key missing - tainting "
-			       "kernel\n", mod->name);
-		add_taint_module(mod, TAINT_UNSIGNED_MODULE, LOCKDEP_STILL_OK);
-	}
-#else
-	mod->sig_ok = 0;
-#endif
-=======
 	/*
 	 * We are tainting your kernel if your module gets into
 	 * the modules linked list somehow.
 	 */
 	module_augment_kernel_taints(mod, info);
->>>>>>> b6a78285
 
 	/* To avoid stressing percpu allocator, do this once we're unique. */
 	err = percpu_modalloc(mod, info);
