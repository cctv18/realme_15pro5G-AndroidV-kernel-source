--- conflicted
+++ resolved
@@ -24,10 +24,6 @@
 #include <linux/sched/sysctl.h>
 
 #include <trace/events/sched.h>
-<<<<<<< HEAD
-#undef CREATE_TRACE_POINTS
-=======
->>>>>>> 5b8c8320
 #include <trace/hooks/hung_task.h>
 
 /*
@@ -216,15 +212,9 @@
 		if (need_check) {
 			state = READ_ONCE(t->__state);
 			if ((state & TASK_UNINTERRUPTIBLE) &&
-<<<<<<< HEAD
-				!(state & TASK_WAKEKILL) &&
-				!(state & TASK_NOLOAD))
-				    check_hung_task(t, timeout);
-=======
 			    !(state & TASK_WAKEKILL) &&
 			    !(state & TASK_NOLOAD))
 				check_hung_task(t, timeout);
->>>>>>> 5b8c8320
 		}
 	}
 	trace_android_vh_check_uninterruptible_tasks_dn(NULL);
