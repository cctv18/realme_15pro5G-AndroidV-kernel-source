// SPDX-License-Identifier: GPL-2.0
/*
 *  Kernel timekeeping code and accessor functions. Based on code from
 *  timer.c, moved in commit 8524070b7982.
 */
#include <linux/timekeeper_internal.h>
#include <linux/module.h>
#include <linux/interrupt.h>
#include <linux/percpu.h>
#include <linux/init.h>
#include <linux/mm.h>
#include <linux/nmi.h>
#include <linux/sched.h>
#include <linux/sched/loadavg.h>
#include <linux/sched/clock.h>
#include <linux/syscore_ops.h>
#include <linux/clocksource.h>
#include <linux/jiffies.h>
#include <linux/time.h>
#include <linux/tick.h>
#include <linux/stop_machine.h>
#include <linux/pvclock_gtod.h>
#include <linux/compiler.h>
#include <linux/audit.h>

#include "tick-internal.h"
#include "ntp_internal.h"
#include "timekeeping_internal.h"

#define TK_CLEAR_NTP		(1 << 0)
#define TK_MIRROR		(1 << 1)
#define TK_CLOCK_WAS_SET	(1 << 2)

enum timekeeping_adv_mode {
	/* Update timekeeper when a tick has passed */
	TK_ADV_TICK,

	/* Update timekeeper on a direct frequency change */
	TK_ADV_FREQ
};

static DEFINE_RAW_SPINLOCK(timekeeper_lock);

/*
 * The most important data for readout fits into a single 64 byte
 * cache line.
 */
static struct {
	seqcount_raw_spinlock_t	seq;
	struct timekeeper	timekeeper;
} tk_core ____cacheline_aligned = {
	.seq = SEQCNT_RAW_SPINLOCK_ZERO(tk_core.seq, &timekeeper_lock),
};

<<<<<<< HEAD
=======
DEFINE_RAW_SPINLOCK(timekeeper_lock);
>>>>>>> b0294f30
static struct timekeeper shadow_timekeeper;

/**
 * struct tk_fast - NMI safe timekeeper
 * @seq:	Sequence counter for protecting updates. The lowest bit
 *		is the index for the tk_read_base array
 * @base:	tk_read_base array. Access is indexed by the lowest bit of
 *		@seq.
 *
 * See @update_fast_timekeeper() below.
 */
struct tk_fast {
	seqcount_raw_spinlock_t	seq;
	struct tk_read_base	base[2];
};

/* Suspend-time cycles value for halted fast timekeeper. */
static u64 cycles_at_suspend;

static u64 dummy_clock_read(struct clocksource *cs)
{
	return cycles_at_suspend;
}

static struct clocksource dummy_clock = {
	.read = dummy_clock_read,
};

static struct tk_fast tk_fast_mono ____cacheline_aligned = {
	.seq     = SEQCNT_RAW_SPINLOCK_ZERO(tk_fast_mono.seq, &timekeeper_lock),
	.base[0] = { .clock = &dummy_clock, },
	.base[1] = { .clock = &dummy_clock, },
};

static struct tk_fast tk_fast_raw  ____cacheline_aligned = {
	.seq     = SEQCNT_RAW_SPINLOCK_ZERO(tk_fast_raw.seq, &timekeeper_lock),
	.base[0] = { .clock = &dummy_clock, },
	.base[1] = { .clock = &dummy_clock, },
};

/* flag for if timekeeping is suspended */
int __read_mostly timekeeping_suspended;

static inline void tk_normalize_xtime(struct timekeeper *tk)
{
	while (tk->tkr_mono.xtime_nsec >= ((u64)NSEC_PER_SEC << tk->tkr_mono.shift)) {
		tk->tkr_mono.xtime_nsec -= (u64)NSEC_PER_SEC << tk->tkr_mono.shift;
		tk->xtime_sec++;
	}
	while (tk->tkr_raw.xtime_nsec >= ((u64)NSEC_PER_SEC << tk->tkr_raw.shift)) {
		tk->tkr_raw.xtime_nsec -= (u64)NSEC_PER_SEC << tk->tkr_raw.shift;
		tk->raw_sec++;
	}
}

static inline struct timespec64 tk_xtime(const struct timekeeper *tk)
{
	struct timespec64 ts;

	ts.tv_sec = tk->xtime_sec;
	ts.tv_nsec = (long)(tk->tkr_mono.xtime_nsec >> tk->tkr_mono.shift);
	return ts;
}

static void tk_set_xtime(struct timekeeper *tk, const struct timespec64 *ts)
{
	tk->xtime_sec = ts->tv_sec;
	tk->tkr_mono.xtime_nsec = (u64)ts->tv_nsec << tk->tkr_mono.shift;
}

static void tk_xtime_add(struct timekeeper *tk, const struct timespec64 *ts)
{
	tk->xtime_sec += ts->tv_sec;
	tk->tkr_mono.xtime_nsec += (u64)ts->tv_nsec << tk->tkr_mono.shift;
	tk_normalize_xtime(tk);
}

static void tk_set_wall_to_mono(struct timekeeper *tk, struct timespec64 wtm)
{
	struct timespec64 tmp;

	/*
	 * Verify consistency of: offset_real = -wall_to_monotonic
	 * before modifying anything
	 */
	set_normalized_timespec64(&tmp, -tk->wall_to_monotonic.tv_sec,
					-tk->wall_to_monotonic.tv_nsec);
	WARN_ON_ONCE(tk->offs_real != timespec64_to_ktime(tmp));
	tk->wall_to_monotonic = wtm;
	set_normalized_timespec64(&tmp, -wtm.tv_sec, -wtm.tv_nsec);
	tk->offs_real = timespec64_to_ktime(tmp);
	tk->offs_tai = ktime_add(tk->offs_real, ktime_set(tk->tai_offset, 0));
}

static inline void tk_update_sleep_time(struct timekeeper *tk, ktime_t delta)
{
	tk->offs_boot = ktime_add(tk->offs_boot, delta);
	/*
	 * Timespec representation for VDSO update to avoid 64bit division
	 * on every update.
	 */
	tk->monotonic_to_boot = ktime_to_timespec64(tk->offs_boot);
}

/*
 * tk_clock_read - atomic clocksource read() helper
 *
 * This helper is necessary to use in the read paths because, while the
 * seqcount ensures we don't return a bad value while structures are updated,
 * it doesn't protect from potential crashes. There is the possibility that
 * the tkr's clocksource may change between the read reference, and the
 * clock reference passed to the read function.  This can cause crashes if
 * the wrong clocksource is passed to the wrong read function.
 * This isn't necessary to use when holding the timekeeper_lock or doing
 * a read of the fast-timekeeper tkrs (which is protected by its own locking
 * and update logic).
 */
static inline u64 tk_clock_read(const struct tk_read_base *tkr)
{
	struct clocksource *clock = READ_ONCE(tkr->clock);

	return clock->read(clock);
}

#ifdef CONFIG_DEBUG_TIMEKEEPING
#define WARNING_FREQ (HZ*300) /* 5 minute rate-limiting */

static void timekeeping_check_update(struct timekeeper *tk, u64 offset)
{

	u64 max_cycles = tk->tkr_mono.clock->max_cycles;
	const char *name = tk->tkr_mono.clock->name;

	if (offset > max_cycles) {
		printk_deferred("WARNING: timekeeping: Cycle offset (%lld) is larger than allowed by the '%s' clock's max_cycles value (%lld): time overflow danger\n",
				offset, name, max_cycles);
		printk_deferred("         timekeeping: Your kernel is sick, but tries to cope by capping time updates\n");
	} else {
		if (offset > (max_cycles >> 1)) {
			printk_deferred("INFO: timekeeping: Cycle offset (%lld) is larger than the '%s' clock's 50%% safety margin (%lld)\n",
					offset, name, max_cycles >> 1);
			printk_deferred("      timekeeping: Your kernel is still fine, but is feeling a bit nervous\n");
		}
	}

	if (tk->underflow_seen) {
		if (jiffies - tk->last_warning > WARNING_FREQ) {
			printk_deferred("WARNING: Underflow in clocksource '%s' observed, time update ignored.\n", name);
			printk_deferred("         Please report this, consider using a different clocksource, if possible.\n");
			printk_deferred("         Your kernel is probably still fine.\n");
			tk->last_warning = jiffies;
		}
		tk->underflow_seen = 0;
	}

	if (tk->overflow_seen) {
		if (jiffies - tk->last_warning > WARNING_FREQ) {
			printk_deferred("WARNING: Overflow in clocksource '%s' observed, time update capped.\n", name);
			printk_deferred("         Please report this, consider using a different clocksource, if possible.\n");
			printk_deferred("         Your kernel is probably still fine.\n");
			tk->last_warning = jiffies;
		}
		tk->overflow_seen = 0;
	}
}

static inline u64 timekeeping_get_delta(const struct tk_read_base *tkr)
{
	struct timekeeper *tk = &tk_core.timekeeper;
	u64 now, last, mask, max, delta;
	unsigned int seq;

	/*
	 * Since we're called holding a seqcount, the data may shift
	 * under us while we're doing the calculation. This can cause
	 * false positives, since we'd note a problem but throw the
	 * results away. So nest another seqcount here to atomically
	 * grab the points we are checking with.
	 */
	do {
		seq = read_seqcount_begin(&tk_core.seq);
		now = tk_clock_read(tkr);
		last = tkr->cycle_last;
		mask = tkr->mask;
		max = tkr->clock->max_cycles;
	} while (read_seqcount_retry(&tk_core.seq, seq));

	delta = clocksource_delta(now, last, mask);

	/*
	 * Try to catch underflows by checking if we are seeing small
	 * mask-relative negative values.
	 */
	if (unlikely((~delta & mask) < (mask >> 3))) {
		tk->underflow_seen = 1;
		delta = 0;
	}

	/* Cap delta value to the max_cycles values to avoid mult overflows */
	if (unlikely(delta > max)) {
		tk->overflow_seen = 1;
		delta = tkr->clock->max_cycles;
	}

	return delta;
}
#else
static inline void timekeeping_check_update(struct timekeeper *tk, u64 offset)
{
}
static inline u64 timekeeping_get_delta(const struct tk_read_base *tkr)
{
	u64 cycle_now, delta;

	/* read clocksource */
	cycle_now = tk_clock_read(tkr);

	/* calculate the delta since the last update_wall_time */
	delta = clocksource_delta(cycle_now, tkr->cycle_last, tkr->mask);

	return delta;
}
#endif

/**
 * tk_setup_internals - Set up internals to use clocksource clock.
 *
 * @tk:		The target timekeeper to setup.
 * @clock:		Pointer to clocksource.
 *
 * Calculates a fixed cycle/nsec interval for a given clocksource/adjustment
 * pair and interval request.
 *
 * Unless you're the timekeeping code, you should not be using this!
 */
static void tk_setup_internals(struct timekeeper *tk, struct clocksource *clock)
{
	u64 interval;
	u64 tmp, ntpinterval;
	struct clocksource *old_clock;

	++tk->cs_was_changed_seq;
	old_clock = tk->tkr_mono.clock;
	tk->tkr_mono.clock = clock;
	tk->tkr_mono.mask = clock->mask;
	tk->tkr_mono.cycle_last = tk_clock_read(&tk->tkr_mono);

	tk->tkr_raw.clock = clock;
	tk->tkr_raw.mask = clock->mask;
	tk->tkr_raw.cycle_last = tk->tkr_mono.cycle_last;

	/* Do the ns -> cycle conversion first, using original mult */
	tmp = NTP_INTERVAL_LENGTH;
	tmp <<= clock->shift;
	ntpinterval = tmp;
	tmp += clock->mult/2;
	do_div(tmp, clock->mult);
	if (tmp == 0)
		tmp = 1;

	interval = (u64) tmp;
	tk->cycle_interval = interval;

	/* Go back from cycles -> shifted ns */
	tk->xtime_interval = interval * clock->mult;
	tk->xtime_remainder = ntpinterval - tk->xtime_interval;
	tk->raw_interval = interval * clock->mult;

	 /* if changing clocks, convert xtime_nsec shift units */
	if (old_clock) {
		int shift_change = clock->shift - old_clock->shift;
		if (shift_change < 0) {
			tk->tkr_mono.xtime_nsec >>= -shift_change;
			tk->tkr_raw.xtime_nsec >>= -shift_change;
		} else {
			tk->tkr_mono.xtime_nsec <<= shift_change;
			tk->tkr_raw.xtime_nsec <<= shift_change;
		}
	}

	tk->tkr_mono.shift = clock->shift;
	tk->tkr_raw.shift = clock->shift;

	tk->ntp_error = 0;
	tk->ntp_error_shift = NTP_SCALE_SHIFT - clock->shift;
	tk->ntp_tick = ntpinterval << tk->ntp_error_shift;

	/*
	 * The timekeeper keeps its own mult values for the currently
	 * active clocksource. These value will be adjusted via NTP
	 * to counteract clock drifting.
	 */
	tk->tkr_mono.mult = clock->mult;
	tk->tkr_raw.mult = clock->mult;
	tk->ntp_err_mult = 0;
	tk->skip_second_overflow = 0;
}

/* Timekeeper helper functions. */

#ifdef CONFIG_ARCH_USES_GETTIMEOFFSET
static u32 default_arch_gettimeoffset(void) { return 0; }
u32 (*arch_gettimeoffset)(void) = default_arch_gettimeoffset;
#else
static inline u32 arch_gettimeoffset(void) { return 0; }
#endif

static inline u64 timekeeping_delta_to_ns(const struct tk_read_base *tkr, u64 delta)
{
	u64 nsec;

	nsec = delta * tkr->mult + tkr->xtime_nsec;
	nsec >>= tkr->shift;

	/* If arch requires, add in get_arch_timeoffset() */
	return nsec + arch_gettimeoffset();
}

static inline u64 timekeeping_get_ns(const struct tk_read_base *tkr)
{
	u64 delta;

	delta = timekeeping_get_delta(tkr);
	return timekeeping_delta_to_ns(tkr, delta);
}

static inline u64 timekeeping_cycles_to_ns(const struct tk_read_base *tkr, u64 cycles)
{
	u64 delta;

	/* calculate the delta since the last update_wall_time */
	delta = clocksource_delta(cycles, tkr->cycle_last, tkr->mask);
	return timekeeping_delta_to_ns(tkr, delta);
}

/**
 * update_fast_timekeeper - Update the fast and NMI safe monotonic timekeeper.
 * @tkr: Timekeeping readout base from which we take the update
 *
 * We want to use this from any context including NMI and tracing /
 * instrumenting the timekeeping code itself.
 *
 * Employ the latch technique; see @raw_write_seqcount_latch.
 *
 * So if a NMI hits the update of base[0] then it will use base[1]
 * which is still consistent. In the worst case this can result is a
 * slightly wrong timestamp (a few nanoseconds). See
 * @ktime_get_mono_fast_ns.
 */
static void update_fast_timekeeper(const struct tk_read_base *tkr,
				   struct tk_fast *tkf)
{
	struct tk_read_base *base = tkf->base;

	/* Force readers off to base[1] */
	raw_write_seqcount_latch(&tkf->seq);

	/* Update base[0] */
	memcpy(base, tkr, sizeof(*base));

	/* Force readers back to base[0] */
	raw_write_seqcount_latch(&tkf->seq);

	/* Update base[1] */
	memcpy(base + 1, base, sizeof(*base));
}

/**
 * ktime_get_mono_fast_ns - Fast NMI safe access to clock monotonic
 *
 * This timestamp is not guaranteed to be monotonic across an update.
 * The timestamp is calculated by:
 *
 *	now = base_mono + clock_delta * slope
 *
 * So if the update lowers the slope, readers who are forced to the
 * not yet updated second array are still using the old steeper slope.
 *
 * tmono
 * ^
 * |    o  n
 * |   o n
 * |  u
 * | o
 * |o
 * |12345678---> reader order
 *
 * o = old slope
 * u = update
 * n = new slope
 *
 * So reader 6 will observe time going backwards versus reader 5.
 *
 * While other CPUs are likely to be able observe that, the only way
 * for a CPU local observation is when an NMI hits in the middle of
 * the update. Timestamps taken from that NMI context might be ahead
 * of the following timestamps. Callers need to be aware of that and
 * deal with it.
 */
static __always_inline u64 __ktime_get_fast_ns(struct tk_fast *tkf)
{
	struct tk_read_base *tkr;
	unsigned int seq;
	u64 now;

	do {
		seq = raw_read_seqcount_latch(&tkf->seq);
		tkr = tkf->base + (seq & 0x01);
		now = ktime_to_ns(tkr->base);

		now += timekeeping_delta_to_ns(tkr,
				clocksource_delta(
					tk_clock_read(tkr),
					tkr->cycle_last,
					tkr->mask));
	} while (read_seqcount_retry(&tkf->seq, seq));

	return now;
}

u64 ktime_get_mono_fast_ns(void)
{
	return __ktime_get_fast_ns(&tk_fast_mono);
}
EXPORT_SYMBOL_GPL(ktime_get_mono_fast_ns);

u64 ktime_get_raw_fast_ns(void)
{
	return __ktime_get_fast_ns(&tk_fast_raw);
}
EXPORT_SYMBOL_GPL(ktime_get_raw_fast_ns);

/**
 * ktime_get_boot_fast_ns - NMI safe and fast access to boot clock.
 *
 * To keep it NMI safe since we're accessing from tracing, we're not using a
 * separate timekeeper with updates to monotonic clock and boot offset
 * protected with seqcounts. This has the following minor side effects:
 *
 * (1) Its possible that a timestamp be taken after the boot offset is updated
 * but before the timekeeper is updated. If this happens, the new boot offset
 * is added to the old timekeeping making the clock appear to update slightly
 * earlier:
 *    CPU 0                                        CPU 1
 *    timekeeping_inject_sleeptime64()
 *    __timekeeping_inject_sleeptime(tk, delta);
 *                                                 timestamp();
 *    timekeeping_update(tk, TK_CLEAR_NTP...);
 *
 * (2) On 32-bit systems, the 64-bit boot offset (tk->offs_boot) may be
 * partially updated.  Since the tk->offs_boot update is a rare event, this
 * should be a rare occurrence which postprocessing should be able to handle.
 */
u64 notrace ktime_get_boot_fast_ns(void)
{
	struct timekeeper *tk = &tk_core.timekeeper;

	return (ktime_get_mono_fast_ns() + ktime_to_ns(tk->offs_boot));
}
EXPORT_SYMBOL_GPL(ktime_get_boot_fast_ns);


/*
 * See comment for __ktime_get_fast_ns() vs. timestamp ordering
 */
static __always_inline u64 __ktime_get_real_fast_ns(struct tk_fast *tkf)
{
	struct tk_read_base *tkr;
	unsigned int seq;
	u64 now;

	do {
		seq = raw_read_seqcount_latch(&tkf->seq);
		tkr = tkf->base + (seq & 0x01);
		now = ktime_to_ns(tkr->base_real);

		now += timekeeping_delta_to_ns(tkr,
				clocksource_delta(
					tk_clock_read(tkr),
					tkr->cycle_last,
					tkr->mask));
	} while (read_seqcount_retry(&tkf->seq, seq));

	return now;
}

/**
 * ktime_get_real_fast_ns: - NMI safe and fast access to clock realtime.
 */
u64 ktime_get_real_fast_ns(void)
{
	return __ktime_get_real_fast_ns(&tk_fast_mono);
}
EXPORT_SYMBOL_GPL(ktime_get_real_fast_ns);

/**
 * halt_fast_timekeeper - Prevent fast timekeeper from accessing clocksource.
 * @tk: Timekeeper to snapshot.
 *
 * It generally is unsafe to access the clocksource after timekeeping has been
 * suspended, so take a snapshot of the readout base of @tk and use it as the
 * fast timekeeper's readout base while suspended.  It will return the same
 * number of cycles every time until timekeeping is resumed at which time the
 * proper readout base for the fast timekeeper will be restored automatically.
 */
static void halt_fast_timekeeper(const struct timekeeper *tk)
{
	static struct tk_read_base tkr_dummy;
	const struct tk_read_base *tkr = &tk->tkr_mono;

	memcpy(&tkr_dummy, tkr, sizeof(tkr_dummy));
	cycles_at_suspend = tk_clock_read(tkr);
	tkr_dummy.clock = &dummy_clock;
	tkr_dummy.base_real = tkr->base + tk->offs_real;
	update_fast_timekeeper(&tkr_dummy, &tk_fast_mono);

	tkr = &tk->tkr_raw;
	memcpy(&tkr_dummy, tkr, sizeof(tkr_dummy));
	tkr_dummy.clock = &dummy_clock;
	update_fast_timekeeper(&tkr_dummy, &tk_fast_raw);
}

static RAW_NOTIFIER_HEAD(pvclock_gtod_chain);

static void update_pvclock_gtod(struct timekeeper *tk, bool was_set)
{
	raw_notifier_call_chain(&pvclock_gtod_chain, was_set, tk);
}

/**
 * pvclock_gtod_register_notifier - register a pvclock timedata update listener
 */
int pvclock_gtod_register_notifier(struct notifier_block *nb)
{
	struct timekeeper *tk = &tk_core.timekeeper;
	unsigned long flags;
	int ret;

	raw_spin_lock_irqsave(&timekeeper_lock, flags);
	ret = raw_notifier_chain_register(&pvclock_gtod_chain, nb);
	update_pvclock_gtod(tk, true);
	raw_spin_unlock_irqrestore(&timekeeper_lock, flags);

	return ret;
}
EXPORT_SYMBOL_GPL(pvclock_gtod_register_notifier);

/**
 * pvclock_gtod_unregister_notifier - unregister a pvclock
 * timedata update listener
 */
int pvclock_gtod_unregister_notifier(struct notifier_block *nb)
{
	unsigned long flags;
	int ret;

	raw_spin_lock_irqsave(&timekeeper_lock, flags);
	ret = raw_notifier_chain_unregister(&pvclock_gtod_chain, nb);
	raw_spin_unlock_irqrestore(&timekeeper_lock, flags);

	return ret;
}
EXPORT_SYMBOL_GPL(pvclock_gtod_unregister_notifier);

/*
 * tk_update_leap_state - helper to update the next_leap_ktime
 */
static inline void tk_update_leap_state(struct timekeeper *tk)
{
	tk->next_leap_ktime = ntp_get_next_leap();
	if (tk->next_leap_ktime != KTIME_MAX)
		/* Convert to monotonic time */
		tk->next_leap_ktime = ktime_sub(tk->next_leap_ktime, tk->offs_real);
}

/*
 * Update the ktime_t based scalar nsec members of the timekeeper
 */
static inline void tk_update_ktime_data(struct timekeeper *tk)
{
	u64 seconds;
	u32 nsec;

	/*
	 * The xtime based monotonic readout is:
	 *	nsec = (xtime_sec + wtm_sec) * 1e9 + wtm_nsec + now();
	 * The ktime based monotonic readout is:
	 *	nsec = base_mono + now();
	 * ==> base_mono = (xtime_sec + wtm_sec) * 1e9 + wtm_nsec
	 */
	seconds = (u64)(tk->xtime_sec + tk->wall_to_monotonic.tv_sec);
	nsec = (u32) tk->wall_to_monotonic.tv_nsec;
	tk->tkr_mono.base = ns_to_ktime(seconds * NSEC_PER_SEC + nsec);

	/*
	 * The sum of the nanoseconds portions of xtime and
	 * wall_to_monotonic can be greater/equal one second. Take
	 * this into account before updating tk->ktime_sec.
	 */
	nsec += (u32)(tk->tkr_mono.xtime_nsec >> tk->tkr_mono.shift);
	if (nsec >= NSEC_PER_SEC)
		seconds++;
	tk->ktime_sec = seconds;

	/* Update the monotonic raw base */
	tk->tkr_raw.base = ns_to_ktime(tk->raw_sec * NSEC_PER_SEC);
}

/* must hold timekeeper_lock */
static void timekeeping_update(struct timekeeper *tk, unsigned int action)
{
	if (action & TK_CLEAR_NTP) {
		tk->ntp_error = 0;
		ntp_clear();
	}

	tk_update_leap_state(tk);
	tk_update_ktime_data(tk);

	update_vsyscall(tk);
	update_pvclock_gtod(tk, action & TK_CLOCK_WAS_SET);

	tk->tkr_mono.base_real = tk->tkr_mono.base + tk->offs_real;
	update_fast_timekeeper(&tk->tkr_mono, &tk_fast_mono);
	update_fast_timekeeper(&tk->tkr_raw,  &tk_fast_raw);

	if (action & TK_CLOCK_WAS_SET)
		tk->clock_was_set_seq++;
	/*
	 * The mirroring of the data to the shadow-timekeeper needs
	 * to happen last here to ensure we don't over-write the
	 * timekeeper structure on the next update with stale data
	 */
	if (action & TK_MIRROR)
		memcpy(&shadow_timekeeper, &tk_core.timekeeper,
		       sizeof(tk_core.timekeeper));
}

/**
 * timekeeping_forward_now - update clock to the current time
 *
 * Forward the current clock to update its state since the last call to
 * update_wall_time(). This is useful before significant clock changes,
 * as it avoids having to deal with this time offset explicitly.
 */
static void timekeeping_forward_now(struct timekeeper *tk)
{
	u64 cycle_now, delta;

	cycle_now = tk_clock_read(&tk->tkr_mono);
	delta = clocksource_delta(cycle_now, tk->tkr_mono.cycle_last, tk->tkr_mono.mask);
	tk->tkr_mono.cycle_last = cycle_now;
	tk->tkr_raw.cycle_last  = cycle_now;

	tk->tkr_mono.xtime_nsec += delta * tk->tkr_mono.mult;

	/* If arch requires, add in get_arch_timeoffset() */
	tk->tkr_mono.xtime_nsec += (u64)arch_gettimeoffset() << tk->tkr_mono.shift;


	tk->tkr_raw.xtime_nsec += delta * tk->tkr_raw.mult;

	/* If arch requires, add in get_arch_timeoffset() */
	tk->tkr_raw.xtime_nsec += (u64)arch_gettimeoffset() << tk->tkr_raw.shift;

	tk_normalize_xtime(tk);
}

/**
 * ktime_get_real_ts64 - Returns the time of day in a timespec64.
 * @ts:		pointer to the timespec to be set
 *
 * Returns the time of day in a timespec64 (WARN if suspended).
 */
void ktime_get_real_ts64(struct timespec64 *ts)
{
	struct timekeeper *tk = &tk_core.timekeeper;
	unsigned int seq;
	u64 nsecs;

	WARN_ON(timekeeping_suspended);

	do {
		seq = read_seqcount_begin(&tk_core.seq);

		ts->tv_sec = tk->xtime_sec;
		nsecs = timekeeping_get_ns(&tk->tkr_mono);

	} while (read_seqcount_retry(&tk_core.seq, seq));

	ts->tv_nsec = 0;
	timespec64_add_ns(ts, nsecs);
}
EXPORT_SYMBOL(ktime_get_real_ts64);

ktime_t ktime_get(void)
{
	struct timekeeper *tk = &tk_core.timekeeper;
	unsigned int seq;
	ktime_t base;
	u64 nsecs;

	WARN_ON(timekeeping_suspended);

	do {
		seq = read_seqcount_begin(&tk_core.seq);
		base = tk->tkr_mono.base;
		nsecs = timekeeping_get_ns(&tk->tkr_mono);

	} while (read_seqcount_retry(&tk_core.seq, seq));

	return ktime_add_ns(base, nsecs);
}
EXPORT_SYMBOL_GPL(ktime_get);

u32 ktime_get_resolution_ns(void)
{
	struct timekeeper *tk = &tk_core.timekeeper;
	unsigned int seq;
	u32 nsecs;

	WARN_ON(timekeeping_suspended);

	do {
		seq = read_seqcount_begin(&tk_core.seq);
		nsecs = tk->tkr_mono.mult >> tk->tkr_mono.shift;
	} while (read_seqcount_retry(&tk_core.seq, seq));

	return nsecs;
}
EXPORT_SYMBOL_GPL(ktime_get_resolution_ns);

static ktime_t *offsets[TK_OFFS_MAX] = {
	[TK_OFFS_REAL]	= &tk_core.timekeeper.offs_real,
	[TK_OFFS_BOOT]	= &tk_core.timekeeper.offs_boot,
	[TK_OFFS_TAI]	= &tk_core.timekeeper.offs_tai,
};

ktime_t ktime_get_with_offset(enum tk_offsets offs)
{
	struct timekeeper *tk = &tk_core.timekeeper;
	unsigned int seq;
	ktime_t base, *offset = offsets[offs];
	u64 nsecs;

	WARN_ON(timekeeping_suspended);

	do {
		seq = read_seqcount_begin(&tk_core.seq);
		base = ktime_add(tk->tkr_mono.base, *offset);
		nsecs = timekeeping_get_ns(&tk->tkr_mono);

	} while (read_seqcount_retry(&tk_core.seq, seq));

	return ktime_add_ns(base, nsecs);

}
EXPORT_SYMBOL_GPL(ktime_get_with_offset);

ktime_t ktime_get_coarse_with_offset(enum tk_offsets offs)
{
	struct timekeeper *tk = &tk_core.timekeeper;
	unsigned int seq;
	ktime_t base, *offset = offsets[offs];
	u64 nsecs;

	WARN_ON(timekeeping_suspended);

	do {
		seq = read_seqcount_begin(&tk_core.seq);
		base = ktime_add(tk->tkr_mono.base, *offset);
		nsecs = tk->tkr_mono.xtime_nsec >> tk->tkr_mono.shift;

	} while (read_seqcount_retry(&tk_core.seq, seq));

	return ktime_add_ns(base, nsecs);
}
EXPORT_SYMBOL_GPL(ktime_get_coarse_with_offset);

/**
 * ktime_mono_to_any() - convert mononotic time to any other time
 * @tmono:	time to convert.
 * @offs:	which offset to use
 */
ktime_t ktime_mono_to_any(ktime_t tmono, enum tk_offsets offs)
{
	ktime_t *offset = offsets[offs];
	unsigned int seq;
	ktime_t tconv;

	do {
		seq = read_seqcount_begin(&tk_core.seq);
		tconv = ktime_add(tmono, *offset);
	} while (read_seqcount_retry(&tk_core.seq, seq));

	return tconv;
}
EXPORT_SYMBOL_GPL(ktime_mono_to_any);

/**
 * ktime_get_raw - Returns the raw monotonic time in ktime_t format
 */
ktime_t ktime_get_raw(void)
{
	struct timekeeper *tk = &tk_core.timekeeper;
	unsigned int seq;
	ktime_t base;
	u64 nsecs;

	do {
		seq = read_seqcount_begin(&tk_core.seq);
		base = tk->tkr_raw.base;
		nsecs = timekeeping_get_ns(&tk->tkr_raw);

	} while (read_seqcount_retry(&tk_core.seq, seq));

	return ktime_add_ns(base, nsecs);
}
EXPORT_SYMBOL_GPL(ktime_get_raw);

/**
 * ktime_get_ts64 - get the monotonic clock in timespec64 format
 * @ts:		pointer to timespec variable
 *
 * The function calculates the monotonic clock from the realtime
 * clock and the wall_to_monotonic offset and stores the result
 * in normalized timespec64 format in the variable pointed to by @ts.
 */
void ktime_get_ts64(struct timespec64 *ts)
{
	struct timekeeper *tk = &tk_core.timekeeper;
	struct timespec64 tomono;
	unsigned int seq;
	u64 nsec;

	WARN_ON(timekeeping_suspended);

	do {
		seq = read_seqcount_begin(&tk_core.seq);
		ts->tv_sec = tk->xtime_sec;
		nsec = timekeeping_get_ns(&tk->tkr_mono);
		tomono = tk->wall_to_monotonic;

	} while (read_seqcount_retry(&tk_core.seq, seq));

	ts->tv_sec += tomono.tv_sec;
	ts->tv_nsec = 0;
	timespec64_add_ns(ts, nsec + tomono.tv_nsec);
}
EXPORT_SYMBOL_GPL(ktime_get_ts64);

/**
 * ktime_get_seconds - Get the seconds portion of CLOCK_MONOTONIC
 *
 * Returns the seconds portion of CLOCK_MONOTONIC with a single non
 * serialized read. tk->ktime_sec is of type 'unsigned long' so this
 * works on both 32 and 64 bit systems. On 32 bit systems the readout
 * covers ~136 years of uptime which should be enough to prevent
 * premature wrap arounds.
 */
time64_t ktime_get_seconds(void)
{
	struct timekeeper *tk = &tk_core.timekeeper;

	WARN_ON(timekeeping_suspended);
	return tk->ktime_sec;
}
EXPORT_SYMBOL_GPL(ktime_get_seconds);

/**
 * ktime_get_real_seconds - Get the seconds portion of CLOCK_REALTIME
 *
 * Returns the wall clock seconds since 1970. This replaces the
 * get_seconds() interface which is not y2038 safe on 32bit systems.
 *
 * For 64bit systems the fast access to tk->xtime_sec is preserved. On
 * 32bit systems the access must be protected with the sequence
 * counter to provide "atomic" access to the 64bit tk->xtime_sec
 * value.
 */
time64_t ktime_get_real_seconds(void)
{
	struct timekeeper *tk = &tk_core.timekeeper;
	time64_t seconds;
	unsigned int seq;

	if (IS_ENABLED(CONFIG_64BIT))
		return tk->xtime_sec;

	do {
		seq = read_seqcount_begin(&tk_core.seq);
		seconds = tk->xtime_sec;

	} while (read_seqcount_retry(&tk_core.seq, seq));

	return seconds;
}
EXPORT_SYMBOL_GPL(ktime_get_real_seconds);

/**
 * __ktime_get_real_seconds - The same as ktime_get_real_seconds
 * but without the sequence counter protect. This internal function
 * is called just when timekeeping lock is already held.
 */
noinstr time64_t __ktime_get_real_seconds(void)
{
	struct timekeeper *tk = &tk_core.timekeeper;

	return tk->xtime_sec;
}

/**
 * ktime_get_snapshot - snapshots the realtime/monotonic raw clocks with counter
 * @systime_snapshot:	pointer to struct receiving the system time snapshot
 */
void ktime_get_snapshot(struct system_time_snapshot *systime_snapshot)
{
	struct timekeeper *tk = &tk_core.timekeeper;
	unsigned int seq;
	ktime_t base_raw;
	ktime_t base_real;
	u64 nsec_raw;
	u64 nsec_real;
	u64 now;

	WARN_ON_ONCE(timekeeping_suspended);

	do {
		seq = read_seqcount_begin(&tk_core.seq);
		now = tk_clock_read(&tk->tkr_mono);
		systime_snapshot->cs_was_changed_seq = tk->cs_was_changed_seq;
		systime_snapshot->clock_was_set_seq = tk->clock_was_set_seq;
		base_real = ktime_add(tk->tkr_mono.base,
				      tk_core.timekeeper.offs_real);
		base_raw = tk->tkr_raw.base;
		nsec_real = timekeeping_cycles_to_ns(&tk->tkr_mono, now);
		nsec_raw  = timekeeping_cycles_to_ns(&tk->tkr_raw, now);
	} while (read_seqcount_retry(&tk_core.seq, seq));

	systime_snapshot->cycles = now;
	systime_snapshot->real = ktime_add_ns(base_real, nsec_real);
	systime_snapshot->raw = ktime_add_ns(base_raw, nsec_raw);
}
EXPORT_SYMBOL_GPL(ktime_get_snapshot);

/* Scale base by mult/div checking for overflow */
static int scale64_check_overflow(u64 mult, u64 div, u64 *base)
{
	u64 tmp, rem;

	tmp = div64_u64_rem(*base, div, &rem);

	if (((int)sizeof(u64)*8 - fls64(mult) < fls64(tmp)) ||
	    ((int)sizeof(u64)*8 - fls64(mult) < fls64(rem)))
		return -EOVERFLOW;
	tmp *= mult;

	rem = div64_u64(rem * mult, div);
	*base = tmp + rem;
	return 0;
}

/**
 * adjust_historical_crosststamp - adjust crosstimestamp previous to current interval
 * @history:			Snapshot representing start of history
 * @partial_history_cycles:	Cycle offset into history (fractional part)
 * @total_history_cycles:	Total history length in cycles
 * @discontinuity:		True indicates clock was set on history period
 * @ts:				Cross timestamp that should be adjusted using
 *	partial/total ratio
 *
 * Helper function used by get_device_system_crosststamp() to correct the
 * crosstimestamp corresponding to the start of the current interval to the
 * system counter value (timestamp point) provided by the driver. The
 * total_history_* quantities are the total history starting at the provided
 * reference point and ending at the start of the current interval. The cycle
 * count between the driver timestamp point and the start of the current
 * interval is partial_history_cycles.
 */
static int adjust_historical_crosststamp(struct system_time_snapshot *history,
					 u64 partial_history_cycles,
					 u64 total_history_cycles,
					 bool discontinuity,
					 struct system_device_crosststamp *ts)
{
	struct timekeeper *tk = &tk_core.timekeeper;
	u64 corr_raw, corr_real;
	bool interp_forward;
	int ret;

	if (total_history_cycles == 0 || partial_history_cycles == 0)
		return 0;

	/* Interpolate shortest distance from beginning or end of history */
	interp_forward = partial_history_cycles > total_history_cycles / 2;
	partial_history_cycles = interp_forward ?
		total_history_cycles - partial_history_cycles :
		partial_history_cycles;

	/*
	 * Scale the monotonic raw time delta by:
	 *	partial_history_cycles / total_history_cycles
	 */
	corr_raw = (u64)ktime_to_ns(
		ktime_sub(ts->sys_monoraw, history->raw));
	ret = scale64_check_overflow(partial_history_cycles,
				     total_history_cycles, &corr_raw);
	if (ret)
		return ret;

	/*
	 * If there is a discontinuity in the history, scale monotonic raw
	 *	correction by:
	 *	mult(real)/mult(raw) yielding the realtime correction
	 * Otherwise, calculate the realtime correction similar to monotonic
	 *	raw calculation
	 */
	if (discontinuity) {
		corr_real = mul_u64_u32_div
			(corr_raw, tk->tkr_mono.mult, tk->tkr_raw.mult);
	} else {
		corr_real = (u64)ktime_to_ns(
			ktime_sub(ts->sys_realtime, history->real));
		ret = scale64_check_overflow(partial_history_cycles,
					     total_history_cycles, &corr_real);
		if (ret)
			return ret;
	}

	/* Fixup monotonic raw and real time time values */
	if (interp_forward) {
		ts->sys_monoraw = ktime_add_ns(history->raw, corr_raw);
		ts->sys_realtime = ktime_add_ns(history->real, corr_real);
	} else {
		ts->sys_monoraw = ktime_sub_ns(ts->sys_monoraw, corr_raw);
		ts->sys_realtime = ktime_sub_ns(ts->sys_realtime, corr_real);
	}

	return 0;
}

/*
 * cycle_between - true if test occurs chronologically between before and after
 */
static bool cycle_between(u64 before, u64 test, u64 after)
{
	if (test > before && test < after)
		return true;
	if (test < before && before > after)
		return true;
	return false;
}

/**
 * get_device_system_crosststamp - Synchronously capture system/device timestamp
 * @get_time_fn:	Callback to get simultaneous device time and
 *	system counter from the device driver
 * @ctx:		Context passed to get_time_fn()
 * @history_begin:	Historical reference point used to interpolate system
 *	time when counter provided by the driver is before the current interval
 * @xtstamp:		Receives simultaneously captured system and device time
 *
 * Reads a timestamp from a device and correlates it to system time
 */
int get_device_system_crosststamp(int (*get_time_fn)
				  (ktime_t *device_time,
				   struct system_counterval_t *sys_counterval,
				   void *ctx),
				  void *ctx,
				  struct system_time_snapshot *history_begin,
				  struct system_device_crosststamp *xtstamp)
{
	struct system_counterval_t system_counterval;
	struct timekeeper *tk = &tk_core.timekeeper;
	u64 cycles, now, interval_start;
	unsigned int clock_was_set_seq = 0;
	ktime_t base_real, base_raw;
	u64 nsec_real, nsec_raw;
	u8 cs_was_changed_seq;
	unsigned int seq;
	bool do_interp;
	int ret;

	do {
		seq = read_seqcount_begin(&tk_core.seq);
		/*
		 * Try to synchronously capture device time and a system
		 * counter value calling back into the device driver
		 */
		ret = get_time_fn(&xtstamp->device, &system_counterval, ctx);
		if (ret)
			return ret;

		/*
		 * Verify that the clocksource associated with the captured
		 * system counter value is the same as the currently installed
		 * timekeeper clocksource
		 */
		if (tk->tkr_mono.clock != system_counterval.cs)
			return -ENODEV;
		cycles = system_counterval.cycles;

		/*
		 * Check whether the system counter value provided by the
		 * device driver is on the current timekeeping interval.
		 */
		now = tk_clock_read(&tk->tkr_mono);
		interval_start = tk->tkr_mono.cycle_last;
		if (!cycle_between(interval_start, cycles, now)) {
			clock_was_set_seq = tk->clock_was_set_seq;
			cs_was_changed_seq = tk->cs_was_changed_seq;
			cycles = interval_start;
			do_interp = true;
		} else {
			do_interp = false;
		}

		base_real = ktime_add(tk->tkr_mono.base,
				      tk_core.timekeeper.offs_real);
		base_raw = tk->tkr_raw.base;

		nsec_real = timekeeping_cycles_to_ns(&tk->tkr_mono,
						     system_counterval.cycles);
		nsec_raw = timekeeping_cycles_to_ns(&tk->tkr_raw,
						    system_counterval.cycles);
	} while (read_seqcount_retry(&tk_core.seq, seq));

	xtstamp->sys_realtime = ktime_add_ns(base_real, nsec_real);
	xtstamp->sys_monoraw = ktime_add_ns(base_raw, nsec_raw);

	/*
	 * Interpolate if necessary, adjusting back from the start of the
	 * current interval
	 */
	if (do_interp) {
		u64 partial_history_cycles, total_history_cycles;
		bool discontinuity;

		/*
		 * Check that the counter value occurs after the provided
		 * history reference and that the history doesn't cross a
		 * clocksource change
		 */
		if (!history_begin ||
		    !cycle_between(history_begin->cycles,
				   system_counterval.cycles, cycles) ||
		    history_begin->cs_was_changed_seq != cs_was_changed_seq)
			return -EINVAL;
		partial_history_cycles = cycles - system_counterval.cycles;
		total_history_cycles = cycles - history_begin->cycles;
		discontinuity =
			history_begin->clock_was_set_seq != clock_was_set_seq;

		ret = adjust_historical_crosststamp(history_begin,
						    partial_history_cycles,
						    total_history_cycles,
						    discontinuity, xtstamp);
		if (ret)
			return ret;
	}

	return 0;
}
EXPORT_SYMBOL_GPL(get_device_system_crosststamp);

/**
 * do_settimeofday64 - Sets the time of day.
 * @ts:     pointer to the timespec64 variable containing the new time
 *
 * Sets the time of day to the new time and update NTP and notify hrtimers
 */
int do_settimeofday64(const struct timespec64 *ts)
{
	struct timekeeper *tk = &tk_core.timekeeper;
	struct timespec64 ts_delta, xt;
	unsigned long flags;
	int ret = 0;

	if (!timespec64_valid_settod(ts))
		return -EINVAL;

	raw_spin_lock_irqsave(&timekeeper_lock, flags);
	write_seqcount_begin(&tk_core.seq);

	timekeeping_forward_now(tk);

	xt = tk_xtime(tk);
	ts_delta.tv_sec = ts->tv_sec - xt.tv_sec;
	ts_delta.tv_nsec = ts->tv_nsec - xt.tv_nsec;

	if (timespec64_compare(&tk->wall_to_monotonic, &ts_delta) > 0) {
		ret = -EINVAL;
		goto out;
	}

	tk_set_wall_to_mono(tk, timespec64_sub(tk->wall_to_monotonic, ts_delta));

	tk_set_xtime(tk, ts);
out:
	timekeeping_update(tk, TK_CLEAR_NTP | TK_MIRROR | TK_CLOCK_WAS_SET);

	write_seqcount_end(&tk_core.seq);
	raw_spin_unlock_irqrestore(&timekeeper_lock, flags);

	/* signal hrtimers about time change */
	clock_was_set();

	if (!ret)
		audit_tk_injoffset(ts_delta);

	return ret;
}
EXPORT_SYMBOL(do_settimeofday64);

/**
 * timekeeping_inject_offset - Adds or subtracts from the current time.
 * @tv:		pointer to the timespec variable containing the offset
 *
 * Adds or subtracts an offset value from the current time.
 */
static int timekeeping_inject_offset(const struct timespec64 *ts)
{
	struct timekeeper *tk = &tk_core.timekeeper;
	unsigned long flags;
	struct timespec64 tmp;
	int ret = 0;

	if (ts->tv_nsec < 0 || ts->tv_nsec >= NSEC_PER_SEC)
		return -EINVAL;

	raw_spin_lock_irqsave(&timekeeper_lock, flags);
	write_seqcount_begin(&tk_core.seq);

	timekeeping_forward_now(tk);

	/* Make sure the proposed value is valid */
	tmp = timespec64_add(tk_xtime(tk), *ts);
	if (timespec64_compare(&tk->wall_to_monotonic, ts) > 0 ||
	    !timespec64_valid_settod(&tmp)) {
		ret = -EINVAL;
		goto error;
	}

	tk_xtime_add(tk, ts);
	tk_set_wall_to_mono(tk, timespec64_sub(tk->wall_to_monotonic, *ts));

error: /* even if we error out, we forwarded the time, so call update */
	timekeeping_update(tk, TK_CLEAR_NTP | TK_MIRROR | TK_CLOCK_WAS_SET);

	write_seqcount_end(&tk_core.seq);
	raw_spin_unlock_irqrestore(&timekeeper_lock, flags);

	/* signal hrtimers about time change */
	clock_was_set();

	return ret;
}

/*
 * Indicates if there is an offset between the system clock and the hardware
 * clock/persistent clock/rtc.
 */
int persistent_clock_is_local;

/*
 * Adjust the time obtained from the CMOS to be UTC time instead of
 * local time.
 *
 * This is ugly, but preferable to the alternatives.  Otherwise we
 * would either need to write a program to do it in /etc/rc (and risk
 * confusion if the program gets run more than once; it would also be
 * hard to make the program warp the clock precisely n hours)  or
 * compile in the timezone information into the kernel.  Bad, bad....
 *
 *						- TYT, 1992-01-01
 *
 * The best thing to do is to keep the CMOS clock in universal time (UTC)
 * as real UNIX machines always do it. This avoids all headaches about
 * daylight saving times and warping kernel clocks.
 */
void timekeeping_warp_clock(void)
{
	if (sys_tz.tz_minuteswest != 0) {
		struct timespec64 adjust;

		persistent_clock_is_local = 1;
		adjust.tv_sec = sys_tz.tz_minuteswest * 60;
		adjust.tv_nsec = 0;
		timekeeping_inject_offset(&adjust);
	}
}

/**
 * __timekeeping_set_tai_offset - Sets the TAI offset from UTC and monotonic
 *
 */
static void __timekeeping_set_tai_offset(struct timekeeper *tk, s32 tai_offset)
{
	tk->tai_offset = tai_offset;
	tk->offs_tai = ktime_add(tk->offs_real, ktime_set(tai_offset, 0));
}

/**
 * change_clocksource - Swaps clocksources if a new one is available
 *
 * Accumulates current time interval and initializes new clocksource
 */
static int change_clocksource(void *data)
{
	struct timekeeper *tk = &tk_core.timekeeper;
	struct clocksource *new, *old;
	unsigned long flags;

	new = (struct clocksource *) data;

	raw_spin_lock_irqsave(&timekeeper_lock, flags);
	write_seqcount_begin(&tk_core.seq);

	timekeeping_forward_now(tk);
	/*
	 * If the cs is in module, get a module reference. Succeeds
	 * for built-in code (owner == NULL) as well.
	 */
	if (try_module_get(new->owner)) {
		if (!new->enable || new->enable(new) == 0) {
			old = tk->tkr_mono.clock;
			tk_setup_internals(tk, new);
			if (old->disable)
				old->disable(old);
			module_put(old->owner);
		} else {
			module_put(new->owner);
		}
	}
	timekeeping_update(tk, TK_CLEAR_NTP | TK_MIRROR | TK_CLOCK_WAS_SET);

	write_seqcount_end(&tk_core.seq);
	raw_spin_unlock_irqrestore(&timekeeper_lock, flags);

	return 0;
}

/**
 * timekeeping_notify - Install a new clock source
 * @clock:		pointer to the clock source
 *
 * This function is called from clocksource.c after a new, better clock
 * source has been registered. The caller holds the clocksource_mutex.
 */
int timekeeping_notify(struct clocksource *clock)
{
	struct timekeeper *tk = &tk_core.timekeeper;

	if (tk->tkr_mono.clock == clock)
		return 0;
	stop_machine(change_clocksource, clock, NULL);
	tick_clock_notify();
	return tk->tkr_mono.clock == clock ? 0 : -1;
}

/**
 * ktime_get_raw_ts64 - Returns the raw monotonic time in a timespec
 * @ts:		pointer to the timespec64 to be set
 *
 * Returns the raw monotonic time (completely un-modified by ntp)
 */
void ktime_get_raw_ts64(struct timespec64 *ts)
{
	struct timekeeper *tk = &tk_core.timekeeper;
	unsigned int seq;
	u64 nsecs;

	do {
		seq = read_seqcount_begin(&tk_core.seq);
		ts->tv_sec = tk->raw_sec;
		nsecs = timekeeping_get_ns(&tk->tkr_raw);

	} while (read_seqcount_retry(&tk_core.seq, seq));

	ts->tv_nsec = 0;
	timespec64_add_ns(ts, nsecs);
}
EXPORT_SYMBOL(ktime_get_raw_ts64);


/**
 * timekeeping_valid_for_hres - Check if timekeeping is suitable for hres
 */
int timekeeping_valid_for_hres(void)
{
	struct timekeeper *tk = &tk_core.timekeeper;
	unsigned int seq;
	int ret;

	do {
		seq = read_seqcount_begin(&tk_core.seq);

		ret = tk->tkr_mono.clock->flags & CLOCK_SOURCE_VALID_FOR_HRES;

	} while (read_seqcount_retry(&tk_core.seq, seq));

	return ret;
}

/**
 * timekeeping_max_deferment - Returns max time the clocksource can be deferred
 */
u64 timekeeping_max_deferment(void)
{
	struct timekeeper *tk = &tk_core.timekeeper;
	unsigned int seq;
	u64 ret;

	do {
		seq = read_seqcount_begin(&tk_core.seq);

		ret = tk->tkr_mono.clock->max_idle_ns;

	} while (read_seqcount_retry(&tk_core.seq, seq));

	return ret;
}

/**
 * read_persistent_clock64 -  Return time from the persistent clock.
 *
 * Weak dummy function for arches that do not yet support it.
 * Reads the time from the battery backed persistent clock.
 * Returns a timespec with tv_sec=0 and tv_nsec=0 if unsupported.
 *
 *  XXX - Do be sure to remove it once all arches implement it.
 */
void __weak read_persistent_clock64(struct timespec64 *ts)
{
	ts->tv_sec = 0;
	ts->tv_nsec = 0;
}

/**
 * read_persistent_wall_and_boot_offset - Read persistent clock, and also offset
 *                                        from the boot.
 *
 * Weak dummy function for arches that do not yet support it.
 * wall_time	- current time as returned by persistent clock
 * boot_offset	- offset that is defined as wall_time - boot_time
 * The default function calculates offset based on the current value of
 * local_clock(). This way architectures that support sched_clock() but don't
 * support dedicated boot time clock will provide the best estimate of the
 * boot time.
 */
void __weak __init
read_persistent_wall_and_boot_offset(struct timespec64 *wall_time,
				     struct timespec64 *boot_offset)
{
	read_persistent_clock64(wall_time);
	*boot_offset = ns_to_timespec64(local_clock());
}

/*
 * Flag reflecting whether timekeeping_resume() has injected sleeptime.
 *
 * The flag starts of false and is only set when a suspend reaches
 * timekeeping_suspend(), timekeeping_resume() sets it to false when the
 * timekeeper clocksource is not stopping across suspend and has been
 * used to update sleep time. If the timekeeper clocksource has stopped
 * then the flag stays true and is used by the RTC resume code to decide
 * whether sleeptime must be injected and if so the flag gets false then.
 *
 * If a suspend fails before reaching timekeeping_resume() then the flag
 * stays false and prevents erroneous sleeptime injection.
 */
static bool suspend_timing_needed;

/* Flag for if there is a persistent clock on this platform */
static bool persistent_clock_exists;

/*
 * timekeeping_init - Initializes the clocksource and common timekeeping values
 */
void __init timekeeping_init(void)
{
	struct timespec64 wall_time, boot_offset, wall_to_mono;
	struct timekeeper *tk = &tk_core.timekeeper;
	struct clocksource *clock;
	unsigned long flags;

	read_persistent_wall_and_boot_offset(&wall_time, &boot_offset);
	if (timespec64_valid_settod(&wall_time) &&
	    timespec64_to_ns(&wall_time) > 0) {
		persistent_clock_exists = true;
	} else if (timespec64_to_ns(&wall_time) != 0) {
		pr_warn("Persistent clock returned invalid value");
		wall_time = (struct timespec64){0};
	}

	if (timespec64_compare(&wall_time, &boot_offset) < 0)
		boot_offset = (struct timespec64){0};

	/*
	 * We want set wall_to_mono, so the following is true:
	 * wall time + wall_to_mono = boot time
	 */
	wall_to_mono = timespec64_sub(boot_offset, wall_time);

	raw_spin_lock_irqsave(&timekeeper_lock, flags);
	write_seqcount_begin(&tk_core.seq);
	ntp_init();

	clock = clocksource_default_clock();
	if (clock->enable)
		clock->enable(clock);
	tk_setup_internals(tk, clock);

	tk_set_xtime(tk, &wall_time);
	tk->raw_sec = 0;

	tk_set_wall_to_mono(tk, wall_to_mono);

	timekeeping_update(tk, TK_MIRROR | TK_CLOCK_WAS_SET);

	write_seqcount_end(&tk_core.seq);
	raw_spin_unlock_irqrestore(&timekeeper_lock, flags);
}

/* time in seconds when suspend began for persistent clock */
static struct timespec64 timekeeping_suspend_time;

/**
 * __timekeeping_inject_sleeptime - Internal function to add sleep interval
 * @delta: pointer to a timespec delta value
 *
 * Takes a timespec offset measuring a suspend interval and properly
 * adds the sleep offset to the timekeeping variables.
 */
static void __timekeeping_inject_sleeptime(struct timekeeper *tk,
					   const struct timespec64 *delta)
{
	if (!timespec64_valid_strict(delta)) {
		printk_deferred(KERN_WARNING
				"__timekeeping_inject_sleeptime: Invalid "
				"sleep delta value!\n");
		return;
	}
	tk_xtime_add(tk, delta);
	tk_set_wall_to_mono(tk, timespec64_sub(tk->wall_to_monotonic, *delta));
	tk_update_sleep_time(tk, timespec64_to_ktime(*delta));
	tk_debug_account_sleep_time(delta);
}

#if defined(CONFIG_PM_SLEEP) && defined(CONFIG_RTC_HCTOSYS_DEVICE)
/**
 * We have three kinds of time sources to use for sleep time
 * injection, the preference order is:
 * 1) non-stop clocksource
 * 2) persistent clock (ie: RTC accessible when irqs are off)
 * 3) RTC
 *
 * 1) and 2) are used by timekeeping, 3) by RTC subsystem.
 * If system has neither 1) nor 2), 3) will be used finally.
 *
 *
 * If timekeeping has injected sleeptime via either 1) or 2),
 * 3) becomes needless, so in this case we don't need to call
 * rtc_resume(), and this is what timekeeping_rtc_skipresume()
 * means.
 */
bool timekeeping_rtc_skipresume(void)
{
	return !suspend_timing_needed;
}

/**
 * 1) can be determined whether to use or not only when doing
 * timekeeping_resume() which is invoked after rtc_suspend(),
 * so we can't skip rtc_suspend() surely if system has 1).
 *
 * But if system has 2), 2) will definitely be used, so in this
 * case we don't need to call rtc_suspend(), and this is what
 * timekeeping_rtc_skipsuspend() means.
 */
bool timekeeping_rtc_skipsuspend(void)
{
	return persistent_clock_exists;
}

/**
 * timekeeping_inject_sleeptime64 - Adds suspend interval to timeekeeping values
 * @delta: pointer to a timespec64 delta value
 *
 * This hook is for architectures that cannot support read_persistent_clock64
 * because their RTC/persistent clock is only accessible when irqs are enabled.
 * and also don't have an effective nonstop clocksource.
 *
 * This function should only be called by rtc_resume(), and allows
 * a suspend offset to be injected into the timekeeping values.
 */
void timekeeping_inject_sleeptime64(const struct timespec64 *delta)
{
	struct timekeeper *tk = &tk_core.timekeeper;
	unsigned long flags;

	raw_spin_lock_irqsave(&timekeeper_lock, flags);
	write_seqcount_begin(&tk_core.seq);

	suspend_timing_needed = false;

	timekeeping_forward_now(tk);

	__timekeeping_inject_sleeptime(tk, delta);

	timekeeping_update(tk, TK_CLEAR_NTP | TK_MIRROR | TK_CLOCK_WAS_SET);

	write_seqcount_end(&tk_core.seq);
	raw_spin_unlock_irqrestore(&timekeeper_lock, flags);

	/* signal hrtimers about time change */
	clock_was_set();
}
#endif

/**
 * timekeeping_resume - Resumes the generic timekeeping subsystem.
 */
void timekeeping_resume(void)
{
	struct timekeeper *tk = &tk_core.timekeeper;
	struct clocksource *clock = tk->tkr_mono.clock;
	unsigned long flags;
	struct timespec64 ts_new, ts_delta;
	u64 cycle_now, nsec;
	bool inject_sleeptime = false;

	read_persistent_clock64(&ts_new);

	clockevents_resume();
	clocksource_resume();

	raw_spin_lock_irqsave(&timekeeper_lock, flags);
	write_seqcount_begin(&tk_core.seq);

	/*
	 * After system resumes, we need to calculate the suspended time and
	 * compensate it for the OS time. There are 3 sources that could be
	 * used: Nonstop clocksource during suspend, persistent clock and rtc
	 * device.
	 *
	 * One specific platform may have 1 or 2 or all of them, and the
	 * preference will be:
	 *	suspend-nonstop clocksource -> persistent clock -> rtc
	 * The less preferred source will only be tried if there is no better
	 * usable source. The rtc part is handled separately in rtc core code.
	 */
	cycle_now = tk_clock_read(&tk->tkr_mono);
	nsec = clocksource_stop_suspend_timing(clock, cycle_now);
	if (nsec > 0) {
		ts_delta = ns_to_timespec64(nsec);
		inject_sleeptime = true;
	} else if (timespec64_compare(&ts_new, &timekeeping_suspend_time) > 0) {
		ts_delta = timespec64_sub(ts_new, timekeeping_suspend_time);
		inject_sleeptime = true;
	}

	if (inject_sleeptime) {
		suspend_timing_needed = false;
		__timekeeping_inject_sleeptime(tk, &ts_delta);
	}

	/* Re-base the last cycle value */
	tk->tkr_mono.cycle_last = cycle_now;
	tk->tkr_raw.cycle_last  = cycle_now;

	tk->ntp_error = 0;
	timekeeping_suspended = 0;
	timekeeping_update(tk, TK_MIRROR | TK_CLOCK_WAS_SET);
	write_seqcount_end(&tk_core.seq);
	raw_spin_unlock_irqrestore(&timekeeper_lock, flags);

	touch_softlockup_watchdog();

	tick_resume();
	hrtimers_resume();
}

int timekeeping_suspend(void)
{
	struct timekeeper *tk = &tk_core.timekeeper;
	unsigned long flags;
	struct timespec64		delta, delta_delta;
	static struct timespec64	old_delta;
	struct clocksource *curr_clock;
	u64 cycle_now;

	read_persistent_clock64(&timekeeping_suspend_time);

	/*
	 * On some systems the persistent_clock can not be detected at
	 * timekeeping_init by its return value, so if we see a valid
	 * value returned, update the persistent_clock_exists flag.
	 */
	if (timekeeping_suspend_time.tv_sec || timekeeping_suspend_time.tv_nsec)
		persistent_clock_exists = true;

	suspend_timing_needed = true;

	raw_spin_lock_irqsave(&timekeeper_lock, flags);
	write_seqcount_begin(&tk_core.seq);
	timekeeping_forward_now(tk);
	timekeeping_suspended = 1;

	/*
	 * Since we've called forward_now, cycle_last stores the value
	 * just read from the current clocksource. Save this to potentially
	 * use in suspend timing.
	 */
	curr_clock = tk->tkr_mono.clock;
	cycle_now = tk->tkr_mono.cycle_last;
	clocksource_start_suspend_timing(curr_clock, cycle_now);

	if (persistent_clock_exists) {
		/*
		 * To avoid drift caused by repeated suspend/resumes,
		 * which each can add ~1 second drift error,
		 * try to compensate so the difference in system time
		 * and persistent_clock time stays close to constant.
		 */
		delta = timespec64_sub(tk_xtime(tk), timekeeping_suspend_time);
		delta_delta = timespec64_sub(delta, old_delta);
		if (abs(delta_delta.tv_sec) >= 2) {
			/*
			 * if delta_delta is too large, assume time correction
			 * has occurred and set old_delta to the current delta.
			 */
			old_delta = delta;
		} else {
			/* Otherwise try to adjust old_system to compensate */
			timekeeping_suspend_time =
				timespec64_add(timekeeping_suspend_time, delta_delta);
		}
	}

	timekeeping_update(tk, TK_MIRROR);
	halt_fast_timekeeper(tk);
	write_seqcount_end(&tk_core.seq);
	raw_spin_unlock_irqrestore(&timekeeper_lock, flags);

	tick_suspend();
	clocksource_suspend();
	clockevents_suspend();

	return 0;
}

/* sysfs resume/suspend bits for timekeeping */
static struct syscore_ops timekeeping_syscore_ops = {
	.resume		= timekeeping_resume,
	.suspend	= timekeeping_suspend,
};

static int __init timekeeping_init_ops(void)
{
	register_syscore_ops(&timekeeping_syscore_ops);
	return 0;
}
device_initcall(timekeeping_init_ops);

/*
 * Apply a multiplier adjustment to the timekeeper
 */
static __always_inline void timekeeping_apply_adjustment(struct timekeeper *tk,
							 s64 offset,
							 s32 mult_adj)
{
	s64 interval = tk->cycle_interval;

	if (mult_adj == 0) {
		return;
	} else if (mult_adj == -1) {
		interval = -interval;
		offset = -offset;
	} else if (mult_adj != 1) {
		interval *= mult_adj;
		offset *= mult_adj;
	}

	/*
	 * So the following can be confusing.
	 *
	 * To keep things simple, lets assume mult_adj == 1 for now.
	 *
	 * When mult_adj != 1, remember that the interval and offset values
	 * have been appropriately scaled so the math is the same.
	 *
	 * The basic idea here is that we're increasing the multiplier
	 * by one, this causes the xtime_interval to be incremented by
	 * one cycle_interval. This is because:
	 *	xtime_interval = cycle_interval * mult
	 * So if mult is being incremented by one:
	 *	xtime_interval = cycle_interval * (mult + 1)
	 * Its the same as:
	 *	xtime_interval = (cycle_interval * mult) + cycle_interval
	 * Which can be shortened to:
	 *	xtime_interval += cycle_interval
	 *
	 * So offset stores the non-accumulated cycles. Thus the current
	 * time (in shifted nanoseconds) is:
	 *	now = (offset * adj) + xtime_nsec
	 * Now, even though we're adjusting the clock frequency, we have
	 * to keep time consistent. In other words, we can't jump back
	 * in time, and we also want to avoid jumping forward in time.
	 *
	 * So given the same offset value, we need the time to be the same
	 * both before and after the freq adjustment.
	 *	now = (offset * adj_1) + xtime_nsec_1
	 *	now = (offset * adj_2) + xtime_nsec_2
	 * So:
	 *	(offset * adj_1) + xtime_nsec_1 =
	 *		(offset * adj_2) + xtime_nsec_2
	 * And we know:
	 *	adj_2 = adj_1 + 1
	 * So:
	 *	(offset * adj_1) + xtime_nsec_1 =
	 *		(offset * (adj_1+1)) + xtime_nsec_2
	 *	(offset * adj_1) + xtime_nsec_1 =
	 *		(offset * adj_1) + offset + xtime_nsec_2
	 * Canceling the sides:
	 *	xtime_nsec_1 = offset + xtime_nsec_2
	 * Which gives us:
	 *	xtime_nsec_2 = xtime_nsec_1 - offset
	 * Which simplfies to:
	 *	xtime_nsec -= offset
	 */
	if ((mult_adj > 0) && (tk->tkr_mono.mult + mult_adj < mult_adj)) {
		/* NTP adjustment caused clocksource mult overflow */
		WARN_ON_ONCE(1);
		return;
	}

	tk->tkr_mono.mult += mult_adj;
	tk->xtime_interval += interval;
	tk->tkr_mono.xtime_nsec -= offset;
}

/*
 * Adjust the timekeeper's multiplier to the correct frequency
 * and also to reduce the accumulated error value.
 */
static void timekeeping_adjust(struct timekeeper *tk, s64 offset)
{
	u32 mult;

	/*
	 * Determine the multiplier from the current NTP tick length.
	 * Avoid expensive division when the tick length doesn't change.
	 */
	if (likely(tk->ntp_tick == ntp_tick_length())) {
		mult = tk->tkr_mono.mult - tk->ntp_err_mult;
	} else {
		tk->ntp_tick = ntp_tick_length();
		mult = div64_u64((tk->ntp_tick >> tk->ntp_error_shift) -
				 tk->xtime_remainder, tk->cycle_interval);
	}

	/*
	 * If the clock is behind the NTP time, increase the multiplier by 1
	 * to catch up with it. If it's ahead and there was a remainder in the
	 * tick division, the clock will slow down. Otherwise it will stay
	 * ahead until the tick length changes to a non-divisible value.
	 */
	tk->ntp_err_mult = tk->ntp_error > 0 ? 1 : 0;
	mult += tk->ntp_err_mult;

	timekeeping_apply_adjustment(tk, offset, mult - tk->tkr_mono.mult);

	if (unlikely(tk->tkr_mono.clock->maxadj &&
		(abs(tk->tkr_mono.mult - tk->tkr_mono.clock->mult)
			> tk->tkr_mono.clock->maxadj))) {
		printk_once(KERN_WARNING
			"Adjusting %s more than 11%% (%ld vs %ld)\n",
			tk->tkr_mono.clock->name, (long)tk->tkr_mono.mult,
			(long)tk->tkr_mono.clock->mult + tk->tkr_mono.clock->maxadj);
	}

	/*
	 * It may be possible that when we entered this function, xtime_nsec
	 * was very small.  Further, if we're slightly speeding the clocksource
	 * in the code above, its possible the required corrective factor to
	 * xtime_nsec could cause it to underflow.
	 *
	 * Now, since we have already accumulated the second and the NTP
	 * subsystem has been notified via second_overflow(), we need to skip
	 * the next update.
	 */
	if (unlikely((s64)tk->tkr_mono.xtime_nsec < 0)) {
		tk->tkr_mono.xtime_nsec += (u64)NSEC_PER_SEC <<
							tk->tkr_mono.shift;
		tk->xtime_sec--;
		tk->skip_second_overflow = 1;
	}
}

/**
 * accumulate_nsecs_to_secs - Accumulates nsecs into secs
 *
 * Helper function that accumulates the nsecs greater than a second
 * from the xtime_nsec field to the xtime_secs field.
 * It also calls into the NTP code to handle leapsecond processing.
 *
 */
static inline unsigned int accumulate_nsecs_to_secs(struct timekeeper *tk)
{
	u64 nsecps = (u64)NSEC_PER_SEC << tk->tkr_mono.shift;
	unsigned int clock_set = 0;

	while (tk->tkr_mono.xtime_nsec >= nsecps) {
		int leap;

		tk->tkr_mono.xtime_nsec -= nsecps;
		tk->xtime_sec++;

		/*
		 * Skip NTP update if this second was accumulated before,
		 * i.e. xtime_nsec underflowed in timekeeping_adjust()
		 */
		if (unlikely(tk->skip_second_overflow)) {
			tk->skip_second_overflow = 0;
			continue;
		}

		/* Figure out if its a leap sec and apply if needed */
		leap = second_overflow(tk->xtime_sec);
		if (unlikely(leap)) {
			struct timespec64 ts;

			tk->xtime_sec += leap;

			ts.tv_sec = leap;
			ts.tv_nsec = 0;
			tk_set_wall_to_mono(tk,
				timespec64_sub(tk->wall_to_monotonic, ts));

			__timekeeping_set_tai_offset(tk, tk->tai_offset - leap);

			clock_set = TK_CLOCK_WAS_SET;
		}
	}
	return clock_set;
}

/**
 * logarithmic_accumulation - shifted accumulation of cycles
 *
 * This functions accumulates a shifted interval of cycles into
 * a shifted interval nanoseconds. Allows for O(log) accumulation
 * loop.
 *
 * Returns the unconsumed cycles.
 */
static u64 logarithmic_accumulation(struct timekeeper *tk, u64 offset,
				    u32 shift, unsigned int *clock_set)
{
	u64 interval = tk->cycle_interval << shift;
	u64 snsec_per_sec;

	/* If the offset is smaller than a shifted interval, do nothing */
	if (offset < interval)
		return offset;

	/* Accumulate one shifted interval */
	offset -= interval;
	tk->tkr_mono.cycle_last += interval;
	tk->tkr_raw.cycle_last  += interval;

	tk->tkr_mono.xtime_nsec += tk->xtime_interval << shift;
	*clock_set |= accumulate_nsecs_to_secs(tk);

	/* Accumulate raw time */
	tk->tkr_raw.xtime_nsec += tk->raw_interval << shift;
	snsec_per_sec = (u64)NSEC_PER_SEC << tk->tkr_raw.shift;
	while (tk->tkr_raw.xtime_nsec >= snsec_per_sec) {
		tk->tkr_raw.xtime_nsec -= snsec_per_sec;
		tk->raw_sec++;
	}

	/* Accumulate error between NTP and clock interval */
	tk->ntp_error += tk->ntp_tick << shift;
	tk->ntp_error -= (tk->xtime_interval + tk->xtime_remainder) <<
						(tk->ntp_error_shift + shift);

	return offset;
}

/*
 * timekeeping_advance - Updates the timekeeper to the current time and
 * current NTP tick length
 */
static void timekeeping_advance(enum timekeeping_adv_mode mode)
{
	struct timekeeper *real_tk = &tk_core.timekeeper;
	struct timekeeper *tk = &shadow_timekeeper;
	u64 offset;
	int shift = 0, maxshift;
	unsigned int clock_set = 0;
	unsigned long flags;

	raw_spin_lock_irqsave(&timekeeper_lock, flags);

	/* Make sure we're fully resumed: */
	if (unlikely(timekeeping_suspended))
		goto out;

#ifdef CONFIG_ARCH_USES_GETTIMEOFFSET
	offset = real_tk->cycle_interval;

	if (mode != TK_ADV_TICK)
		goto out;
#else
	offset = clocksource_delta(tk_clock_read(&tk->tkr_mono),
				   tk->tkr_mono.cycle_last, tk->tkr_mono.mask);

	/* Check if there's really nothing to do */
	if (offset < real_tk->cycle_interval && mode == TK_ADV_TICK)
		goto out;
#endif

	/* Do some additional sanity checking */
	timekeeping_check_update(tk, offset);

	/*
	 * With NO_HZ we may have to accumulate many cycle_intervals
	 * (think "ticks") worth of time at once. To do this efficiently,
	 * we calculate the largest doubling multiple of cycle_intervals
	 * that is smaller than the offset.  We then accumulate that
	 * chunk in one go, and then try to consume the next smaller
	 * doubled multiple.
	 */
	shift = ilog2(offset) - ilog2(tk->cycle_interval);
	shift = max(0, shift);
	/* Bound shift to one less than what overflows tick_length */
	maxshift = (64 - (ilog2(ntp_tick_length())+1)) - 1;
	shift = min(shift, maxshift);
	while (offset >= tk->cycle_interval) {
		offset = logarithmic_accumulation(tk, offset, shift,
							&clock_set);
		if (offset < tk->cycle_interval<<shift)
			shift--;
	}

	/* Adjust the multiplier to correct NTP error */
	timekeeping_adjust(tk, offset);

	/*
	 * Finally, make sure that after the rounding
	 * xtime_nsec isn't larger than NSEC_PER_SEC
	 */
	clock_set |= accumulate_nsecs_to_secs(tk);

	write_seqcount_begin(&tk_core.seq);
	/*
	 * Update the real timekeeper.
	 *
	 * We could avoid this memcpy by switching pointers, but that
	 * requires changes to all other timekeeper usage sites as
	 * well, i.e. move the timekeeper pointer getter into the
	 * spinlocked/seqcount protected sections. And we trade this
	 * memcpy under the tk_core.seq against one before we start
	 * updating.
	 */
	timekeeping_update(tk, clock_set);
	memcpy(real_tk, tk, sizeof(*tk));
	/* The memcpy must come last. Do not put anything here! */
	write_seqcount_end(&tk_core.seq);
out:
	raw_spin_unlock_irqrestore(&timekeeper_lock, flags);
	if (clock_set)
		/* Have to call _delayed version, since in irq context*/
		clock_was_set_delayed();
}

/**
 * update_wall_time - Uses the current clocksource to increment the wall time
 *
 */
void update_wall_time(void)
{
	timekeeping_advance(TK_ADV_TICK);
}

/**
 * getboottime64 - Return the real time of system boot.
 * @ts:		pointer to the timespec64 to be set
 *
 * Returns the wall-time of boot in a timespec64.
 *
 * This is based on the wall_to_monotonic offset and the total suspend
 * time. Calls to settimeofday will affect the value returned (which
 * basically means that however wrong your real time clock is at boot time,
 * you get the right time here).
 */
void getboottime64(struct timespec64 *ts)
{
	struct timekeeper *tk = &tk_core.timekeeper;
	ktime_t t = ktime_sub(tk->offs_real, tk->offs_boot);

	*ts = ktime_to_timespec64(t);
}
EXPORT_SYMBOL_GPL(getboottime64);

void ktime_get_coarse_real_ts64(struct timespec64 *ts)
{
	struct timekeeper *tk = &tk_core.timekeeper;
	unsigned int seq;

	do {
		seq = read_seqcount_begin(&tk_core.seq);

		*ts = tk_xtime(tk);
	} while (read_seqcount_retry(&tk_core.seq, seq));
}
EXPORT_SYMBOL(ktime_get_coarse_real_ts64);

void ktime_get_coarse_ts64(struct timespec64 *ts)
{
	struct timekeeper *tk = &tk_core.timekeeper;
	struct timespec64 now, mono;
	unsigned int seq;

	do {
		seq = read_seqcount_begin(&tk_core.seq);

		now = tk_xtime(tk);
		mono = tk->wall_to_monotonic;
	} while (read_seqcount_retry(&tk_core.seq, seq));

	set_normalized_timespec64(ts, now.tv_sec + mono.tv_sec,
				now.tv_nsec + mono.tv_nsec);
}
EXPORT_SYMBOL(ktime_get_coarse_ts64);

/*
 * Must hold jiffies_lock
 */
void do_timer(unsigned long ticks)
{
	jiffies_64 += ticks;
	calc_global_load();
}

/**
 * ktime_get_update_offsets_now - hrtimer helper
 * @cwsseq:	pointer to check and store the clock was set sequence number
 * @offs_real:	pointer to storage for monotonic -> realtime offset
 * @offs_boot:	pointer to storage for monotonic -> boottime offset
 * @offs_tai:	pointer to storage for monotonic -> clock tai offset
 *
 * Returns current monotonic time and updates the offsets if the
 * sequence number in @cwsseq and timekeeper.clock_was_set_seq are
 * different.
 *
 * Called from hrtimer_interrupt() or retrigger_next_event()
 */
ktime_t ktime_get_update_offsets_now(unsigned int *cwsseq, ktime_t *offs_real,
				     ktime_t *offs_boot, ktime_t *offs_tai)
{
	struct timekeeper *tk = &tk_core.timekeeper;
	unsigned int seq;
	ktime_t base;
	u64 nsecs;

	do {
		seq = read_seqcount_begin(&tk_core.seq);

		base = tk->tkr_mono.base;
		nsecs = timekeeping_get_ns(&tk->tkr_mono);
		base = ktime_add_ns(base, nsecs);

		if (*cwsseq != tk->clock_was_set_seq) {
			*cwsseq = tk->clock_was_set_seq;
			*offs_real = tk->offs_real;
			*offs_boot = tk->offs_boot;
			*offs_tai = tk->offs_tai;
		}

		/* Handle leapsecond insertion adjustments */
		if (unlikely(base >= tk->next_leap_ktime))
			*offs_real = ktime_sub(tk->offs_real, ktime_set(1, 0));

	} while (read_seqcount_retry(&tk_core.seq, seq));

	return base;
}

/**
 * timekeeping_validate_timex - Ensures the timex is ok for use in do_adjtimex
 */
static int timekeeping_validate_timex(const struct __kernel_timex *txc)
{
	if (txc->modes & ADJ_ADJTIME) {
		/* singleshot must not be used with any other mode bits */
		if (!(txc->modes & ADJ_OFFSET_SINGLESHOT))
			return -EINVAL;
		if (!(txc->modes & ADJ_OFFSET_READONLY) &&
		    !capable(CAP_SYS_TIME))
			return -EPERM;
	} else {
		/* In order to modify anything, you gotta be super-user! */
		if (txc->modes && !capable(CAP_SYS_TIME))
			return -EPERM;
		/*
		 * if the quartz is off by more than 10% then
		 * something is VERY wrong!
		 */
		if (txc->modes & ADJ_TICK &&
		    (txc->tick <  900000/USER_HZ ||
		     txc->tick > 1100000/USER_HZ))
			return -EINVAL;
	}

	if (txc->modes & ADJ_SETOFFSET) {
		/* In order to inject time, you gotta be super-user! */
		if (!capable(CAP_SYS_TIME))
			return -EPERM;

		/*
		 * Validate if a timespec/timeval used to inject a time
		 * offset is valid.  Offsets can be postive or negative, so
		 * we don't check tv_sec. The value of the timeval/timespec
		 * is the sum of its fields,but *NOTE*:
		 * The field tv_usec/tv_nsec must always be non-negative and
		 * we can't have more nanoseconds/microseconds than a second.
		 */
		if (txc->time.tv_usec < 0)
			return -EINVAL;

		if (txc->modes & ADJ_NANO) {
			if (txc->time.tv_usec >= NSEC_PER_SEC)
				return -EINVAL;
		} else {
			if (txc->time.tv_usec >= USEC_PER_SEC)
				return -EINVAL;
		}
	}

	/*
	 * Check for potential multiplication overflows that can
	 * only happen on 64-bit systems:
	 */
	if ((txc->modes & ADJ_FREQUENCY) && (BITS_PER_LONG == 64)) {
		if (LLONG_MIN / PPM_SCALE > txc->freq)
			return -EINVAL;
		if (LLONG_MAX / PPM_SCALE < txc->freq)
			return -EINVAL;
	}

	return 0;
}


/**
 * do_adjtimex() - Accessor function to NTP __do_adjtimex function
 */
int do_adjtimex(struct __kernel_timex *txc)
{
	struct timekeeper *tk = &tk_core.timekeeper;
	struct audit_ntp_data ad;
	unsigned long flags;
	struct timespec64 ts;
	s32 orig_tai, tai;
	int ret;

	/* Validate the data before disabling interrupts */
	ret = timekeeping_validate_timex(txc);
	if (ret)
		return ret;

	if (txc->modes & ADJ_SETOFFSET) {
		struct timespec64 delta;
		delta.tv_sec  = txc->time.tv_sec;
		delta.tv_nsec = txc->time.tv_usec;
		if (!(txc->modes & ADJ_NANO))
			delta.tv_nsec *= 1000;
		ret = timekeeping_inject_offset(&delta);
		if (ret)
			return ret;

		audit_tk_injoffset(delta);
	}

	audit_ntp_init(&ad);

	ktime_get_real_ts64(&ts);

	raw_spin_lock_irqsave(&timekeeper_lock, flags);
	write_seqcount_begin(&tk_core.seq);

	orig_tai = tai = tk->tai_offset;
	ret = __do_adjtimex(txc, &ts, &tai, &ad);

	if (tai != orig_tai) {
		__timekeeping_set_tai_offset(tk, tai);
		timekeeping_update(tk, TK_MIRROR | TK_CLOCK_WAS_SET);
	}
	tk_update_leap_state(tk);

	write_seqcount_end(&tk_core.seq);
	raw_spin_unlock_irqrestore(&timekeeper_lock, flags);

	audit_ntp_log(&ad);

	/* Update the multiplier immediately if frequency was set directly */
	if (txc->modes & (ADJ_FREQUENCY | ADJ_TICK))
		timekeeping_advance(TK_ADV_FREQ);

	if (tai != orig_tai)
		clock_was_set();

	ntp_notify_cmos_timer();

	return ret;
}

#ifdef CONFIG_NTP_PPS
/**
 * hardpps() - Accessor function to NTP __hardpps function
 */
void hardpps(const struct timespec64 *phase_ts, const struct timespec64 *raw_ts)
{
	unsigned long flags;

	raw_spin_lock_irqsave(&timekeeper_lock, flags);
	write_seqcount_begin(&tk_core.seq);

	__hardpps(phase_ts, raw_ts);

	write_seqcount_end(&tk_core.seq);
	raw_spin_unlock_irqrestore(&timekeeper_lock, flags);
}
EXPORT_SYMBOL(hardpps);
#endif /* CONFIG_NTP_PPS */

/**
 * xtime_update() - advances the timekeeping infrastructure
 * @ticks:	number of ticks, that have elapsed since the last call.
 *
 * Must be called with interrupts disabled.
 */
void xtime_update(unsigned long ticks)
{
	raw_spin_lock(&jiffies_lock);
	write_seqcount_begin(&jiffies_seq);
	do_timer(ticks);
	write_seqcount_end(&jiffies_seq);
	raw_spin_unlock(&jiffies_lock);
	update_wall_time();
}<|MERGE_RESOLUTION|>--- conflicted
+++ resolved
@@ -39,7 +39,7 @@
 	TK_ADV_FREQ
 };
 
-static DEFINE_RAW_SPINLOCK(timekeeper_lock);
+DEFINE_RAW_SPINLOCK(timekeeper_lock);
 
 /*
  * The most important data for readout fits into a single 64 byte
@@ -52,10 +52,6 @@
 	.seq = SEQCNT_RAW_SPINLOCK_ZERO(tk_core.seq, &timekeeper_lock),
 };
 
-<<<<<<< HEAD
-=======
-DEFINE_RAW_SPINLOCK(timekeeper_lock);
->>>>>>> b0294f30
 static struct timekeeper shadow_timekeeper;
 
 /**
