// SPDX-License-Identifier: GPL-2.0-only
/*
 * Copyright (c) 2024-2025, Qualcomm Innovation Center, Inc. All rights reserved.
 */

#include "walt.h"
#include "trace.h"


static DEFINE_RAW_SPINLOCK(pipeline_lock);
static struct walt_task_struct *pipeline_wts[WALT_NR_CPUS];
int pipeline_nr;

static DEFINE_RAW_SPINLOCK(heavy_lock);
static struct walt_task_struct *heavy_wts[MAX_NR_PIPELINE];
bool pipeline_pinning;

static inline int pipeline_demand(struct walt_task_struct *wts)
{
	return scale_time_to_util(wts->coloc_demand);
}

int add_pipeline(struct walt_task_struct *wts)
{
	int i, pos = -1, ret = -ENOSPC;
	unsigned long flags;
	int max_nr_pipeline = cpumask_weight(&cpus_for_pipeline);

	if (unlikely(walt_disabled))
		return -EAGAIN;

	raw_spin_lock_irqsave(&pipeline_lock, flags);

	for (i = 0; i < max_nr_pipeline; i++) {
		if (wts == pipeline_wts[i]) {
			ret = 0;
			goto out;
		}

		if (pipeline_wts[i] == NULL)
			pos = i;
	}

	if (pos != -1) {
		pipeline_wts[pos] = wts;
		pipeline_nr++;
		ret = 0;
	}
out:
	raw_spin_unlock_irqrestore(&pipeline_lock, flags);
	return ret;
}

int remove_pipeline(struct walt_task_struct *wts)
{
	int i, j, ret = 0;
	unsigned long flags;

	if (unlikely(walt_disabled))
		return -EAGAIN;

	raw_spin_lock_irqsave(&pipeline_lock, flags);

	for (i = 0; i < WALT_NR_CPUS; i++) {
		if (wts == pipeline_wts[i]) {
			wts->low_latency &= ~WALT_LOW_LATENCY_PIPELINE_BIT;
			pipeline_wts[i] = NULL;
			pipeline_nr--;
			for (j = i; j < WALT_NR_CPUS - 1; j++) {
				pipeline_wts[j] = pipeline_wts[j + 1];
				pipeline_wts[j + 1] = NULL;
			}
			goto out;
		}
	}
out:
	raw_spin_unlock_irqrestore(&pipeline_lock, flags);
	return ret;
}

int remove_heavy(struct walt_task_struct *wts)
{
	int i, j, ret = 0;
	unsigned long flags;

	if (unlikely(walt_disabled))
		return -EAGAIN;

	raw_spin_lock_irqsave(&heavy_lock, flags);

	for (i = 0; i < MAX_NR_PIPELINE; i++) {
		if (wts == heavy_wts[i]) {
			wts->low_latency &= ~WALT_LOW_LATENCY_HEAVY_BIT;
			if (wts->pipeline_cpu > -1)
				have_heavy_list--;
			heavy_wts[i] = NULL;
			for (j = i; j < MAX_NR_PIPELINE - 1; j++) {
				heavy_wts[j] = heavy_wts[j + 1];
				heavy_wts[j + 1] = NULL;
			}
			goto out;
		}
	}
out:
	raw_spin_unlock_irqrestore(&heavy_lock, flags);
	return ret;
}

void remove_special_task(void)
{
	unsigned long flags;

	raw_spin_lock_irqsave(&heavy_lock, flags);
	/*
	 * Although the pipeline special task designation is removed,
	 * if the task is not dead (i.e. this function was called from sysctl context)
	 * the task will continue to enjoy pipeline privileges until the next update in
	 * find_heaviest_topapp()
	 */
	pipeline_special_task = NULL;
	raw_spin_unlock_irqrestore(&heavy_lock, flags);
}

void set_special_task(struct task_struct *pipeline_special_local)
{
	unsigned long flags;

	raw_spin_lock_irqsave(&heavy_lock, flags);
	pipeline_special_task = pipeline_special_local;
	raw_spin_unlock_irqrestore(&heavy_lock, flags);
}

cpumask_t cpus_for_pipeline = { CPU_BITS_NONE };

/* always set unisolation for max cluster, for pipeline tasks */
/*
<<<<<<< HEAD
 * Note:
 * This can be refactored later to directly use pipeline cpus
=======
 * TODO:
 * This will be refactored later to directly use pipeline cpus
>>>>>>> 34c9d4e9
 * to identify the clusters to be isolated/unisolated, that way
 * we are independent of need_cpus/not_preferred configurations
 * of core control (for 2 heavy task we are dependent on the
 * configuration).
<<<<<<< HEAD
 * The call to this can be moved after pipeline cpu assignement.
=======
 * The call to this can be moved after pipeline cpu assignment.
>>>>>>> 34c9d4e9
 */
static inline void pipeline_set_unisolation(bool set, int flag)
{
	static bool unisolation_state;
	struct walt_sched_cluster *cluster;
	static unsigned int enable_pipeline_unisolation;

	if (!set)
		enable_pipeline_unisolation &= ~(1 << flag);
	else
		enable_pipeline_unisolation |= (1 << flag);

	if (unisolation_state && !enable_pipeline_unisolation) {
		unisolation_state = false;

		if (sysctl_single_thread_pipeline) {
			core_ctl_set_cluster_boost(
				cpu_cluster(cpumask_last(&cpus_for_pipeline))->id, false);
		} else {
			for_each_sched_cluster(cluster) {
				if (cpumask_intersects(&cpus_for_pipeline, &cluster->cpus) ||
				    is_max_possible_cluster_cpu(cpumask_first(&cluster->cpus)))
					core_ctl_set_cluster_boost(cluster->id, false);
			}
		}
	} else if (!unisolation_state && enable_pipeline_unisolation) {
		unisolation_state = true;

		if (sysctl_single_thread_pipeline) {
			core_ctl_set_cluster_boost(
				cpu_cluster(cpumask_last(&cpus_for_pipeline))->id, true);
		} else {
			for_each_sched_cluster(cluster) {
				if (cpumask_intersects(&cpus_for_pipeline, &cluster->cpus) ||
				    is_max_possible_cluster_cpu(cpumask_first(&cluster->cpus)))
					core_ctl_set_cluster_boost(cluster->id, true);
			}
		}
	}
}

/*
 * sysctl_sched_heavy_nr or sysctl_sched_pipeline_util_thres can change at any moment in time.
 * as a result, the ability to set/clear unisolation state for a particular type of pipeline, is
 * hindered. Detect a transition and reset the unisolation state of the pipeline method no longer
 * in use.
 */
static inline void pipeline_reset_unisolation_state(void)
{
	static bool last_auto_pipeline;

	if ((sysctl_sched_heavy_nr || sysctl_sched_pipeline_util_thres) && !last_auto_pipeline) {
		pipeline_set_unisolation(false, MANUAL_PIPELINE);
		last_auto_pipeline = true;
	} else if (!sysctl_sched_heavy_nr &&
			!sysctl_sched_pipeline_util_thres && last_auto_pipeline) {
		pipeline_set_unisolation(false, AUTO_PIPELINE);
		last_auto_pipeline = false;
	}
}

static inline bool should_pipeline_pin_special(void)
{
	if (!pipeline_special_task)
		return false;

	/*
	 * if force special pinning is enabled for a SOC:
	 * Any special pipeline task below configured threshold will be pinned independent
	 * of other system wide conditions.
	 */
	if (soc_feat(SOC_ENABLE_FORCE_SPECIAL_PIPELINE_PINNING)) {
		if (pipeline_demand(heavy_wts[0]) < sysctl_pipeline_special_task_util_thres)
			return true;
		else
			return false;
	}

	if (!heavy_wts[MAX_NR_PIPELINE - 1])
		return false;
	if (pipeline_demand(heavy_wts[0]) <= sysctl_pipeline_special_task_util_thres)
		return true;
	if (pipeline_demand(heavy_wts[1]) <= sysctl_pipeline_non_special_task_util_thres)
		return true;
	if (pipeline_pinning && (pipeline_demand(heavy_wts[0]) <=
		mult_frac(pipeline_demand(heavy_wts[1]), sysctl_pipeline_pin_thres_low_pct, 100)))
		return false;
	if (!pipeline_pinning && (pipeline_demand(heavy_wts[0]) <=
		mult_frac(pipeline_demand(heavy_wts[1]), sysctl_pipeline_pin_thres_high_pct, 100)))
		return false;

	return true;
}

cpumask_t last_available_big_cpus = CPU_MASK_NONE;
int have_heavy_list;
u32 total_util;
bool find_heaviest_topapp(u64 window_start)
{
	struct walt_related_thread_group *grp;
	struct walt_task_struct *wts;
	unsigned long flags;
	static u64 last_rearrange_ns;
	int i, j, start;
	struct walt_task_struct *heavy_wts_to_drop[MAX_NR_PIPELINE];

	if (num_sched_clusters < 2)
		return false;

	/* lazy enabling disabling until 100mS for colocation or heavy_nr change */
	grp = lookup_related_thread_group(DEFAULT_CGROUP_COLOC_ID);
	if (!grp || (!sysctl_sched_heavy_nr && !sysctl_sched_pipeline_util_thres) ||
		!cpumask_weight(&cpus_for_pipeline) || sched_boost_type) {
		if (have_heavy_list) {
			raw_spin_lock_irqsave(&heavy_lock, flags);
			for (i = 0; i < MAX_NR_PIPELINE; i++) {
				if (heavy_wts[i]) {
					heavy_wts[i]->low_latency &= ~WALT_LOW_LATENCY_HEAVY_BIT;
					heavy_wts[i]->pipeline_cpu = -1;
					heavy_wts[i] = NULL;
				}
			}
			raw_spin_unlock_irqrestore(&heavy_lock, flags);
			have_heavy_list = 0;

			pipeline_set_unisolation(false, AUTO_PIPELINE);
		}
		return false;
	}

	if (last_rearrange_ns && (window_start < (last_rearrange_ns +
					(u64)sysctl_pipeline_rearrange_delay_ms[0] * MSEC_TO_NSEC)))
		return false;
	last_rearrange_ns = window_start;

	raw_spin_lock_irqsave(&grp->lock, flags);
	raw_spin_lock(&heavy_lock);

	/* remember the old ones in _to_drop[] */
	for (i = 0; i < MAX_NR_PIPELINE; i++) {
		heavy_wts_to_drop[i] = heavy_wts[i];
		heavy_wts[i] = NULL;
	}

	/* Assign user specified one (if exists) to slot 0*/
	if (pipeline_special_task) {
		heavy_wts[0] = (struct walt_task_struct *)
					pipeline_special_task->android_vendor_data1;
		start = 1;
	} else {
		start = 0;
	}

	/*
	 * Ensure that heavy_wts either contains the top 3 top-app tasks,
	 * or the user defined heavy task followed by the top 2 top-app tasks
	 */
	list_for_each_entry(wts, &grp->tasks, grp_list) {
		struct walt_task_struct *to_be_placed_wts = wts;

		/* if the task hasn't seen action recently skip it */
		if (wts->mark_start < window_start - (sched_ravg_window * 2))
			continue;

		/* skip user defined task as it's already part of the list*/
		if (pipeline_special_task && (wts == heavy_wts[0]))
			continue;

		for (i = start; i < MAX_NR_PIPELINE; i++) {
			if (!heavy_wts[i]) {
				heavy_wts[i] = to_be_placed_wts;
				break;
			} else if (pipeline_demand(to_be_placed_wts) >=
					pipeline_demand(heavy_wts[i])) {
				struct walt_task_struct *tmp;

				tmp = heavy_wts[i];
				heavy_wts[i] = to_be_placed_wts;
				to_be_placed_wts = tmp;
			}
		}
	}

	/*
	 * Determine how many of the top three pipeline tasks
	 * If "sched_heavy_nr" node is set, the util threshold is ignored.
	 */
	total_util = 0;
	if (sysctl_sched_heavy_nr) {
		for (i = sysctl_sched_heavy_nr; i < MAX_NR_PIPELINE; i++)
			heavy_wts[i] = NULL;
	} else {
		for (i = 0; i < MAX_NR_PIPELINE; i++) {
			if (heavy_wts[i])
				total_util += pipeline_demand(heavy_wts[i]);
		}

		if (total_util < sysctl_sched_pipeline_util_thres)
			heavy_wts[MAX_NR_PIPELINE - 1] = NULL;
	}

	/* reset heavy for tasks that are no longer heavy */
	for (i = 0; i < MAX_NR_PIPELINE; i++) {
		bool reset = true;

		/* update pipeline low_latency for heavy tasks */
		if (heavy_wts[i])
			heavy_wts[i]->low_latency |= WALT_LOW_LATENCY_HEAVY_BIT;

		if (!heavy_wts_to_drop[i])
			continue;
		for (j = 0; j < MAX_NR_PIPELINE; j++) {
			if (!heavy_wts[j])
				continue;

			if (sysctl_single_thread_pipeline) {
				if (heavy_wts_to_drop[i] == heavy_wts[0]) {
					reset = false;
					break;
				}
			} else {
				if (heavy_wts_to_drop[i] == heavy_wts[j]) {
					reset = false;
					break;
				}
			}
		}
		if (reset) {
			heavy_wts_to_drop[i]->low_latency &= ~WALT_LOW_LATENCY_HEAVY_BIT;
			heavy_wts_to_drop[i]->pipeline_cpu = -1;
		}

	}

	if (heavy_wts[MAX_NR_PIPELINE - 1] ||
		(heavy_wts[0] && is_max_possible_cluster_cpu(cpumask_last(&cpus_for_pipeline))))
		pipeline_set_unisolation(true, AUTO_PIPELINE);
	else
		pipeline_set_unisolation(false, AUTO_PIPELINE);

	raw_spin_unlock(&heavy_lock);
	raw_spin_unlock_irqrestore(&grp->lock, flags);
	return true;
}

void assign_heaviest_topapp(bool found_topapp)
{
	int i;
	struct walt_task_struct *wts;

	if (!found_topapp)
		return;

	raw_spin_lock(&heavy_lock);

	/* start with non-prime cpus chosen for this chipset (e.g. golds) */
	cpumask_and(&last_available_big_cpus, cpu_online_mask, &cpus_for_pipeline);
	cpumask_andnot(&last_available_big_cpus, &last_available_big_cpus, cpu_halt_mask);

	/*
	 * Ensure the special task is only pinned if there are 3 auto pipeline tasks and
	 * check certain demand conditions between special pipeline task and the largest
	 * non-special pipeline task.
	 */
	if (should_pipeline_pin_special()) {
		pipeline_pinning = true;
		heavy_wts[0]->pipeline_cpu =
			cpumask_last(&sched_cluster[num_sched_clusters - 1]->cpus);
		heavy_wts[0]->low_latency |= WALT_LOW_LATENCY_HEAVY_BIT;
		if (cpumask_test_cpu(heavy_wts[0]->pipeline_cpu, &last_available_big_cpus))
			cpumask_clear_cpu(heavy_wts[0]->pipeline_cpu, &last_available_big_cpus);
	} else {
		pipeline_pinning = false;
	}

	for (i = 0; i < MAX_NR_PIPELINE; i++) {
		wts = heavy_wts[i];
		if (!wts)
			continue;

		if (i == 0 && pipeline_pinning)
			continue;

		if (wts->pipeline_cpu != -1) {
			if (cpumask_test_cpu(wts->pipeline_cpu, &last_available_big_cpus))
				cpumask_clear_cpu(wts->pipeline_cpu, &last_available_big_cpus);
			else
				/* avoid assigning two pipelines to same cpu */
				wts->pipeline_cpu = -1;
		}
	}

	have_heavy_list = 0;
	/* assign cpus and heavy status to the new heavy */
	for (i = 0; i < (sysctl_single_thread_pipeline ? 1 : MAX_NR_PIPELINE); i++) {
		wts = heavy_wts[i];
		if (!wts)
			continue;

		if (wts->pipeline_cpu == -1) {
			wts->pipeline_cpu = cpumask_last(&last_available_big_cpus);
			if (wts->pipeline_cpu >= nr_cpu_ids) {
				/* drop from heavy if it can't be assigned */
				heavy_wts[i]->low_latency &= ~WALT_LOW_LATENCY_HEAVY_BIT;
				heavy_wts[i]->pipeline_cpu = -1;
				heavy_wts[i] = NULL;
			} else {
				/*
				 * clear cpu from the avalilable list of pipeline cpus.
				 * as pipeline_cpu is assigned for the task.
				 */
				cpumask_clear_cpu(wts->pipeline_cpu, &last_available_big_cpus);
			}
		}
		if (wts->pipeline_cpu >= 0)
			have_heavy_list++;
	}

	if (trace_sched_pipeline_tasks_enabled()) {
		for (i = 0; i < MAX_NR_PIPELINE; i++) {
			if (heavy_wts[i] != NULL)
				trace_sched_pipeline_tasks(AUTO_PIPELINE, i, heavy_wts[i],
						have_heavy_list, total_util, pipeline_pinning);
		}
	}

	raw_spin_unlock(&heavy_lock);
}
static inline void swap_pipeline_with_prime_locked(struct walt_task_struct *prime_wts,
						   struct walt_task_struct *other_wts)
{
	if (prime_wts && other_wts) {
		if (pipeline_demand(prime_wts) < pipeline_demand(other_wts)) {
			int cpu;

			cpu = other_wts->pipeline_cpu;
			other_wts->pipeline_cpu = prime_wts->pipeline_cpu;
			prime_wts->pipeline_cpu = cpu;
			trace_sched_pipeline_swapped(other_wts, prime_wts);
		}
	} else if (!prime_wts && other_wts) {
		/* if prime preferred died promote gold to prime, assumes 1 prime */
		other_wts->pipeline_cpu =
			cpumask_last(&sched_cluster[num_sched_clusters - 1]->cpus);
		trace_sched_pipeline_swapped(other_wts, prime_wts);
	}
}

#define WINDOW_HYSTERESIS 4
static inline bool delay_rearrange(u64 window_start, int pipeline_type, bool force)
{
	static u64 last_rearrange_ns[MAX_PIPELINE_TYPES];
	u64 next_rearrange = (sysctl_pipeline_rearrange_delay_ms[1] > 0) ?
				((u64)sysctl_pipeline_rearrange_delay_ms[1]  * MSEC_TO_NSEC) :
					((u64)sched_ravg_window * WINDOW_HYSTERESIS);

	if (!force && last_rearrange_ns[pipeline_type] &&
		(window_start < last_rearrange_ns[pipeline_type] + next_rearrange))
		return true;

	last_rearrange_ns[pipeline_type] = window_start;
	return false;
}

static inline void find_prime_and_max_tasks(struct walt_task_struct **wts_list,
					    struct walt_task_struct **prime_wts,
					    struct walt_task_struct **other_wts)
{
	int i;
	int max_demand = 0;

	for (i = 0; i < MAX_NR_PIPELINE; i++) {
		struct walt_task_struct *wts = wts_list[i];

		if (wts == NULL)
			continue;

		if (wts->pipeline_cpu < 0)
			continue;

		if (is_max_possible_cluster_cpu(wts->pipeline_cpu)) {
			if (prime_wts)
				*prime_wts = wts;
		} else if (other_wts && pipeline_demand(wts) > max_demand) {
			max_demand = pipeline_demand(wts);
			*other_wts = wts;
		}
	}
}

static inline bool is_prime_worthy(struct walt_task_struct *wts)
{
	struct task_struct *p;

	if (wts == NULL)
		return false;

	if (num_sched_clusters < 2)
		return true;

	p = wts_to_ts(wts);

	/*
	 * Assume the first row of cpu arrays represents the order of clusters
	 * in magnitude of capacities, where the last column represents prime,
	 * and the second to last column represents golds
	 */
	return !task_fits_max(p, cpumask_last(&cpu_array[0][num_sched_clusters - 2]));
}

void rearrange_heavy(u64 window_start, bool force)
{
	struct walt_task_struct *prime_wts = NULL;
	struct walt_task_struct *other_wts = NULL;
	unsigned long flags;

	if (!pipeline_in_progress())
		return;

	if (sysctl_single_thread_pipeline)
		return;

	if (num_sched_clusters < 2)
		return;

	raw_spin_lock_irqsave(&heavy_lock, flags);
	/*
	 * TODO: As primes are isolated under have_heavy_list < 3, and pipeline misfits are also
	 * disabled, setting the prime worthy task's pipeline_cpu as CPU7 could lead to the
	 * pipeline_cpu selection being ignored until the next run of find_heaviest_toppapp(),
	 * and furthermore remove the task's current gold pipeline_cpu, which could cause the
	 * task to start bouncing around on the golds, and ultimately lead to suboptimal behavior.
	 */
	if ((have_heavy_list <= 2) &&
		!(pipeline_pinning && soc_feat(SOC_ENABLE_FORCE_SPECIAL_PIPELINE_PINNING))) {
		find_prime_and_max_tasks(heavy_wts, &prime_wts, &other_wts);

		/* special handling for case where prime is part of cpus_for_pipeline */
		if (is_max_possible_cluster_cpu(cpumask_last(&cpus_for_pipeline))) {
			if (!is_prime_worthy(prime_wts) && is_prime_worthy(other_wts))
				swap_pipeline_with_prime_locked(prime_wts, other_wts);

			goto out;
		}

		if (prime_wts && !is_prime_worthy(prime_wts)) {
			int assign_cpu;

			/* demote prime_wts, it is not worthy */
			assign_cpu = cpumask_first(&last_available_big_cpus);
			if (assign_cpu < nr_cpu_ids) {
				prime_wts->pipeline_cpu = assign_cpu;
				cpumask_clear_cpu(assign_cpu, &last_available_big_cpus);
				prime_wts = NULL;
			}
			/* if no pipeline cpu available to assign, leave task on prime */
		}

		if (!prime_wts && is_prime_worthy(other_wts)) {
			/* promote other_wts to prime, it is worthy */
			swap_pipeline_with_prime_locked(NULL, other_wts);
		}

		goto out;
	}

	if (pipeline_pinning)
		goto out;

	if (delay_rearrange(window_start, AUTO_PIPELINE, force))
		goto out;

	if (!soc_feat(SOC_ENABLE_PIPELINE_SWAPPING_BIT) && !force)
		goto out;

	/* swap prime for have_heavy_list >= 3 */
	find_prime_and_max_tasks(heavy_wts, &prime_wts, &other_wts);
	swap_pipeline_with_prime_locked(prime_wts, other_wts);

out:
	raw_spin_unlock_irqrestore(&heavy_lock, flags);
}

void rearrange_pipeline_preferred_cpus(u64 window_start)
{
	unsigned long flags;
	struct walt_task_struct *wts;
	bool set_unisolation = false;
	u32 max_demand = 0;
	struct walt_task_struct *prime_wts = NULL;
	struct walt_task_struct *other_wts = NULL;
	static int assign_cpu = -1;
	static bool last_set_unisolation;
	int i;

	if (sysctl_sched_heavy_nr || sysctl_sched_pipeline_util_thres)
		return;

	if (num_sched_clusters < 2)
		return;

	if (!pipeline_nr || sched_boost_type)
		goto out;

	if (delay_rearrange(window_start, MANUAL_PIPELINE, false))
		goto out;

	raw_spin_lock_irqsave(&pipeline_lock, flags);

	set_unisolation = true;

	for (i = 0; i < WALT_NR_CPUS; i++) {
		wts = pipeline_wts[i];

		if (!wts)
			continue;

		if (!wts->grp)
			wts->pipeline_cpu = -1;

		/*
		 * assumes that if one pipeline doesn't have preferred set,
		 * all pipelines too do not have it set
		 */
		if (wts->pipeline_cpu == -1) {
			assign_cpu = cpumask_next_and(assign_cpu,
						&cpus_for_pipeline, cpu_online_mask);

			if (assign_cpu >= nr_cpu_ids)
				/* reset and rotate the cpus */
				assign_cpu = cpumask_next_and(-1,
						&cpus_for_pipeline, cpu_online_mask);

			if (assign_cpu >= nr_cpu_ids)
				wts->pipeline_cpu = -1;
			else
				wts->pipeline_cpu = assign_cpu;
		}

		if (wts->pipeline_cpu != -1) {
			if (is_max_possible_cluster_cpu(wts->pipeline_cpu)) {
				/* assumes just one prime */
				prime_wts = wts;
			} else if (pipeline_demand(wts) > max_demand) {
				max_demand = pipeline_demand(wts);
				other_wts = wts;
			}
		}
	}

	if (pipeline_nr <= 2) {
		set_unisolation = false;
		if (prime_wts && !is_prime_worthy(prime_wts)) {
			/* demote prime_wts, it is not worthy */
			assign_cpu = cpumask_next_and(assign_cpu,
						&cpus_for_pipeline, cpu_online_mask);
			if (assign_cpu >= nr_cpu_ids)
				/* reset and rotate the cpus */
				assign_cpu = cpumask_next_and(-1,
							&cpus_for_pipeline, cpu_online_mask);
			if (assign_cpu >= nr_cpu_ids)
				prime_wts->pipeline_cpu = -1;
			else
				prime_wts->pipeline_cpu = assign_cpu;
			prime_wts = NULL;
		}

		if (!prime_wts && is_prime_worthy(other_wts)) {
			/* promote other_wts to prime, it is worthy */
			swap_pipeline_with_prime_locked(NULL, other_wts);
			set_unisolation = true;
		}

		if (prime_wts)
			set_unisolation = true;

		goto release_lock;
	}

	/* swap prime for nr_piprline >= 3 */
	swap_pipeline_with_prime_locked(prime_wts, other_wts);

	if (trace_sched_pipeline_tasks_enabled()) {
		for (i = 0; i < WALT_NR_CPUS; i++) {
			if (pipeline_wts[i] != NULL)
				trace_sched_pipeline_tasks(MANUAL_PIPELINE, i, pipeline_wts[i],
						pipeline_nr, 0, 0);
		}
	}

release_lock:
	raw_spin_unlock_irqrestore(&pipeline_lock, flags);

out:
	if (set_unisolation ^ last_set_unisolation) {
		pipeline_set_unisolation(set_unisolation, MANUAL_PIPELINE);
		last_set_unisolation = set_unisolation;
	}
}

bool pipeline_check(struct walt_rq *wrq)
{
	/* found_topapp should force rearrangement */
	bool found_topapp = find_heaviest_topapp(wrq->window_start);

	rearrange_pipeline_preferred_cpus(wrq->window_start);
	pipeline_reset_unisolation_state();

	return found_topapp;
}

void pipeline_rearrange(struct walt_rq *wrq, bool found_topapp)
{
	assign_heaviest_topapp(found_topapp);
	rearrange_heavy(wrq->window_start, found_topapp);
}

bool enable_load_sync(int cpu)
{
	if (!cpumask_test_cpu(cpu, &pipeline_sync_cpus))
		return false;

	if (!pipeline_in_progress())
		return false;

	if (sysctl_single_thread_pipeline)
		return false;

	/*
	 * Under manual pipeline, only load sync between the pipeline_sync_cpus, if at least one
	 * of the CPUs userspace has allocated for pipeline tasks corresponds to the
	 * pipeline_sync_cpus
	 */
	if (!sysctl_sched_heavy_nr && !sysctl_sched_pipeline_util_thres &&
			!cpumask_intersects(&pipeline_sync_cpus, &cpus_for_pipeline))
		return false;

	/* Ensure to load sync only if there are 3 auto pipeline tasks */
	if (have_heavy_list)
		return have_heavy_list == MAX_NR_PIPELINE;

	/*
	 * If auto pipeline is disabled, manual must be on. Ensure to load sync under manual
	 * pipeline only if there are 3 or more pipeline tasks
	 */
	return pipeline_nr >= MAX_NR_PIPELINE;
}

/*
 * pipeline_fits_smaller_cpus evaluates if a pipeline task should be treated as a misfit.
 * There are three possible outcomes:
 *	- ret -1: Continue evaluation with task_fits_max().
 *      - ret  0: Task should be treated as a misfit (does not fit on smaller CPUs).
 *      - ret  1: Task cannot be treated as a misfit (fits on smaller CPUs).
 *
 * If the task is assigned a pipeline CPU which is a prime CPU, ret should be 0, indicating
 * the task is a misfit.
 * If the number of pipeline tasks is 2 or fewer, continue evaluation of task_fits_max().
 * If the number of pipeline tasks is 3 or more, ret should be 1, indicating the task fits on the
 * smaller CPUs and is not a misfit.
 */
int pipeline_fits_smaller_cpus(struct task_struct *p)
{
	struct walt_task_struct *wts = (struct walt_task_struct *) p->android_vendor_data1;
	unsigned int pipeline_cpu = wts->pipeline_cpu;

	if (pipeline_cpu == -1)
		return -1;

	if (cpumask_test_cpu(pipeline_cpu, &cpu_array[0][num_sched_clusters-1]))
		return 0;

	if (have_heavy_list) {
		if (have_heavy_list == MAX_NR_PIPELINE)
			return 1;
		else
			return -1;
	}

	if (pipeline_nr >= MAX_NR_PIPELINE)
		return 1;
	else
		return -1;
}

/*
 * single thread pipeline, is to enable pipeline affinity for only one task
 * while the other two heavy task gets benefit of MVP status and avoid
 * pinning, this allows task to be placed on CPU based on energy evaluations.
 */
void walt_configure_single_thread_pipeline(unsigned int val)
{
	unsigned long flags;
	int i;

	raw_spin_lock_irqsave(&heavy_lock, flags);

	if (val) {
		for (i = 1; i < MAX_NR_PIPELINE; i++) {
			struct walt_task_struct *wts = heavy_wts[i];

			if (wts) {
				if (wts->pipeline_cpu > -1)
					have_heavy_list--;

				wts->pipeline_cpu = -1;
			}
		}
	}

	pipeline_set_unisolation(false, AUTO_PIPELINE);
	sysctl_single_thread_pipeline = val;

	/*
	 * only unisolate if we are enabling ST pipeline otherwise
	 * let AUTOPIPELINE flow to decide the core control.
	 */
	if (val && (heavy_wts[0] && is_max_possible_cluster_cpu(cpumask_last(&cpus_for_pipeline))))
		pipeline_set_unisolation(true, AUTO_PIPELINE);


	raw_spin_unlock_irqrestore(&heavy_lock, flags);
}<|MERGE_RESOLUTION|>--- conflicted
+++ resolved
@@ -134,22 +134,13 @@
 
 /* always set unisolation for max cluster, for pipeline tasks */
 /*
-<<<<<<< HEAD
- * Note:
- * This can be refactored later to directly use pipeline cpus
-=======
  * TODO:
  * This will be refactored later to directly use pipeline cpus
->>>>>>> 34c9d4e9
  * to identify the clusters to be isolated/unisolated, that way
  * we are independent of need_cpus/not_preferred configurations
  * of core control (for 2 heavy task we are dependent on the
  * configuration).
-<<<<<<< HEAD
- * The call to this can be moved after pipeline cpu assignement.
-=======
  * The call to this can be moved after pipeline cpu assignment.
->>>>>>> 34c9d4e9
  */
 static inline void pipeline_set_unisolation(bool set, int flag)
 {
