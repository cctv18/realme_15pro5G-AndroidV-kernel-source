--- conflicted
+++ resolved
@@ -60,7 +60,6 @@
 #include <trace/hooks/sched.h>
 
 /*
-<<<<<<< HEAD
  * Targeted preemption latency for CPU-bound tasks:
  *
  * NOTE: this latency value is not the same as the concept of
@@ -75,11 +74,8 @@
  */
 unsigned int sysctl_sched_latency			= 6000000ULL;
 EXPORT_SYMBOL_GPL(sysctl_sched_latency);
-static unsigned int normalized_sysctl_sched_latency	= 6000000ULL;
-
-/*
-=======
->>>>>>> 3ca9a836
+
+/*
  * The initial- and re-scaling of tunables is configurable
  *
  * Options are:
@@ -844,27 +840,19 @@
  */
 static void __enqueue_entity(struct cfs_rq *cfs_rq, struct sched_entity *se)
 {
-<<<<<<< HEAD
 	trace_android_rvh_enqueue_entity(cfs_rq, se);
-	rb_add_cached(&se->run_node, &cfs_rq->tasks_timeline, __entity_less);
-=======
 	avg_vruntime_add(cfs_rq, se);
 	se->min_deadline = se->deadline;
 	rb_add_augmented_cached(&se->run_node, &cfs_rq->tasks_timeline,
 				__entity_less, &min_deadline_cb);
->>>>>>> 3ca9a836
 }
 
 static void __dequeue_entity(struct cfs_rq *cfs_rq, struct sched_entity *se)
 {
-<<<<<<< HEAD
 	trace_android_rvh_dequeue_entity(cfs_rq, se);
-	rb_erase_cached(&se->run_node, &cfs_rq->tasks_timeline);
-=======
 	rb_erase_augmented_cached(&se->run_node, &cfs_rq->tasks_timeline,
 				  &min_deadline_cb);
 	avg_vruntime_sub(cfs_rq, se);
->>>>>>> 3ca9a836
 }
 
 struct sched_entity *__pick_first_entity(struct cfs_rq *cfs_rq)
@@ -5196,63 +5184,7 @@
 		update_idle_cfs_rq_clock_pelt(cfs_rq);
 }
 
-<<<<<<< HEAD
-/*
- * Preempt the current task with a newly woken task if needed:
- */
-static void
-check_preempt_tick(struct cfs_rq *cfs_rq, struct sched_entity *curr)
-{
-	unsigned long ideal_runtime, delta_exec;
-	struct sched_entity *se;
-	s64 delta;
-	bool skip_preempt = false;
-
-	/*
-	 * When many tasks blow up the sched_period; it is possible that
-	 * sched_slice() reports unusually large results (when many tasks are
-	 * very light for example). Therefore impose a maximum.
-	 */
-	ideal_runtime = min_t(u64, sched_slice(cfs_rq, curr), sysctl_sched_latency);
-
-	delta_exec = curr->sum_exec_runtime - curr->prev_sum_exec_runtime;
-	trace_android_rvh_check_preempt_tick(current, &ideal_runtime, &skip_preempt,
-			delta_exec, cfs_rq, curr, sysctl_sched_min_granularity);
-	if (skip_preempt)
-		return;
-	if (delta_exec > ideal_runtime) {
-		resched_curr(rq_of(cfs_rq));
-		/*
-		 * The current task ran long enough, ensure it doesn't get
-		 * re-elected due to buddy favours.
-		 */
-		clear_buddies(cfs_rq, curr);
-		return;
-	}
-
-	/*
-	 * Ensure that a task that missed wakeup preemption by a
-	 * narrow margin doesn't have to wait for a full slice.
-	 * This also mitigates buddy induced latencies under load.
-	 */
-	if (delta_exec < sysctl_sched_min_granularity)
-		return;
-
-	se = __pick_first_entity(cfs_rq);
-	delta = curr->vruntime - se->vruntime;
-
-	if (delta < 0)
-		return;
-
-	if (delta > ideal_runtime)
-		resched_curr(rq_of(cfs_rq));
-}
-
 void set_next_entity(struct cfs_rq *cfs_rq, struct sched_entity *se)
-=======
-static void
-set_next_entity(struct cfs_rq *cfs_rq, struct sched_entity *se)
->>>>>>> 3ca9a836
 {
 	clear_buddies(cfs_rq, se);
 
@@ -5305,25 +5237,6 @@
 static struct sched_entity *
 pick_next_entity(struct cfs_rq *cfs_rq, struct sched_entity *curr)
 {
-<<<<<<< HEAD
-	struct sched_entity *left = __pick_first_entity(cfs_rq);
-	struct sched_entity *se = NULL;
-
-	trace_android_rvh_pick_next_entity(cfs_rq, curr, &se);
-	if (se)
-		goto done;
-
-	/*
-	 * If curr is set we have to see if its left of the leftmost entity
-	 * still in the tree, provided there was anything in the tree at all.
-	 */
-	if (!left || (curr && entity_before(curr, left)))
-		left = curr;
-
-	se = left; /* ideally we run the leftmost entity */
-
-=======
->>>>>>> 3ca9a836
 	/*
 	 * Enabling NEXT_BUDDY will affect latency but not fairness.
 	 */
@@ -5331,12 +5244,7 @@
 	    cfs_rq->next && entity_eligible(cfs_rq, cfs_rq->next))
 		return cfs_rq->next;
 
-<<<<<<< HEAD
-done:
-	return se;
-=======
 	return pick_eevdf(cfs_rq);
->>>>>>> 3ca9a836
 }
 
 static bool check_cfs_rq_runtime(struct cfs_rq *cfs_rq);
@@ -5393,13 +5301,7 @@
 			hrtimer_active(&rq_of(cfs_rq)->hrtick_timer))
 		return;
 #endif
-<<<<<<< HEAD
-
-	if (cfs_rq->nr_running > 1)
-		check_preempt_tick(cfs_rq, curr);
 	trace_android_rvh_entity_tick(cfs_rq, curr);
-=======
->>>>>>> 3ca9a836
 }
 
 
@@ -8153,7 +8055,6 @@
 	int next_buddy_marked = 0;
 	int cse_is_idle, pse_is_idle;
 	bool ignore = false;
-	bool preempt = false;
 
 	if (unlikely(se == pse))
 		return;
@@ -8215,23 +8116,6 @@
 	if (cse_is_idle != pse_is_idle)
 		return;
 
-<<<<<<< HEAD
-	update_curr(cfs_rq_of(se));
-	trace_android_rvh_check_preempt_wakeup(rq, p, &preempt, &ignore,
-			wake_flags, se, pse, next_buddy_marked, sysctl_sched_wakeup_granularity);
-	if (preempt)
-		goto preempt;
-	if (ignore)
-		return;
-
-	if (wakeup_preempt_entity(se, pse) == 1) {
-		/*
-		 * Bias pick_next to pick the sched entity that is
-		 * triggering this preemption.
-		 */
-		if (!next_buddy_marked)
-			set_next_buddy(pse);
-=======
 	cfs_rq = cfs_rq_of(se);
 	update_curr(cfs_rq);
 
@@ -8239,7 +8123,6 @@
 	 * XXX pick_eevdf(cfs_rq) != se ?
 	 */
 	if (pick_eevdf(cfs_rq) == pse)
->>>>>>> 3ca9a836
 		goto preempt;
 
 	return;
