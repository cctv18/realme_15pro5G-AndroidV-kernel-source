// SPDX-License-Identifier: GPL-2.0
/*
 * Completely Fair Scheduling (CFS) Class (SCHED_NORMAL/SCHED_BATCH)
 *
 *  Copyright (C) 2007 Red Hat, Inc., Ingo Molnar <mingo@redhat.com>
 *
 *  Interactivity improvements by Mike Galbraith
 *  (C) 2007 Mike Galbraith <efault@gmx.de>
 *
 *  Various enhancements by Dmitry Adamushko.
 *  (C) 2007 Dmitry Adamushko <dmitry.adamushko@gmail.com>
 *
 *  Group scheduling enhancements by Srivatsa Vaddagiri
 *  Copyright IBM Corporation, 2007
 *  Author: Srivatsa Vaddagiri <vatsa@linux.vnet.ibm.com>
 *
 *  Scaled math optimizations by Thomas Gleixner
 *  Copyright (C) 2007, Thomas Gleixner <tglx@linutronix.de>
 *
 *  Adaptive scheduling granularity, math enhancements by Peter Zijlstra
 *  Copyright (C) 2007 Red Hat, Inc., Peter Zijlstra
 */
#include <linux/energy_model.h>
#include <linux/mmap_lock.h>
#include <linux/hugetlb_inline.h>
#include <linux/jiffies.h>
#include <linux/mm_api.h>
#include <linux/highmem.h>
#include <linux/spinlock_api.h>
#include <linux/cpumask_api.h>
#include <linux/lockdep_api.h>
#include <linux/softirq.h>
#include <linux/refcount_api.h>
#include <linux/topology.h>
#include <linux/sched/clock.h>
#include <linux/sched/cond_resched.h>
#include <linux/sched/cputime.h>
#include <linux/sched/isolation.h>
#include <linux/sched/nohz.h>

#include <linux/cpuidle.h>
#include <linux/interrupt.h>
#include <linux/memory-tiers.h>
#include <linux/mempolicy.h>
#include <linux/mutex_api.h>
#include <linux/profile.h>
#include <linux/psi.h>
#include <linux/ratelimit.h>
#include <linux/task_work.h>
#include <linux/rbtree_augmented.h>

#include <asm/switch_to.h>

#include <linux/sched/cond_resched.h>

#include "sched.h"
#include "stats.h"
#include "autogroup.h"

#include <trace/hooks/sched.h>

/*
 * Targeted preemption latency for CPU-bound tasks:
 *
 * NOTE: this latency value is not the same as the concept of
 * 'timeslice length' - timeslices in CFS are of variable length
 * and have no persistent notion like in traditional, time-slice
 * based scheduling concepts.
 *
 * (to see the precise effective timeslice length of your workload,
 *  run vmstat and monitor the context-switches (cs) field)
 *
 * (default: 6ms * (1 + ilog(ncpus)), units: nanoseconds)
 */
unsigned int sysctl_sched_latency			= 6000000ULL;
EXPORT_SYMBOL_GPL(sysctl_sched_latency);

/*
 * The initial- and re-scaling of tunables is configurable
 *
 * Options are:
 *
 *   SCHED_TUNABLESCALING_NONE - unscaled, always *1
 *   SCHED_TUNABLESCALING_LOG - scaled logarithmical, *1+ilog(ncpus)
 *   SCHED_TUNABLESCALING_LINEAR - scaled linear, *ncpus
 *
 * (default SCHED_TUNABLESCALING_LOG = *(1+ilog(ncpus))
 */
unsigned int sysctl_sched_tunable_scaling = SCHED_TUNABLESCALING_LOG;

/*
 * Minimal preemption granularity for CPU-bound tasks:
 *
 * (default: 0.75 msec * (1 + ilog(ncpus)), units: nanoseconds)
 */
unsigned int sysctl_sched_base_slice			= 750000ULL;
static unsigned int normalized_sysctl_sched_base_slice	= 750000ULL;

/*
 * After fork, child runs first. If set to 0 (default) then
 * parent will (try to) run first.
 */
unsigned int sysctl_sched_child_runs_first __read_mostly;

const_debug unsigned int sysctl_sched_migration_cost	= 500000UL;

int sched_thermal_decay_shift;
static int __init setup_sched_thermal_decay_shift(char *str)
{
	int _shift = 0;

	if (kstrtoint(str, 0, &_shift))
		pr_warn("Unable to set scheduler thermal pressure decay shift parameter\n");

	sched_thermal_decay_shift = clamp(_shift, 0, 10);
	return 1;
}
__setup("sched_thermal_decay_shift=", setup_sched_thermal_decay_shift);

#ifdef CONFIG_SMP
/*
 * For asym packing, by default the lower numbered CPU has higher priority.
 */
int __weak arch_asym_cpu_priority(int cpu)
{
	return -cpu;
}

/*
 * The margin used when comparing utilization with CPU capacity.
 *
 * (default: ~20%)
 */
#define fits_capacity(cap, max)	((cap) * 1280 < (max) * 1024)

/*
 * The margin used when comparing CPU capacities.
 * is 'cap1' noticeably greater than 'cap2'
 *
 * (default: ~5%)
 */
#define capacity_greater(cap1, cap2) ((cap1) * 1024 > (cap2) * 1078)
#endif

#ifdef CONFIG_CFS_BANDWIDTH
/*
 * Amount of runtime to allocate from global (tg) to local (per-cfs_rq) pool
 * each time a cfs_rq requests quota.
 *
 * Note: in the case that the slice exceeds the runtime remaining (either due
 * to consumption or the quota being specified to be smaller than the slice)
 * we will always only issue the remaining available time.
 *
 * (default: 5 msec, units: microseconds)
 */
static unsigned int sysctl_sched_cfs_bandwidth_slice		= 5000UL;
#endif

#ifdef CONFIG_NUMA_BALANCING
/* Restrict the NUMA promotion throughput (MB/s) for each target node. */
static unsigned int sysctl_numa_balancing_promote_rate_limit = 65536;
#endif

#ifdef CONFIG_SYSCTL
static struct ctl_table sched_fair_sysctls[] = {
	{
		.procname       = "sched_child_runs_first",
		.data           = &sysctl_sched_child_runs_first,
		.maxlen         = sizeof(unsigned int),
		.mode           = 0644,
		.proc_handler   = proc_dointvec,
	},
#ifdef CONFIG_CFS_BANDWIDTH
	{
		.procname       = "sched_cfs_bandwidth_slice_us",
		.data           = &sysctl_sched_cfs_bandwidth_slice,
		.maxlen         = sizeof(unsigned int),
		.mode           = 0644,
		.proc_handler   = proc_dointvec_minmax,
		.extra1         = SYSCTL_ONE,
	},
#endif
#ifdef CONFIG_NUMA_BALANCING
	{
		.procname	= "numa_balancing_promote_rate_limit_MBps",
		.data		= &sysctl_numa_balancing_promote_rate_limit,
		.maxlen		= sizeof(unsigned int),
		.mode		= 0644,
		.proc_handler	= proc_dointvec_minmax,
		.extra1		= SYSCTL_ZERO,
	},
#endif /* CONFIG_NUMA_BALANCING */
	{}
};

static int __init sched_fair_sysctl_init(void)
{
	register_sysctl_init("kernel", sched_fair_sysctls);
	return 0;
}
late_initcall(sched_fair_sysctl_init);
#endif

static inline void update_load_add(struct load_weight *lw, unsigned long inc)
{
	lw->weight += inc;
	lw->inv_weight = 0;
}

static inline void update_load_sub(struct load_weight *lw, unsigned long dec)
{
	lw->weight -= dec;
	lw->inv_weight = 0;
}

static inline void update_load_set(struct load_weight *lw, unsigned long w)
{
	lw->weight = w;
	lw->inv_weight = 0;
}

/*
 * Increase the granularity value when there are more CPUs,
 * because with more CPUs the 'effective latency' as visible
 * to users decreases. But the relationship is not linear,
 * so pick a second-best guess by going with the log2 of the
 * number of CPUs.
 *
 * This idea comes from the SD scheduler of Con Kolivas:
 */
static unsigned int get_update_sysctl_factor(void)
{
	unsigned int cpus = min_t(unsigned int, num_online_cpus(), 8);
	unsigned int factor;

	switch (sysctl_sched_tunable_scaling) {
	case SCHED_TUNABLESCALING_NONE:
		factor = 1;
		break;
	case SCHED_TUNABLESCALING_LINEAR:
		factor = cpus;
		break;
	case SCHED_TUNABLESCALING_LOG:
	default:
		factor = 1 + ilog2(cpus);
		break;
	}

	return factor;
}

static void update_sysctl(void)
{
	unsigned int factor = get_update_sysctl_factor();

#define SET_SYSCTL(name) \
	(sysctl_##name = (factor) * normalized_sysctl_##name)
	SET_SYSCTL(sched_base_slice);
#undef SET_SYSCTL
}

void __init sched_init_granularity(void)
{
	update_sysctl();
}

#define WMULT_CONST	(~0U)
#define WMULT_SHIFT	32

static void __update_inv_weight(struct load_weight *lw)
{
	unsigned long w;

	if (likely(lw->inv_weight))
		return;

	w = scale_load_down(lw->weight);

	if (BITS_PER_LONG > 32 && unlikely(w >= WMULT_CONST))
		lw->inv_weight = 1;
	else if (unlikely(!w))
		lw->inv_weight = WMULT_CONST;
	else
		lw->inv_weight = WMULT_CONST / w;
}

/*
 * delta_exec * weight / lw.weight
 *   OR
 * (delta_exec * (weight * lw->inv_weight)) >> WMULT_SHIFT
 *
 * Either weight := NICE_0_LOAD and lw \e sched_prio_to_wmult[], in which case
 * we're guaranteed shift stays positive because inv_weight is guaranteed to
 * fit 32 bits, and NICE_0_LOAD gives another 10 bits; therefore shift >= 22.
 *
 * Or, weight =< lw.weight (because lw.weight is the runqueue weight), thus
 * weight/lw.weight <= 1, and therefore our shift will also be positive.
 */
static u64 __calc_delta(u64 delta_exec, unsigned long weight, struct load_weight *lw)
{
	u64 fact = scale_load_down(weight);
	u32 fact_hi = (u32)(fact >> 32);
	int shift = WMULT_SHIFT;
	int fs;

	__update_inv_weight(lw);

	if (unlikely(fact_hi)) {
		fs = fls(fact_hi);
		shift -= fs;
		fact >>= fs;
	}

	fact = mul_u32_u32(fact, lw->inv_weight);

	fact_hi = (u32)(fact >> 32);
	if (fact_hi) {
		fs = fls(fact_hi);
		shift -= fs;
		fact >>= fs;
	}

	return mul_u64_u32_shr(delta_exec, fact, shift);
}

/*
 * delta /= w
 */
static inline u64 calc_delta_fair(u64 delta, struct sched_entity *se)
{
	if (unlikely(se->load.weight != NICE_0_LOAD))
		delta = __calc_delta(delta, NICE_0_LOAD, &se->load);

	return delta;
}

const struct sched_class fair_sched_class;

/**************************************************************
 * CFS operations on generic schedulable entities:
 */

#ifdef CONFIG_FAIR_GROUP_SCHED

/* Walk up scheduling entities hierarchy */
#define for_each_sched_entity(se) \
		for (; se; se = se->parent)

static inline bool list_add_leaf_cfs_rq(struct cfs_rq *cfs_rq)
{
	struct rq *rq = rq_of(cfs_rq);
	int cpu = cpu_of(rq);

	if (cfs_rq->on_list)
		return rq->tmp_alone_branch == &rq->leaf_cfs_rq_list;

	cfs_rq->on_list = 1;

	/*
	 * Ensure we either appear before our parent (if already
	 * enqueued) or force our parent to appear after us when it is
	 * enqueued. The fact that we always enqueue bottom-up
	 * reduces this to two cases and a special case for the root
	 * cfs_rq. Furthermore, it also means that we will always reset
	 * tmp_alone_branch either when the branch is connected
	 * to a tree or when we reach the top of the tree
	 */
	if (cfs_rq->tg->parent &&
	    cfs_rq->tg->parent->cfs_rq[cpu]->on_list) {
		/*
		 * If parent is already on the list, we add the child
		 * just before. Thanks to circular linked property of
		 * the list, this means to put the child at the tail
		 * of the list that starts by parent.
		 */
		list_add_tail_rcu(&cfs_rq->leaf_cfs_rq_list,
			&(cfs_rq->tg->parent->cfs_rq[cpu]->leaf_cfs_rq_list));
		/*
		 * The branch is now connected to its tree so we can
		 * reset tmp_alone_branch to the beginning of the
		 * list.
		 */
		rq->tmp_alone_branch = &rq->leaf_cfs_rq_list;
		return true;
	}

	if (!cfs_rq->tg->parent) {
		/*
		 * cfs rq without parent should be put
		 * at the tail of the list.
		 */
		list_add_tail_rcu(&cfs_rq->leaf_cfs_rq_list,
			&rq->leaf_cfs_rq_list);
		/*
		 * We have reach the top of a tree so we can reset
		 * tmp_alone_branch to the beginning of the list.
		 */
		rq->tmp_alone_branch = &rq->leaf_cfs_rq_list;
		return true;
	}

	/*
	 * The parent has not already been added so we want to
	 * make sure that it will be put after us.
	 * tmp_alone_branch points to the begin of the branch
	 * where we will add parent.
	 */
	list_add_rcu(&cfs_rq->leaf_cfs_rq_list, rq->tmp_alone_branch);
	/*
	 * update tmp_alone_branch to points to the new begin
	 * of the branch
	 */
	rq->tmp_alone_branch = &cfs_rq->leaf_cfs_rq_list;
	return false;
}

static inline void list_del_leaf_cfs_rq(struct cfs_rq *cfs_rq)
{
	if (cfs_rq->on_list) {
		struct rq *rq = rq_of(cfs_rq);

		/*
		 * With cfs_rq being unthrottled/throttled during an enqueue,
		 * it can happen the tmp_alone_branch points the a leaf that
		 * we finally want to del. In this case, tmp_alone_branch moves
		 * to the prev element but it will point to rq->leaf_cfs_rq_list
		 * at the end of the enqueue.
		 */
		if (rq->tmp_alone_branch == &cfs_rq->leaf_cfs_rq_list)
			rq->tmp_alone_branch = cfs_rq->leaf_cfs_rq_list.prev;

		list_del_rcu(&cfs_rq->leaf_cfs_rq_list);
		cfs_rq->on_list = 0;
	}
}

static inline void assert_list_leaf_cfs_rq(struct rq *rq)
{
	SCHED_WARN_ON(rq->tmp_alone_branch != &rq->leaf_cfs_rq_list);
}

/* Iterate thr' all leaf cfs_rq's on a runqueue */
#define for_each_leaf_cfs_rq_safe(rq, cfs_rq, pos)			\
	list_for_each_entry_safe(cfs_rq, pos, &rq->leaf_cfs_rq_list,	\
				 leaf_cfs_rq_list)

/* Do the two (enqueued) entities belong to the same group ? */
static inline struct cfs_rq *
is_same_group(struct sched_entity *se, struct sched_entity *pse)
{
	if (se->cfs_rq == pse->cfs_rq)
		return se->cfs_rq;

	return NULL;
}

static inline struct sched_entity *parent_entity(const struct sched_entity *se)
{
	return se->parent;
}

static void
find_matching_se(struct sched_entity **se, struct sched_entity **pse)
{
	int se_depth, pse_depth;

	/*
	 * preemption test can be made between sibling entities who are in the
	 * same cfs_rq i.e who have a common parent. Walk up the hierarchy of
	 * both tasks until we find their ancestors who are siblings of common
	 * parent.
	 */

	/* First walk up until both entities are at same depth */
	se_depth = (*se)->depth;
	pse_depth = (*pse)->depth;

	while (se_depth > pse_depth) {
		se_depth--;
		*se = parent_entity(*se);
	}

	while (pse_depth > se_depth) {
		pse_depth--;
		*pse = parent_entity(*pse);
	}

	while (!is_same_group(*se, *pse)) {
		*se = parent_entity(*se);
		*pse = parent_entity(*pse);
	}
}

static int tg_is_idle(struct task_group *tg)
{
	return tg->idle > 0;
}

static int cfs_rq_is_idle(struct cfs_rq *cfs_rq)
{
	return cfs_rq->idle > 0;
}

static int se_is_idle(struct sched_entity *se)
{
	if (entity_is_task(se))
		return task_has_idle_policy(task_of(se));
	return cfs_rq_is_idle(group_cfs_rq(se));
}

#else	/* !CONFIG_FAIR_GROUP_SCHED */

#define for_each_sched_entity(se) \
		for (; se; se = NULL)

static inline bool list_add_leaf_cfs_rq(struct cfs_rq *cfs_rq)
{
	return true;
}

static inline void list_del_leaf_cfs_rq(struct cfs_rq *cfs_rq)
{
}

static inline void assert_list_leaf_cfs_rq(struct rq *rq)
{
}

#define for_each_leaf_cfs_rq_safe(rq, cfs_rq, pos)	\
		for (cfs_rq = &rq->cfs, pos = NULL; cfs_rq; cfs_rq = pos)

static inline struct sched_entity *parent_entity(struct sched_entity *se)
{
	return NULL;
}

static inline void
find_matching_se(struct sched_entity **se, struct sched_entity **pse)
{
}

static inline int tg_is_idle(struct task_group *tg)
{
	return 0;
}

static int cfs_rq_is_idle(struct cfs_rq *cfs_rq)
{
	return 0;
}

static int se_is_idle(struct sched_entity *se)
{
	return 0;
}

#endif	/* CONFIG_FAIR_GROUP_SCHED */

static __always_inline
void account_cfs_rq_runtime(struct cfs_rq *cfs_rq, u64 delta_exec);

/**************************************************************
 * Scheduling class tree data structure manipulation methods:
 */

static inline u64 max_vruntime(u64 max_vruntime, u64 vruntime)
{
	s64 delta = (s64)(vruntime - max_vruntime);
	if (delta > 0)
		max_vruntime = vruntime;

	return max_vruntime;
}

static inline u64 min_vruntime(u64 min_vruntime, u64 vruntime)
{
	s64 delta = (s64)(vruntime - min_vruntime);
	if (delta < 0)
		min_vruntime = vruntime;

	return min_vruntime;
}

static inline bool entity_before(const struct sched_entity *a,
				 const struct sched_entity *b)
{
	return (s64)(a->vruntime - b->vruntime) < 0;
}

static inline s64 entity_key(struct cfs_rq *cfs_rq, struct sched_entity *se)
{
	return (s64)(se->vruntime - cfs_rq->min_vruntime);
}

#define __node_2_se(node) \
	rb_entry((node), struct sched_entity, run_node)

/*
 * Compute virtual time from the per-task service numbers:
 *
 * Fair schedulers conserve lag:
 *
 *   \Sum lag_i = 0
 *
 * Where lag_i is given by:
 *
 *   lag_i = S - s_i = w_i * (V - v_i)
 *
 * Where S is the ideal service time and V is it's virtual time counterpart.
 * Therefore:
 *
 *   \Sum lag_i = 0
 *   \Sum w_i * (V - v_i) = 0
 *   \Sum w_i * V - w_i * v_i = 0
 *
 * From which we can solve an expression for V in v_i (which we have in
 * se->vruntime):
 *
 *       \Sum v_i * w_i   \Sum v_i * w_i
 *   V = -------------- = --------------
 *          \Sum w_i            W
 *
 * Specifically, this is the weighted average of all entity virtual runtimes.
 *
 * [[ NOTE: this is only equal to the ideal scheduler under the condition
 *          that join/leave operations happen at lag_i = 0, otherwise the
 *          virtual time has non-continguous motion equivalent to:
 *
 *	      V +-= lag_i / W
 *
 *	    Also see the comment in place_entity() that deals with this. ]]
 *
 * However, since v_i is u64, and the multiplcation could easily overflow
 * transform it into a relative form that uses smaller quantities:
 *
 * Substitute: v_i == (v_i - v0) + v0
 *
 *     \Sum ((v_i - v0) + v0) * w_i   \Sum (v_i - v0) * w_i
 * V = ---------------------------- = --------------------- + v0
 *                  W                            W
 *
 * Which we track using:
 *
 *                    v0 := cfs_rq->min_vruntime
 * \Sum (v_i - v0) * w_i := cfs_rq->avg_vruntime
 *              \Sum w_i := cfs_rq->avg_load
 *
 * Since min_vruntime is a monotonic increasing variable that closely tracks
 * the per-task service, these deltas: (v_i - v), will be in the order of the
 * maximal (virtual) lag induced in the system due to quantisation.
 *
 * Also, we use scale_load_down() to reduce the size.
 *
 * As measured, the max (key * weight) value was ~44 bits for a kernel build.
 */
static void
avg_vruntime_add(struct cfs_rq *cfs_rq, struct sched_entity *se)
{
	unsigned long weight = scale_load_down(se->load.weight);
	s64 key = entity_key(cfs_rq, se);

	cfs_rq->avg_vruntime += key * weight;
	cfs_rq->avg_load += weight;
}

static void
avg_vruntime_sub(struct cfs_rq *cfs_rq, struct sched_entity *se)
{
	unsigned long weight = scale_load_down(se->load.weight);
	s64 key = entity_key(cfs_rq, se);

	cfs_rq->avg_vruntime -= key * weight;
	cfs_rq->avg_load -= weight;
}

static inline
void avg_vruntime_update(struct cfs_rq *cfs_rq, s64 delta)
{
	/*
	 * v' = v + d ==> avg_vruntime' = avg_runtime - d*avg_load
	 */
	cfs_rq->avg_vruntime -= cfs_rq->avg_load * delta;
}

/*
 * Specifically: avg_runtime() + 0 must result in entity_eligible() := true
 * For this to be so, the result of this function must have a left bias.
 */
u64 avg_vruntime(struct cfs_rq *cfs_rq)
{
	struct sched_entity *curr = cfs_rq->curr;
	s64 avg = cfs_rq->avg_vruntime;
	long load = cfs_rq->avg_load;

	if (curr && curr->on_rq) {
		unsigned long weight = scale_load_down(curr->load.weight);

		avg += entity_key(cfs_rq, curr) * weight;
		load += weight;
	}

	if (load) {
		/* sign flips effective floor / ceil */
		if (avg < 0)
			avg -= (load - 1);
		avg = div_s64(avg, load);
	}

	return cfs_rq->min_vruntime + avg;
}

/*
 * lag_i = S - s_i = w_i * (V - v_i)
 *
 * However, since V is approximated by the weighted average of all entities it
 * is possible -- by addition/removal/reweight to the tree -- to move V around
 * and end up with a larger lag than we started with.
 *
 * Limit this to either double the slice length with a minimum of TICK_NSEC
 * since that is the timing granularity.
 *
 * EEVDF gives the following limit for a steady state system:
 *
 *   -r_max < lag < max(r_max, q)
 *
 * XXX could add max_slice to the augmented data to track this.
 */
static void update_entity_lag(struct cfs_rq *cfs_rq, struct sched_entity *se)
{
	s64 lag, limit;

	SCHED_WARN_ON(!se->on_rq);
	lag = avg_vruntime(cfs_rq) - se->vruntime;

	limit = calc_delta_fair(max_t(u64, 2*se->slice, TICK_NSEC), se);
	se->vlag = clamp(lag, -limit, limit);
}

/*
 * Entity is eligible once it received less service than it ought to have,
 * eg. lag >= 0.
 *
 * lag_i = S - s_i = w_i*(V - v_i)
 *
 * lag_i >= 0 -> V >= v_i
 *
 *     \Sum (v_i - v)*w_i
 * V = ------------------ + v
 *          \Sum w_i
 *
 * lag_i >= 0 -> \Sum (v_i - v)*w_i >= (v_i - v)*(\Sum w_i)
 *
 * Note: using 'avg_vruntime() > se->vruntime' is inacurate due
 *       to the loss in precision caused by the division.
 */
int entity_eligible(struct cfs_rq *cfs_rq, struct sched_entity *se)
{
	struct sched_entity *curr = cfs_rq->curr;
	s64 avg = cfs_rq->avg_vruntime;
	long load = cfs_rq->avg_load;

	if (curr && curr->on_rq) {
		unsigned long weight = scale_load_down(curr->load.weight);

		avg += entity_key(cfs_rq, curr) * weight;
		load += weight;
	}

	return avg >= entity_key(cfs_rq, se) * load;
}

static u64 __update_min_vruntime(struct cfs_rq *cfs_rq, u64 vruntime)
{
	u64 min_vruntime = cfs_rq->min_vruntime;
	/*
	 * open coded max_vruntime() to allow updating avg_vruntime
	 */
	s64 delta = (s64)(vruntime - min_vruntime);
	if (delta > 0) {
		avg_vruntime_update(cfs_rq, delta);
		min_vruntime = vruntime;
	}
	return min_vruntime;
}

static void update_min_vruntime(struct cfs_rq *cfs_rq)
{
	struct sched_entity *se = __pick_first_entity(cfs_rq);
	struct sched_entity *curr = cfs_rq->curr;

	u64 vruntime = cfs_rq->min_vruntime;

	if (curr) {
		if (curr->on_rq)
			vruntime = curr->vruntime;
		else
			curr = NULL;
	}

	if (se) {
		if (!curr)
			vruntime = se->vruntime;
		else
			vruntime = min_vruntime(vruntime, se->vruntime);
	}

	/* ensure we never gain time by being placed backwards. */
	u64_u32_store(cfs_rq->min_vruntime,
		      __update_min_vruntime(cfs_rq, vruntime));
}

static inline bool __entity_less(struct rb_node *a, const struct rb_node *b)
{
	return entity_before(__node_2_se(a), __node_2_se(b));
}

#define deadline_gt(field, lse, rse) ({ (s64)((lse)->field - (rse)->field) > 0; })

static inline void __update_min_deadline(struct sched_entity *se, struct rb_node *node)
{
	if (node) {
		struct sched_entity *rse = __node_2_se(node);
		if (deadline_gt(min_deadline, se, rse))
			se->min_deadline = rse->min_deadline;
	}
}

/*
 * se->min_deadline = min(se->deadline, left->min_deadline, right->min_deadline)
 */
static inline bool min_deadline_update(struct sched_entity *se, bool exit)
{
	u64 old_min_deadline = se->min_deadline;
	struct rb_node *node = &se->run_node;

	se->min_deadline = se->deadline;
	__update_min_deadline(se, node->rb_right);
	__update_min_deadline(se, node->rb_left);

	return se->min_deadline == old_min_deadline;
}

RB_DECLARE_CALLBACKS(static, min_deadline_cb, struct sched_entity,
		     run_node, min_deadline, min_deadline_update);

/*
 * Enqueue an entity into the rb-tree:
 */
static void __enqueue_entity(struct cfs_rq *cfs_rq, struct sched_entity *se)
{
	trace_android_rvh_enqueue_entity(cfs_rq, se);
	avg_vruntime_add(cfs_rq, se);
	se->min_deadline = se->deadline;
	rb_add_augmented_cached(&se->run_node, &cfs_rq->tasks_timeline,
				__entity_less, &min_deadline_cb);
}

static void __dequeue_entity(struct cfs_rq *cfs_rq, struct sched_entity *se)
{
	trace_android_rvh_dequeue_entity(cfs_rq, se);
	rb_erase_augmented_cached(&se->run_node, &cfs_rq->tasks_timeline,
				  &min_deadline_cb);
	avg_vruntime_sub(cfs_rq, se);
}

struct sched_entity *__pick_first_entity(struct cfs_rq *cfs_rq)
{
	struct rb_node *left = rb_first_cached(&cfs_rq->tasks_timeline);

	if (!left)
		return NULL;

	return __node_2_se(left);
}

/*
 * Earliest Eligible Virtual Deadline First
 *
 * In order to provide latency guarantees for different request sizes
 * EEVDF selects the best runnable task from two criteria:
 *
 *  1) the task must be eligible (must be owed service)
 *
 *  2) from those tasks that meet 1), we select the one
 *     with the earliest virtual deadline.
 *
 * We can do this in O(log n) time due to an augmented RB-tree. The
 * tree keeps the entries sorted on service, but also functions as a
 * heap based on the deadline by keeping:
 *
 *  se->min_deadline = min(se->deadline, se->{left,right}->min_deadline)
 *
 * Which allows an EDF like search on (sub)trees.
 */
static struct sched_entity *__pick_eevdf(struct cfs_rq *cfs_rq)
{
	struct rb_node *node = cfs_rq->tasks_timeline.rb_root.rb_node;
	struct sched_entity *curr = cfs_rq->curr;
	struct sched_entity *best = NULL;
	struct sched_entity *best_left = NULL;

	if (curr && (!curr->on_rq || !entity_eligible(cfs_rq, curr)))
		curr = NULL;
	best = curr;

	/*
	 * Once selected, run a task until it either becomes non-eligible or
	 * until it gets a new slice. See the HACK in set_next_entity().
	 */
	if (sched_feat(RUN_TO_PARITY) && curr && curr->vlag == curr->deadline)
		return curr;

	while (node) {
		struct sched_entity *se = __node_2_se(node);

		/*
		 * If this entity is not eligible, try the left subtree.
		 */
		if (!entity_eligible(cfs_rq, se)) {
			node = node->rb_left;
			continue;
		}

		/*
		 * Now we heap search eligible trees for the best (min_)deadline
		 */
		if (!best || deadline_gt(deadline, best, se))
			best = se;

		/*
		 * Every se in a left branch is eligible, keep track of the
		 * branch with the best min_deadline
		 */
		if (node->rb_left) {
			struct sched_entity *left = __node_2_se(node->rb_left);

			if (!best_left || deadline_gt(min_deadline, best_left, left))
				best_left = left;

			/*
			 * min_deadline is in the left branch. rb_left and all
			 * descendants are eligible, so immediately switch to the second
			 * loop.
			 */
			if (left->min_deadline == se->min_deadline)
				break;
		}

		/* min_deadline is at this node, no need to look right */
		if (se->deadline == se->min_deadline)
			break;

		/* else min_deadline is in the right branch. */
		node = node->rb_right;
	}

	/*
	 * We ran into an eligible node which is itself the best.
	 * (Or nr_running == 0 and both are NULL)
	 */
	if (!best_left || (s64)(best_left->min_deadline - best->deadline) > 0)
		return best;

	/*
	 * Now best_left and all of its children are eligible, and we are just
	 * looking for deadline == min_deadline
	 */
	node = &best_left->run_node;
	while (node) {
		struct sched_entity *se = __node_2_se(node);

		/* min_deadline is the current node */
		if (se->deadline == se->min_deadline)
			return se;

		/* min_deadline is in the left branch */
		if (node->rb_left &&
		    __node_2_se(node->rb_left)->min_deadline == se->min_deadline) {
			node = node->rb_left;
			continue;
		}

		/* else min_deadline is in the right branch */
		node = node->rb_right;
	}
	return NULL;
}

static struct sched_entity *pick_eevdf(struct cfs_rq *cfs_rq)
{
	struct sched_entity *se = __pick_eevdf(cfs_rq);

	if (!se) {
		struct sched_entity *left = __pick_first_entity(cfs_rq);
		if (left) {
			pr_err("EEVDF scheduling fail, picking leftmost\n");
			return left;
		}
	}

	return se;
}

#ifdef CONFIG_SCHED_DEBUG
struct sched_entity *__pick_last_entity(struct cfs_rq *cfs_rq)
{
	struct rb_node *last = rb_last(&cfs_rq->tasks_timeline.rb_root);

	if (!last)
		return NULL;

	return __node_2_se(last);
}

/**************************************************************
 * Scheduling class statistics methods:
 */
#ifdef CONFIG_SMP
int sched_update_scaling(void)
{
	unsigned int factor = get_update_sysctl_factor();

#define WRT_SYSCTL(name) \
	(normalized_sysctl_##name = sysctl_##name / (factor))
	WRT_SYSCTL(sched_base_slice);
#undef WRT_SYSCTL

	return 0;
}
#endif
#endif

static void clear_buddies(struct cfs_rq *cfs_rq, struct sched_entity *se);

/*
 * XXX: strictly: vd_i += N*r_i/w_i such that: vd_i > ve_i
 * this is probably good enough.
 */
static void update_deadline(struct cfs_rq *cfs_rq, struct sched_entity *se)
{
	if ((s64)(se->vruntime - se->deadline) < 0)
		return;

	/*
	 * For EEVDF the virtual time slope is determined by w_i (iow.
	 * nice) while the request time r_i is determined by
	 * sysctl_sched_base_slice.
	 */
	se->slice = sysctl_sched_base_slice;

	/*
	 * EEVDF: vd_i = ve_i + r_i / w_i
	 */
	se->deadline = se->vruntime + calc_delta_fair(se->slice, se);

	/*
	 * The task has consumed its request, reschedule.
	 */
	if (cfs_rq->nr_running > 1) {
		resched_curr(rq_of(cfs_rq));
		clear_buddies(cfs_rq, se);
	}
}

#include "pelt.h"
#ifdef CONFIG_SMP

static int select_idle_sibling(struct task_struct *p, int prev_cpu, int cpu);
static unsigned long task_h_load(struct task_struct *p);
static unsigned long capacity_of(int cpu);

/* Give new sched_entity start runnable values to heavy its load in infant time */
void init_entity_runnable_average(struct sched_entity *se)
{
	struct sched_avg *sa = &se->avg;

	memset(sa, 0, sizeof(*sa));

	/*
	 * Tasks are initialized with full load to be seen as heavy tasks until
	 * they get a chance to stabilize to their real load level.
	 * Group entities are initialized with zero load to reflect the fact that
	 * nothing has been attached to the task group yet.
	 */
	if (entity_is_task(se))
		sa->load_avg = scale_load_down(se->load.weight);

	/* when this task enqueue'ed, it will contribute to its cfs_rq's load_avg */
}

/*
 * With new tasks being created, their initial util_avgs are extrapolated
 * based on the cfs_rq's current util_avg:
 *
 *   util_avg = cfs_rq->util_avg / (cfs_rq->load_avg + 1) * se.load.weight
 *
 * However, in many cases, the above util_avg does not give a desired
 * value. Moreover, the sum of the util_avgs may be divergent, such
 * as when the series is a harmonic series.
 *
 * To solve this problem, we also cap the util_avg of successive tasks to
 * only 1/2 of the left utilization budget:
 *
 *   util_avg_cap = (cpu_scale - cfs_rq->avg.util_avg) / 2^n
 *
 * where n denotes the nth task and cpu_scale the CPU capacity.
 *
 * For example, for a CPU with 1024 of capacity, a simplest series from
 * the beginning would be like:
 *
 *  task  util_avg: 512, 256, 128,  64,  32,   16,    8, ...
 * cfs_rq util_avg: 512, 768, 896, 960, 992, 1008, 1016, ...
 *
 * Finally, that extrapolated util_avg is clamped to the cap (util_avg_cap)
 * if util_avg > util_avg_cap.
 */
void post_init_entity_util_avg(struct task_struct *p)
{
	struct sched_entity *se = &p->se;
	struct cfs_rq *cfs_rq = cfs_rq_of(se);
	struct sched_avg *sa = &se->avg;
	long cpu_scale = arch_scale_cpu_capacity(cpu_of(rq_of(cfs_rq)));
	long cap = (long)(cpu_scale - cfs_rq->avg.util_avg) / 2;

	if (p->sched_class != &fair_sched_class) {
		/*
		 * For !fair tasks do:
		 *
		update_cfs_rq_load_avg(now, cfs_rq);
		attach_entity_load_avg(cfs_rq, se);
		switched_from_fair(rq, p);
		 *
		 * such that the next switched_to_fair() has the
		 * expected state.
		 */
		se->avg.last_update_time = cfs_rq_clock_pelt(cfs_rq);
		return;
	}

	if (cap > 0) {
		if (cfs_rq->avg.util_avg != 0) {
			sa->util_avg  = cfs_rq->avg.util_avg * se->load.weight;
			sa->util_avg /= (cfs_rq->avg.load_avg + 1);

			if (sa->util_avg > cap)
				sa->util_avg = cap;
		} else {
			sa->util_avg = cap;
		}
	}

	sa->runnable_avg = sa->util_avg;
}

#else /* !CONFIG_SMP */
void init_entity_runnable_average(struct sched_entity *se)
{
}
void post_init_entity_util_avg(struct task_struct *p)
{
}
static void update_tg_load_avg(struct cfs_rq *cfs_rq)
{
}
#endif /* CONFIG_SMP */

/*
 * Update the current task's runtime statistics.
 */
static void update_curr(struct cfs_rq *cfs_rq)
{
	struct sched_entity *curr = cfs_rq->curr;
	u64 now = rq_clock_task(rq_of(cfs_rq));
	u64 delta_exec;

	if (unlikely(!curr))
		return;

	delta_exec = now - curr->exec_start;
	if (unlikely((s64)delta_exec <= 0))
		return;

	curr->exec_start = now;

	if (schedstat_enabled()) {
		struct sched_statistics *stats;

		stats = __schedstats_from_se(curr);
		__schedstat_set(stats->exec_max,
				max(delta_exec, stats->exec_max));
	}

	curr->sum_exec_runtime += delta_exec;
	schedstat_add(cfs_rq->exec_clock, delta_exec);

	curr->vruntime += calc_delta_fair(delta_exec, curr);
	update_deadline(cfs_rq, curr);
	update_min_vruntime(cfs_rq);

	if (entity_is_task(curr)) {
		struct task_struct *curtask = task_of(curr);

		trace_sched_stat_runtime(curtask, delta_exec, curr->vruntime);
		cgroup_account_cputime(curtask, delta_exec);
		account_group_exec_runtime(curtask, delta_exec);
	}

	account_cfs_rq_runtime(cfs_rq, delta_exec);
}

static void update_curr_fair(struct rq *rq)
{
	update_curr(cfs_rq_of(&rq->curr->se));
}

static inline void
update_stats_wait_start_fair(struct cfs_rq *cfs_rq, struct sched_entity *se)
{
	struct sched_statistics *stats;
	struct task_struct *p = NULL;

	if (!schedstat_enabled())
		return;

	stats = __schedstats_from_se(se);

	if (entity_is_task(se))
		p = task_of(se);

	__update_stats_wait_start(rq_of(cfs_rq), p, stats);
}

static inline void
update_stats_wait_end_fair(struct cfs_rq *cfs_rq, struct sched_entity *se)
{
	struct sched_statistics *stats;
	struct task_struct *p = NULL;

	if (!schedstat_enabled())
		return;

	stats = __schedstats_from_se(se);

	/*
	 * When the sched_schedstat changes from 0 to 1, some sched se
	 * maybe already in the runqueue, the se->statistics.wait_start
	 * will be 0.So it will let the delta wrong. We need to avoid this
	 * scenario.
	 */
	if (unlikely(!schedstat_val(stats->wait_start)))
		return;

	if (entity_is_task(se))
		p = task_of(se);

	__update_stats_wait_end(rq_of(cfs_rq), p, stats);
}

static inline void
update_stats_enqueue_sleeper_fair(struct cfs_rq *cfs_rq, struct sched_entity *se)
{
	struct sched_statistics *stats;
	struct task_struct *tsk = NULL;

	if (!schedstat_enabled())
		return;

	stats = __schedstats_from_se(se);

	if (entity_is_task(se))
		tsk = task_of(se);

	__update_stats_enqueue_sleeper(rq_of(cfs_rq), tsk, stats);
}

/*
 * Task is being enqueued - update stats:
 */
static inline void
update_stats_enqueue_fair(struct cfs_rq *cfs_rq, struct sched_entity *se, int flags)
{
	if (!schedstat_enabled())
		return;

	/*
	 * Are we enqueueing a waiting task? (for current tasks
	 * a dequeue/enqueue event is a NOP)
	 */
	if (se != cfs_rq->curr)
		update_stats_wait_start_fair(cfs_rq, se);

	if (flags & ENQUEUE_WAKEUP)
		update_stats_enqueue_sleeper_fair(cfs_rq, se);
}

static inline void
update_stats_dequeue_fair(struct cfs_rq *cfs_rq, struct sched_entity *se, int flags)
{

	if (!schedstat_enabled())
		return;

	/*
	 * Mark the end of the wait period if dequeueing a
	 * waiting task:
	 */
	if (se != cfs_rq->curr)
		update_stats_wait_end_fair(cfs_rq, se);

	if ((flags & DEQUEUE_SLEEP) && entity_is_task(se)) {
		struct task_struct *tsk = task_of(se);
		unsigned int state;

		/* XXX racy against TTWU */
		state = READ_ONCE(tsk->__state);
		if (state & TASK_INTERRUPTIBLE)
			__schedstat_set(tsk->stats.sleep_start,
				      rq_clock(rq_of(cfs_rq)));
		if (state & TASK_UNINTERRUPTIBLE)
			__schedstat_set(tsk->stats.block_start,
				      rq_clock(rq_of(cfs_rq)));
	}
}

/*
 * We are picking a new current task - update its stats:
 */
static inline void
update_stats_curr_start(struct cfs_rq *cfs_rq, struct sched_entity *se)
{
	/*
	 * We are starting a new run period:
	 */
	se->exec_start = rq_clock_task(rq_of(cfs_rq));
}

/**************************************************
 * Scheduling class queueing methods:
 */

static inline bool is_core_idle(int cpu)
{
#ifdef CONFIG_SCHED_SMT
	int sibling;

	for_each_cpu(sibling, cpu_smt_mask(cpu)) {
		if (cpu == sibling)
			continue;

		if (!idle_cpu(sibling))
			return false;
	}
#endif

	return true;
}

#ifdef CONFIG_NUMA
#define NUMA_IMBALANCE_MIN 2

static inline long
adjust_numa_imbalance(int imbalance, int dst_running, int imb_numa_nr)
{
	/*
	 * Allow a NUMA imbalance if busy CPUs is less than the maximum
	 * threshold. Above this threshold, individual tasks may be contending
	 * for both memory bandwidth and any shared HT resources.  This is an
	 * approximation as the number of running tasks may not be related to
	 * the number of busy CPUs due to sched_setaffinity.
	 */
	if (dst_running > imb_numa_nr)
		return imbalance;

	/*
	 * Allow a small imbalance based on a simple pair of communicating
	 * tasks that remain local when the destination is lightly loaded.
	 */
	if (imbalance <= NUMA_IMBALANCE_MIN)
		return 0;

	return imbalance;
}
#endif /* CONFIG_NUMA */

#ifdef CONFIG_NUMA_BALANCING
/*
 * Approximate time to scan a full NUMA task in ms. The task scan period is
 * calculated based on the tasks virtual memory size and
 * numa_balancing_scan_size.
 */
unsigned int sysctl_numa_balancing_scan_period_min = 1000;
unsigned int sysctl_numa_balancing_scan_period_max = 60000;

/* Portion of address space to scan in MB */
unsigned int sysctl_numa_balancing_scan_size = 256;

/* Scan @scan_size MB every @scan_period after an initial @scan_delay in ms */
unsigned int sysctl_numa_balancing_scan_delay = 1000;

/* The page with hint page fault latency < threshold in ms is considered hot */
unsigned int sysctl_numa_balancing_hot_threshold = MSEC_PER_SEC;

struct numa_group {
	refcount_t refcount;

	spinlock_t lock; /* nr_tasks, tasks */
	int nr_tasks;
	pid_t gid;
	int active_nodes;

	struct rcu_head rcu;
	unsigned long total_faults;
	unsigned long max_faults_cpu;
	/*
	 * faults[] array is split into two regions: faults_mem and faults_cpu.
	 *
	 * Faults_cpu is used to decide whether memory should move
	 * towards the CPU. As a consequence, these stats are weighted
	 * more by CPU use than by memory faults.
	 */
	unsigned long faults[];
};

/*
 * For functions that can be called in multiple contexts that permit reading
 * ->numa_group (see struct task_struct for locking rules).
 */
static struct numa_group *deref_task_numa_group(struct task_struct *p)
{
	return rcu_dereference_check(p->numa_group, p == current ||
		(lockdep_is_held(__rq_lockp(task_rq(p))) && !READ_ONCE(p->on_cpu)));
}

static struct numa_group *deref_curr_numa_group(struct task_struct *p)
{
	return rcu_dereference_protected(p->numa_group, p == current);
}

static inline unsigned long group_faults_priv(struct numa_group *ng);
static inline unsigned long group_faults_shared(struct numa_group *ng);

static unsigned int task_nr_scan_windows(struct task_struct *p)
{
	unsigned long rss = 0;
	unsigned long nr_scan_pages;

	/*
	 * Calculations based on RSS as non-present and empty pages are skipped
	 * by the PTE scanner and NUMA hinting faults should be trapped based
	 * on resident pages
	 */
	nr_scan_pages = sysctl_numa_balancing_scan_size << (20 - PAGE_SHIFT);
	rss = get_mm_rss(p->mm);
	if (!rss)
		rss = nr_scan_pages;

	rss = round_up(rss, nr_scan_pages);
	return rss / nr_scan_pages;
}

/* For sanity's sake, never scan more PTEs than MAX_SCAN_WINDOW MB/sec. */
#define MAX_SCAN_WINDOW 2560

static unsigned int task_scan_min(struct task_struct *p)
{
	unsigned int scan_size = READ_ONCE(sysctl_numa_balancing_scan_size);
	unsigned int scan, floor;
	unsigned int windows = 1;

	if (scan_size < MAX_SCAN_WINDOW)
		windows = MAX_SCAN_WINDOW / scan_size;
	floor = 1000 / windows;

	scan = sysctl_numa_balancing_scan_period_min / task_nr_scan_windows(p);
	return max_t(unsigned int, floor, scan);
}

static unsigned int task_scan_start(struct task_struct *p)
{
	unsigned long smin = task_scan_min(p);
	unsigned long period = smin;
	struct numa_group *ng;

	/* Scale the maximum scan period with the amount of shared memory. */
	rcu_read_lock();
	ng = rcu_dereference(p->numa_group);
	if (ng) {
		unsigned long shared = group_faults_shared(ng);
		unsigned long private = group_faults_priv(ng);

		period *= refcount_read(&ng->refcount);
		period *= shared + 1;
		period /= private + shared + 1;
	}
	rcu_read_unlock();

	return max(smin, period);
}

static unsigned int task_scan_max(struct task_struct *p)
{
	unsigned long smin = task_scan_min(p);
	unsigned long smax;
	struct numa_group *ng;

	/* Watch for min being lower than max due to floor calculations */
	smax = sysctl_numa_balancing_scan_period_max / task_nr_scan_windows(p);

	/* Scale the maximum scan period with the amount of shared memory. */
	ng = deref_curr_numa_group(p);
	if (ng) {
		unsigned long shared = group_faults_shared(ng);
		unsigned long private = group_faults_priv(ng);
		unsigned long period = smax;

		period *= refcount_read(&ng->refcount);
		period *= shared + 1;
		period /= private + shared + 1;

		smax = max(smax, period);
	}

	return max(smin, smax);
}

static void account_numa_enqueue(struct rq *rq, struct task_struct *p)
{
	rq->nr_numa_running += (p->numa_preferred_nid != NUMA_NO_NODE);
	rq->nr_preferred_running += (p->numa_preferred_nid == task_node(p));
}

static void account_numa_dequeue(struct rq *rq, struct task_struct *p)
{
	rq->nr_numa_running -= (p->numa_preferred_nid != NUMA_NO_NODE);
	rq->nr_preferred_running -= (p->numa_preferred_nid == task_node(p));
}

/* Shared or private faults. */
#define NR_NUMA_HINT_FAULT_TYPES 2

/* Memory and CPU locality */
#define NR_NUMA_HINT_FAULT_STATS (NR_NUMA_HINT_FAULT_TYPES * 2)

/* Averaged statistics, and temporary buffers. */
#define NR_NUMA_HINT_FAULT_BUCKETS (NR_NUMA_HINT_FAULT_STATS * 2)

pid_t task_numa_group_id(struct task_struct *p)
{
	struct numa_group *ng;
	pid_t gid = 0;

	rcu_read_lock();
	ng = rcu_dereference(p->numa_group);
	if (ng)
		gid = ng->gid;
	rcu_read_unlock();

	return gid;
}

/*
 * The averaged statistics, shared & private, memory & CPU,
 * occupy the first half of the array. The second half of the
 * array is for current counters, which are averaged into the
 * first set by task_numa_placement.
 */
static inline int task_faults_idx(enum numa_faults_stats s, int nid, int priv)
{
	return NR_NUMA_HINT_FAULT_TYPES * (s * nr_node_ids + nid) + priv;
}

static inline unsigned long task_faults(struct task_struct *p, int nid)
{
	if (!p->numa_faults)
		return 0;

	return p->numa_faults[task_faults_idx(NUMA_MEM, nid, 0)] +
		p->numa_faults[task_faults_idx(NUMA_MEM, nid, 1)];
}

static inline unsigned long group_faults(struct task_struct *p, int nid)
{
	struct numa_group *ng = deref_task_numa_group(p);

	if (!ng)
		return 0;

	return ng->faults[task_faults_idx(NUMA_MEM, nid, 0)] +
		ng->faults[task_faults_idx(NUMA_MEM, nid, 1)];
}

static inline unsigned long group_faults_cpu(struct numa_group *group, int nid)
{
	return group->faults[task_faults_idx(NUMA_CPU, nid, 0)] +
		group->faults[task_faults_idx(NUMA_CPU, nid, 1)];
}

static inline unsigned long group_faults_priv(struct numa_group *ng)
{
	unsigned long faults = 0;
	int node;

	for_each_online_node(node) {
		faults += ng->faults[task_faults_idx(NUMA_MEM, node, 1)];
	}

	return faults;
}

static inline unsigned long group_faults_shared(struct numa_group *ng)
{
	unsigned long faults = 0;
	int node;

	for_each_online_node(node) {
		faults += ng->faults[task_faults_idx(NUMA_MEM, node, 0)];
	}

	return faults;
}

/*
 * A node triggering more than 1/3 as many NUMA faults as the maximum is
 * considered part of a numa group's pseudo-interleaving set. Migrations
 * between these nodes are slowed down, to allow things to settle down.
 */
#define ACTIVE_NODE_FRACTION 3

static bool numa_is_active_node(int nid, struct numa_group *ng)
{
	return group_faults_cpu(ng, nid) * ACTIVE_NODE_FRACTION > ng->max_faults_cpu;
}

/* Handle placement on systems where not all nodes are directly connected. */
static unsigned long score_nearby_nodes(struct task_struct *p, int nid,
					int lim_dist, bool task)
{
	unsigned long score = 0;
	int node, max_dist;

	/*
	 * All nodes are directly connected, and the same distance
	 * from each other. No need for fancy placement algorithms.
	 */
	if (sched_numa_topology_type == NUMA_DIRECT)
		return 0;

	/* sched_max_numa_distance may be changed in parallel. */
	max_dist = READ_ONCE(sched_max_numa_distance);
	/*
	 * This code is called for each node, introducing N^2 complexity,
	 * which should be ok given the number of nodes rarely exceeds 8.
	 */
	for_each_online_node(node) {
		unsigned long faults;
		int dist = node_distance(nid, node);

		/*
		 * The furthest away nodes in the system are not interesting
		 * for placement; nid was already counted.
		 */
		if (dist >= max_dist || node == nid)
			continue;

		/*
		 * On systems with a backplane NUMA topology, compare groups
		 * of nodes, and move tasks towards the group with the most
		 * memory accesses. When comparing two nodes at distance
		 * "hoplimit", only nodes closer by than "hoplimit" are part
		 * of each group. Skip other nodes.
		 */
		if (sched_numa_topology_type == NUMA_BACKPLANE && dist >= lim_dist)
			continue;

		/* Add up the faults from nearby nodes. */
		if (task)
			faults = task_faults(p, node);
		else
			faults = group_faults(p, node);

		/*
		 * On systems with a glueless mesh NUMA topology, there are
		 * no fixed "groups of nodes". Instead, nodes that are not
		 * directly connected bounce traffic through intermediate
		 * nodes; a numa_group can occupy any set of nodes.
		 * The further away a node is, the less the faults count.
		 * This seems to result in good task placement.
		 */
		if (sched_numa_topology_type == NUMA_GLUELESS_MESH) {
			faults *= (max_dist - dist);
			faults /= (max_dist - LOCAL_DISTANCE);
		}

		score += faults;
	}

	return score;
}

/*
 * These return the fraction of accesses done by a particular task, or
 * task group, on a particular numa node.  The group weight is given a
 * larger multiplier, in order to group tasks together that are almost
 * evenly spread out between numa nodes.
 */
static inline unsigned long task_weight(struct task_struct *p, int nid,
					int dist)
{
	unsigned long faults, total_faults;

	if (!p->numa_faults)
		return 0;

	total_faults = p->total_numa_faults;

	if (!total_faults)
		return 0;

	faults = task_faults(p, nid);
	faults += score_nearby_nodes(p, nid, dist, true);

	return 1000 * faults / total_faults;
}

static inline unsigned long group_weight(struct task_struct *p, int nid,
					 int dist)
{
	struct numa_group *ng = deref_task_numa_group(p);
	unsigned long faults, total_faults;

	if (!ng)
		return 0;

	total_faults = ng->total_faults;

	if (!total_faults)
		return 0;

	faults = group_faults(p, nid);
	faults += score_nearby_nodes(p, nid, dist, false);

	return 1000 * faults / total_faults;
}

/*
 * If memory tiering mode is enabled, cpupid of slow memory page is
 * used to record scan time instead of CPU and PID.  When tiering mode
 * is disabled at run time, the scan time (in cpupid) will be
 * interpreted as CPU and PID.  So CPU needs to be checked to avoid to
 * access out of array bound.
 */
static inline bool cpupid_valid(int cpupid)
{
	return cpupid_to_cpu(cpupid) < nr_cpu_ids;
}

/*
 * For memory tiering mode, if there are enough free pages (more than
 * enough watermark defined here) in fast memory node, to take full
 * advantage of fast memory capacity, all recently accessed slow
 * memory pages will be migrated to fast memory node without
 * considering hot threshold.
 */
static bool pgdat_free_space_enough(struct pglist_data *pgdat)
{
	int z;
	unsigned long enough_wmark;

	enough_wmark = max(1UL * 1024 * 1024 * 1024 >> PAGE_SHIFT,
			   pgdat->node_present_pages >> 4);
	for (z = pgdat->nr_zones - 1; z >= 0; z--) {
		struct zone *zone = pgdat->node_zones + z;

		if (!populated_zone(zone))
			continue;

		if (zone_watermark_ok(zone, 0,
				      wmark_pages(zone, WMARK_PROMO) + enough_wmark,
				      ZONE_MOVABLE, 0))
			return true;
	}
	return false;
}

/*
 * For memory tiering mode, when page tables are scanned, the scan
 * time will be recorded in struct page in addition to make page
 * PROT_NONE for slow memory page.  So when the page is accessed, in
 * hint page fault handler, the hint page fault latency is calculated
 * via,
 *
 *	hint page fault latency = hint page fault time - scan time
 *
 * The smaller the hint page fault latency, the higher the possibility
 * for the page to be hot.
 */
static int numa_hint_fault_latency(struct page *page)
{
	int last_time, time;

	time = jiffies_to_msecs(jiffies);
	last_time = xchg_page_access_time(page, time);

	return (time - last_time) & PAGE_ACCESS_TIME_MASK;
}

/*
 * For memory tiering mode, too high promotion/demotion throughput may
 * hurt application latency.  So we provide a mechanism to rate limit
 * the number of pages that are tried to be promoted.
 */
static bool numa_promotion_rate_limit(struct pglist_data *pgdat,
				      unsigned long rate_limit, int nr)
{
	unsigned long nr_cand;
	unsigned int now, start;

	now = jiffies_to_msecs(jiffies);
	mod_node_page_state(pgdat, PGPROMOTE_CANDIDATE, nr);
	nr_cand = node_page_state(pgdat, PGPROMOTE_CANDIDATE);
	start = pgdat->nbp_rl_start;
	if (now - start > MSEC_PER_SEC &&
	    cmpxchg(&pgdat->nbp_rl_start, start, now) == start)
		pgdat->nbp_rl_nr_cand = nr_cand;
	if (nr_cand - pgdat->nbp_rl_nr_cand >= rate_limit)
		return true;
	return false;
}

#define NUMA_MIGRATION_ADJUST_STEPS	16

static void numa_promotion_adjust_threshold(struct pglist_data *pgdat,
					    unsigned long rate_limit,
					    unsigned int ref_th)
{
	unsigned int now, start, th_period, unit_th, th;
	unsigned long nr_cand, ref_cand, diff_cand;

	now = jiffies_to_msecs(jiffies);
	th_period = sysctl_numa_balancing_scan_period_max;
	start = pgdat->nbp_th_start;
	if (now - start > th_period &&
	    cmpxchg(&pgdat->nbp_th_start, start, now) == start) {
		ref_cand = rate_limit *
			sysctl_numa_balancing_scan_period_max / MSEC_PER_SEC;
		nr_cand = node_page_state(pgdat, PGPROMOTE_CANDIDATE);
		diff_cand = nr_cand - pgdat->nbp_th_nr_cand;
		unit_th = ref_th * 2 / NUMA_MIGRATION_ADJUST_STEPS;
		th = pgdat->nbp_threshold ? : ref_th;
		if (diff_cand > ref_cand * 11 / 10)
			th = max(th - unit_th, unit_th);
		else if (diff_cand < ref_cand * 9 / 10)
			th = min(th + unit_th, ref_th * 2);
		pgdat->nbp_th_nr_cand = nr_cand;
		pgdat->nbp_threshold = th;
	}
}

bool should_numa_migrate_memory(struct task_struct *p, struct page * page,
				int src_nid, int dst_cpu)
{
	struct numa_group *ng = deref_curr_numa_group(p);
	int dst_nid = cpu_to_node(dst_cpu);
	int last_cpupid, this_cpupid;

	/*
	 * The pages in slow memory node should be migrated according
	 * to hot/cold instead of private/shared.
	 */
	if (sysctl_numa_balancing_mode & NUMA_BALANCING_MEMORY_TIERING &&
	    !node_is_toptier(src_nid)) {
		struct pglist_data *pgdat;
		unsigned long rate_limit;
		unsigned int latency, th, def_th;

		pgdat = NODE_DATA(dst_nid);
		if (pgdat_free_space_enough(pgdat)) {
			/* workload changed, reset hot threshold */
			pgdat->nbp_threshold = 0;
			return true;
		}

		def_th = sysctl_numa_balancing_hot_threshold;
		rate_limit = sysctl_numa_balancing_promote_rate_limit << \
			(20 - PAGE_SHIFT);
		numa_promotion_adjust_threshold(pgdat, rate_limit, def_th);

		th = pgdat->nbp_threshold ? : def_th;
		latency = numa_hint_fault_latency(page);
		if (latency >= th)
			return false;

		return !numa_promotion_rate_limit(pgdat, rate_limit,
						  thp_nr_pages(page));
	}

	this_cpupid = cpu_pid_to_cpupid(dst_cpu, current->pid);
	last_cpupid = page_cpupid_xchg_last(page, this_cpupid);

	if (!(sysctl_numa_balancing_mode & NUMA_BALANCING_MEMORY_TIERING) &&
	    !node_is_toptier(src_nid) && !cpupid_valid(last_cpupid))
		return false;

	/*
	 * Allow first faults or private faults to migrate immediately early in
	 * the lifetime of a task. The magic number 4 is based on waiting for
	 * two full passes of the "multi-stage node selection" test that is
	 * executed below.
	 */
	if ((p->numa_preferred_nid == NUMA_NO_NODE || p->numa_scan_seq <= 4) &&
	    (cpupid_pid_unset(last_cpupid) || cpupid_match_pid(p, last_cpupid)))
		return true;

	/*
	 * Multi-stage node selection is used in conjunction with a periodic
	 * migration fault to build a temporal task<->page relation. By using
	 * a two-stage filter we remove short/unlikely relations.
	 *
	 * Using P(p) ~ n_p / n_t as per frequentist probability, we can equate
	 * a task's usage of a particular page (n_p) per total usage of this
	 * page (n_t) (in a given time-span) to a probability.
	 *
	 * Our periodic faults will sample this probability and getting the
	 * same result twice in a row, given these samples are fully
	 * independent, is then given by P(n)^2, provided our sample period
	 * is sufficiently short compared to the usage pattern.
	 *
	 * This quadric squishes small probabilities, making it less likely we
	 * act on an unlikely task<->page relation.
	 */
	if (!cpupid_pid_unset(last_cpupid) &&
				cpupid_to_nid(last_cpupid) != dst_nid)
		return false;

	/* Always allow migrate on private faults */
	if (cpupid_match_pid(p, last_cpupid))
		return true;

	/* A shared fault, but p->numa_group has not been set up yet. */
	if (!ng)
		return true;

	/*
	 * Destination node is much more heavily used than the source
	 * node? Allow migration.
	 */
	if (group_faults_cpu(ng, dst_nid) > group_faults_cpu(ng, src_nid) *
					ACTIVE_NODE_FRACTION)
		return true;

	/*
	 * Distribute memory according to CPU & memory use on each node,
	 * with 3/4 hysteresis to avoid unnecessary memory migrations:
	 *
	 * faults_cpu(dst)   3   faults_cpu(src)
	 * --------------- * - > ---------------
	 * faults_mem(dst)   4   faults_mem(src)
	 */
	return group_faults_cpu(ng, dst_nid) * group_faults(p, src_nid) * 3 >
	       group_faults_cpu(ng, src_nid) * group_faults(p, dst_nid) * 4;
}

/*
 * 'numa_type' describes the node at the moment of load balancing.
 */
enum numa_type {
	/* The node has spare capacity that can be used to run more tasks.  */
	node_has_spare = 0,
	/*
	 * The node is fully used and the tasks don't compete for more CPU
	 * cycles. Nevertheless, some tasks might wait before running.
	 */
	node_fully_busy,
	/*
	 * The node is overloaded and can't provide expected CPU cycles to all
	 * tasks.
	 */
	node_overloaded
};

/* Cached statistics for all CPUs within a node */
struct numa_stats {
	unsigned long load;
	unsigned long runnable;
	unsigned long util;
	/* Total compute capacity of CPUs on a node */
	unsigned long compute_capacity;
	unsigned int nr_running;
	unsigned int weight;
	enum numa_type node_type;
	int idle_cpu;
};

struct task_numa_env {
	struct task_struct *p;

	int src_cpu, src_nid;
	int dst_cpu, dst_nid;
	int imb_numa_nr;

	struct numa_stats src_stats, dst_stats;

	int imbalance_pct;
	int dist;

	struct task_struct *best_task;
	long best_imp;
	int best_cpu;
};

static unsigned long cpu_load(struct rq *rq);
static unsigned long cpu_runnable(struct rq *rq);

static inline enum
numa_type numa_classify(unsigned int imbalance_pct,
			 struct numa_stats *ns)
{
	if ((ns->nr_running > ns->weight) &&
	    (((ns->compute_capacity * 100) < (ns->util * imbalance_pct)) ||
	     ((ns->compute_capacity * imbalance_pct) < (ns->runnable * 100))))
		return node_overloaded;

	if ((ns->nr_running < ns->weight) ||
	    (((ns->compute_capacity * 100) > (ns->util * imbalance_pct)) &&
	     ((ns->compute_capacity * imbalance_pct) > (ns->runnable * 100))))
		return node_has_spare;

	return node_fully_busy;
}

#ifdef CONFIG_SCHED_SMT
/* Forward declarations of select_idle_sibling helpers */
static inline bool test_idle_cores(int cpu);
static inline int numa_idle_core(int idle_core, int cpu)
{
	if (!static_branch_likely(&sched_smt_present) ||
	    idle_core >= 0 || !test_idle_cores(cpu))
		return idle_core;

	/*
	 * Prefer cores instead of packing HT siblings
	 * and triggering future load balancing.
	 */
	if (is_core_idle(cpu))
		idle_core = cpu;

	return idle_core;
}
#else
static inline int numa_idle_core(int idle_core, int cpu)
{
	return idle_core;
}
#endif

/*
 * Gather all necessary information to make NUMA balancing placement
 * decisions that are compatible with standard load balancer. This
 * borrows code and logic from update_sg_lb_stats but sharing a
 * common implementation is impractical.
 */
static void update_numa_stats(struct task_numa_env *env,
			      struct numa_stats *ns, int nid,
			      bool find_idle)
{
	int cpu, idle_core = -1;

	memset(ns, 0, sizeof(*ns));
	ns->idle_cpu = -1;

	rcu_read_lock();
	for_each_cpu(cpu, cpumask_of_node(nid)) {
		struct rq *rq = cpu_rq(cpu);

		ns->load += cpu_load(rq);
		ns->runnable += cpu_runnable(rq);
		ns->util += cpu_util_cfs(cpu);
		ns->nr_running += rq->cfs.h_nr_running;
		ns->compute_capacity += capacity_of(cpu);

		if (find_idle && idle_core < 0 && !rq->nr_running && idle_cpu(cpu)) {
			if (READ_ONCE(rq->numa_migrate_on) ||
			    !cpumask_test_cpu(cpu, env->p->cpus_ptr))
				continue;

			if (ns->idle_cpu == -1)
				ns->idle_cpu = cpu;

			idle_core = numa_idle_core(idle_core, cpu);
		}
	}
	rcu_read_unlock();

	ns->weight = cpumask_weight(cpumask_of_node(nid));

	ns->node_type = numa_classify(env->imbalance_pct, ns);

	if (idle_core >= 0)
		ns->idle_cpu = idle_core;
}

static void task_numa_assign(struct task_numa_env *env,
			     struct task_struct *p, long imp)
{
	struct rq *rq = cpu_rq(env->dst_cpu);

	/* Check if run-queue part of active NUMA balance. */
	if (env->best_cpu != env->dst_cpu && xchg(&rq->numa_migrate_on, 1)) {
		int cpu;
		int start = env->dst_cpu;

		/* Find alternative idle CPU. */
		for_each_cpu_wrap(cpu, cpumask_of_node(env->dst_nid), start + 1) {
			if (cpu == env->best_cpu || !idle_cpu(cpu) ||
			    !cpumask_test_cpu(cpu, env->p->cpus_ptr)) {
				continue;
			}

			env->dst_cpu = cpu;
			rq = cpu_rq(env->dst_cpu);
			if (!xchg(&rq->numa_migrate_on, 1))
				goto assign;
		}

		/* Failed to find an alternative idle CPU */
		return;
	}

assign:
	/*
	 * Clear previous best_cpu/rq numa-migrate flag, since task now
	 * found a better CPU to move/swap.
	 */
	if (env->best_cpu != -1 && env->best_cpu != env->dst_cpu) {
		rq = cpu_rq(env->best_cpu);
		WRITE_ONCE(rq->numa_migrate_on, 0);
	}

	if (env->best_task)
		put_task_struct(env->best_task);
	if (p)
		get_task_struct(p);

	env->best_task = p;
	env->best_imp = imp;
	env->best_cpu = env->dst_cpu;
}

static bool load_too_imbalanced(long src_load, long dst_load,
				struct task_numa_env *env)
{
	long imb, old_imb;
	long orig_src_load, orig_dst_load;
	long src_capacity, dst_capacity;

	/*
	 * The load is corrected for the CPU capacity available on each node.
	 *
	 * src_load        dst_load
	 * ------------ vs ---------
	 * src_capacity    dst_capacity
	 */
	src_capacity = env->src_stats.compute_capacity;
	dst_capacity = env->dst_stats.compute_capacity;

	imb = abs(dst_load * src_capacity - src_load * dst_capacity);

	orig_src_load = env->src_stats.load;
	orig_dst_load = env->dst_stats.load;

	old_imb = abs(orig_dst_load * src_capacity - orig_src_load * dst_capacity);

	/* Would this change make things worse? */
	return (imb > old_imb);
}

/*
 * Maximum NUMA importance can be 1998 (2*999);
 * SMALLIMP @ 30 would be close to 1998/64.
 * Used to deter task migration.
 */
#define SMALLIMP	30

/*
 * This checks if the overall compute and NUMA accesses of the system would
 * be improved if the source tasks was migrated to the target dst_cpu taking
 * into account that it might be best if task running on the dst_cpu should
 * be exchanged with the source task
 */
static bool task_numa_compare(struct task_numa_env *env,
			      long taskimp, long groupimp, bool maymove)
{
	struct numa_group *cur_ng, *p_ng = deref_curr_numa_group(env->p);
	struct rq *dst_rq = cpu_rq(env->dst_cpu);
	long imp = p_ng ? groupimp : taskimp;
	struct task_struct *cur;
	long src_load, dst_load;
	int dist = env->dist;
	long moveimp = imp;
	long load;
	bool stopsearch = false;

	if (READ_ONCE(dst_rq->numa_migrate_on))
		return false;

	rcu_read_lock();
	cur = rcu_dereference(dst_rq->curr);
	if (cur && ((cur->flags & PF_EXITING) || is_idle_task(cur)))
		cur = NULL;

	/*
	 * Because we have preemption enabled we can get migrated around and
	 * end try selecting ourselves (current == env->p) as a swap candidate.
	 */
	if (cur == env->p) {
		stopsearch = true;
		goto unlock;
	}

	if (!cur) {
		if (maymove && moveimp >= env->best_imp)
			goto assign;
		else
			goto unlock;
	}

	/* Skip this swap candidate if cannot move to the source cpu. */
	if (!cpumask_test_cpu(env->src_cpu, cur->cpus_ptr))
		goto unlock;

	/*
	 * Skip this swap candidate if it is not moving to its preferred
	 * node and the best task is.
	 */
	if (env->best_task &&
	    env->best_task->numa_preferred_nid == env->src_nid &&
	    cur->numa_preferred_nid != env->src_nid) {
		goto unlock;
	}

	/*
	 * "imp" is the fault differential for the source task between the
	 * source and destination node. Calculate the total differential for
	 * the source task and potential destination task. The more negative
	 * the value is, the more remote accesses that would be expected to
	 * be incurred if the tasks were swapped.
	 *
	 * If dst and source tasks are in the same NUMA group, or not
	 * in any group then look only at task weights.
	 */
	cur_ng = rcu_dereference(cur->numa_group);
	if (cur_ng == p_ng) {
		/*
		 * Do not swap within a group or between tasks that have
		 * no group if there is spare capacity. Swapping does
		 * not address the load imbalance and helps one task at
		 * the cost of punishing another.
		 */
		if (env->dst_stats.node_type == node_has_spare)
			goto unlock;

		imp = taskimp + task_weight(cur, env->src_nid, dist) -
		      task_weight(cur, env->dst_nid, dist);
		/*
		 * Add some hysteresis to prevent swapping the
		 * tasks within a group over tiny differences.
		 */
		if (cur_ng)
			imp -= imp / 16;
	} else {
		/*
		 * Compare the group weights. If a task is all by itself
		 * (not part of a group), use the task weight instead.
		 */
		if (cur_ng && p_ng)
			imp += group_weight(cur, env->src_nid, dist) -
			       group_weight(cur, env->dst_nid, dist);
		else
			imp += task_weight(cur, env->src_nid, dist) -
			       task_weight(cur, env->dst_nid, dist);
	}

	/* Discourage picking a task already on its preferred node */
	if (cur->numa_preferred_nid == env->dst_nid)
		imp -= imp / 16;

	/*
	 * Encourage picking a task that moves to its preferred node.
	 * This potentially makes imp larger than it's maximum of
	 * 1998 (see SMALLIMP and task_weight for why) but in this
	 * case, it does not matter.
	 */
	if (cur->numa_preferred_nid == env->src_nid)
		imp += imp / 8;

	if (maymove && moveimp > imp && moveimp > env->best_imp) {
		imp = moveimp;
		cur = NULL;
		goto assign;
	}

	/*
	 * Prefer swapping with a task moving to its preferred node over a
	 * task that is not.
	 */
	if (env->best_task && cur->numa_preferred_nid == env->src_nid &&
	    env->best_task->numa_preferred_nid != env->src_nid) {
		goto assign;
	}

	/*
	 * If the NUMA importance is less than SMALLIMP,
	 * task migration might only result in ping pong
	 * of tasks and also hurt performance due to cache
	 * misses.
	 */
	if (imp < SMALLIMP || imp <= env->best_imp + SMALLIMP / 2)
		goto unlock;

	/*
	 * In the overloaded case, try and keep the load balanced.
	 */
	load = task_h_load(env->p) - task_h_load(cur);
	if (!load)
		goto assign;

	dst_load = env->dst_stats.load + load;
	src_load = env->src_stats.load - load;

	if (load_too_imbalanced(src_load, dst_load, env))
		goto unlock;

assign:
	/* Evaluate an idle CPU for a task numa move. */
	if (!cur) {
		int cpu = env->dst_stats.idle_cpu;

		/* Nothing cached so current CPU went idle since the search. */
		if (cpu < 0)
			cpu = env->dst_cpu;

		/*
		 * If the CPU is no longer truly idle and the previous best CPU
		 * is, keep using it.
		 */
		if (!idle_cpu(cpu) && env->best_cpu >= 0 &&
		    idle_cpu(env->best_cpu)) {
			cpu = env->best_cpu;
		}

		env->dst_cpu = cpu;
	}

	task_numa_assign(env, cur, imp);

	/*
	 * If a move to idle is allowed because there is capacity or load
	 * balance improves then stop the search. While a better swap
	 * candidate may exist, a search is not free.
	 */
	if (maymove && !cur && env->best_cpu >= 0 && idle_cpu(env->best_cpu))
		stopsearch = true;

	/*
	 * If a swap candidate must be identified and the current best task
	 * moves its preferred node then stop the search.
	 */
	if (!maymove && env->best_task &&
	    env->best_task->numa_preferred_nid == env->src_nid) {
		stopsearch = true;
	}
unlock:
	rcu_read_unlock();

	return stopsearch;
}

static void task_numa_find_cpu(struct task_numa_env *env,
				long taskimp, long groupimp)
{
	bool maymove = false;
	int cpu;

	/*
	 * If dst node has spare capacity, then check if there is an
	 * imbalance that would be overruled by the load balancer.
	 */
	if (env->dst_stats.node_type == node_has_spare) {
		unsigned int imbalance;
		int src_running, dst_running;

		/*
		 * Would movement cause an imbalance? Note that if src has
		 * more running tasks that the imbalance is ignored as the
		 * move improves the imbalance from the perspective of the
		 * CPU load balancer.
		 * */
		src_running = env->src_stats.nr_running - 1;
		dst_running = env->dst_stats.nr_running + 1;
		imbalance = max(0, dst_running - src_running);
		imbalance = adjust_numa_imbalance(imbalance, dst_running,
						  env->imb_numa_nr);

		/* Use idle CPU if there is no imbalance */
		if (!imbalance) {
			maymove = true;
			if (env->dst_stats.idle_cpu >= 0) {
				env->dst_cpu = env->dst_stats.idle_cpu;
				task_numa_assign(env, NULL, 0);
				return;
			}
		}
	} else {
		long src_load, dst_load, load;
		/*
		 * If the improvement from just moving env->p direction is better
		 * than swapping tasks around, check if a move is possible.
		 */
		load = task_h_load(env->p);
		dst_load = env->dst_stats.load + load;
		src_load = env->src_stats.load - load;
		maymove = !load_too_imbalanced(src_load, dst_load, env);
	}

	for_each_cpu(cpu, cpumask_of_node(env->dst_nid)) {
		/* Skip this CPU if the source task cannot migrate */
		if (!cpumask_test_cpu(cpu, env->p->cpus_ptr))
			continue;

		env->dst_cpu = cpu;
		if (task_numa_compare(env, taskimp, groupimp, maymove))
			break;
	}
}

static int task_numa_migrate(struct task_struct *p)
{
	struct task_numa_env env = {
		.p = p,

		.src_cpu = task_cpu(p),
		.src_nid = task_node(p),

		.imbalance_pct = 112,

		.best_task = NULL,
		.best_imp = 0,
		.best_cpu = -1,
	};
	unsigned long taskweight, groupweight;
	struct sched_domain *sd;
	long taskimp, groupimp;
	struct numa_group *ng;
	struct rq *best_rq;
	int nid, ret, dist;

	/*
	 * Pick the lowest SD_NUMA domain, as that would have the smallest
	 * imbalance and would be the first to start moving tasks about.
	 *
	 * And we want to avoid any moving of tasks about, as that would create
	 * random movement of tasks -- counter the numa conditions we're trying
	 * to satisfy here.
	 */
	rcu_read_lock();
	sd = rcu_dereference(per_cpu(sd_numa, env.src_cpu));
	if (sd) {
		env.imbalance_pct = 100 + (sd->imbalance_pct - 100) / 2;
		env.imb_numa_nr = sd->imb_numa_nr;
	}
	rcu_read_unlock();

	/*
	 * Cpusets can break the scheduler domain tree into smaller
	 * balance domains, some of which do not cross NUMA boundaries.
	 * Tasks that are "trapped" in such domains cannot be migrated
	 * elsewhere, so there is no point in (re)trying.
	 */
	if (unlikely(!sd)) {
		sched_setnuma(p, task_node(p));
		return -EINVAL;
	}

	env.dst_nid = p->numa_preferred_nid;
	dist = env.dist = node_distance(env.src_nid, env.dst_nid);
	taskweight = task_weight(p, env.src_nid, dist);
	groupweight = group_weight(p, env.src_nid, dist);
	update_numa_stats(&env, &env.src_stats, env.src_nid, false);
	taskimp = task_weight(p, env.dst_nid, dist) - taskweight;
	groupimp = group_weight(p, env.dst_nid, dist) - groupweight;
	update_numa_stats(&env, &env.dst_stats, env.dst_nid, true);

	/* Try to find a spot on the preferred nid. */
	task_numa_find_cpu(&env, taskimp, groupimp);

	/*
	 * Look at other nodes in these cases:
	 * - there is no space available on the preferred_nid
	 * - the task is part of a numa_group that is interleaved across
	 *   multiple NUMA nodes; in order to better consolidate the group,
	 *   we need to check other locations.
	 */
	ng = deref_curr_numa_group(p);
	if (env.best_cpu == -1 || (ng && ng->active_nodes > 1)) {
		for_each_node_state(nid, N_CPU) {
			if (nid == env.src_nid || nid == p->numa_preferred_nid)
				continue;

			dist = node_distance(env.src_nid, env.dst_nid);
			if (sched_numa_topology_type == NUMA_BACKPLANE &&
						dist != env.dist) {
				taskweight = task_weight(p, env.src_nid, dist);
				groupweight = group_weight(p, env.src_nid, dist);
			}

			/* Only consider nodes where both task and groups benefit */
			taskimp = task_weight(p, nid, dist) - taskweight;
			groupimp = group_weight(p, nid, dist) - groupweight;
			if (taskimp < 0 && groupimp < 0)
				continue;

			env.dist = dist;
			env.dst_nid = nid;
			update_numa_stats(&env, &env.dst_stats, env.dst_nid, true);
			task_numa_find_cpu(&env, taskimp, groupimp);
		}
	}

	/*
	 * If the task is part of a workload that spans multiple NUMA nodes,
	 * and is migrating into one of the workload's active nodes, remember
	 * this node as the task's preferred numa node, so the workload can
	 * settle down.
	 * A task that migrated to a second choice node will be better off
	 * trying for a better one later. Do not set the preferred node here.
	 */
	if (ng) {
		if (env.best_cpu == -1)
			nid = env.src_nid;
		else
			nid = cpu_to_node(env.best_cpu);

		if (nid != p->numa_preferred_nid)
			sched_setnuma(p, nid);
	}

	/* No better CPU than the current one was found. */
	if (env.best_cpu == -1) {
		trace_sched_stick_numa(p, env.src_cpu, NULL, -1);
		return -EAGAIN;
	}

	best_rq = cpu_rq(env.best_cpu);
	if (env.best_task == NULL) {
		ret = migrate_task_to(p, env.best_cpu);
		WRITE_ONCE(best_rq->numa_migrate_on, 0);
		if (ret != 0)
			trace_sched_stick_numa(p, env.src_cpu, NULL, env.best_cpu);
		return ret;
	}

	ret = migrate_swap(p, env.best_task, env.best_cpu, env.src_cpu);
	WRITE_ONCE(best_rq->numa_migrate_on, 0);

	if (ret != 0)
		trace_sched_stick_numa(p, env.src_cpu, env.best_task, env.best_cpu);
	put_task_struct(env.best_task);
	return ret;
}

/* Attempt to migrate a task to a CPU on the preferred node. */
static void numa_migrate_preferred(struct task_struct *p)
{
	unsigned long interval = HZ;

	/* This task has no NUMA fault statistics yet */
	if (unlikely(p->numa_preferred_nid == NUMA_NO_NODE || !p->numa_faults))
		return;

	/* Periodically retry migrating the task to the preferred node */
	interval = min(interval, msecs_to_jiffies(p->numa_scan_period) / 16);
	p->numa_migrate_retry = jiffies + interval;

	/* Success if task is already running on preferred CPU */
	if (task_node(p) == p->numa_preferred_nid)
		return;

	/* Otherwise, try migrate to a CPU on the preferred node */
	task_numa_migrate(p);
}

/*
 * Find out how many nodes the workload is actively running on. Do this by
 * tracking the nodes from which NUMA hinting faults are triggered. This can
 * be different from the set of nodes where the workload's memory is currently
 * located.
 */
static void numa_group_count_active_nodes(struct numa_group *numa_group)
{
	unsigned long faults, max_faults = 0;
	int nid, active_nodes = 0;

	for_each_node_state(nid, N_CPU) {
		faults = group_faults_cpu(numa_group, nid);
		if (faults > max_faults)
			max_faults = faults;
	}

	for_each_node_state(nid, N_CPU) {
		faults = group_faults_cpu(numa_group, nid);
		if (faults * ACTIVE_NODE_FRACTION > max_faults)
			active_nodes++;
	}

	numa_group->max_faults_cpu = max_faults;
	numa_group->active_nodes = active_nodes;
}

/*
 * When adapting the scan rate, the period is divided into NUMA_PERIOD_SLOTS
 * increments. The more local the fault statistics are, the higher the scan
 * period will be for the next scan window. If local/(local+remote) ratio is
 * below NUMA_PERIOD_THRESHOLD (where range of ratio is 1..NUMA_PERIOD_SLOTS)
 * the scan period will decrease. Aim for 70% local accesses.
 */
#define NUMA_PERIOD_SLOTS 10
#define NUMA_PERIOD_THRESHOLD 7

/*
 * Increase the scan period (slow down scanning) if the majority of
 * our memory is already on our local node, or if the majority of
 * the page accesses are shared with other processes.
 * Otherwise, decrease the scan period.
 */
static void update_task_scan_period(struct task_struct *p,
			unsigned long shared, unsigned long private)
{
	unsigned int period_slot;
	int lr_ratio, ps_ratio;
	int diff;

	unsigned long remote = p->numa_faults_locality[0];
	unsigned long local = p->numa_faults_locality[1];

	/*
	 * If there were no record hinting faults then either the task is
	 * completely idle or all activity is in areas that are not of interest
	 * to automatic numa balancing. Related to that, if there were failed
	 * migration then it implies we are migrating too quickly or the local
	 * node is overloaded. In either case, scan slower
	 */
	if (local + shared == 0 || p->numa_faults_locality[2]) {
		p->numa_scan_period = min(p->numa_scan_period_max,
			p->numa_scan_period << 1);

		p->mm->numa_next_scan = jiffies +
			msecs_to_jiffies(p->numa_scan_period);

		return;
	}

	/*
	 * Prepare to scale scan period relative to the current period.
	 *	 == NUMA_PERIOD_THRESHOLD scan period stays the same
	 *       <  NUMA_PERIOD_THRESHOLD scan period decreases (scan faster)
	 *	 >= NUMA_PERIOD_THRESHOLD scan period increases (scan slower)
	 */
	period_slot = DIV_ROUND_UP(p->numa_scan_period, NUMA_PERIOD_SLOTS);
	lr_ratio = (local * NUMA_PERIOD_SLOTS) / (local + remote);
	ps_ratio = (private * NUMA_PERIOD_SLOTS) / (private + shared);

	if (ps_ratio >= NUMA_PERIOD_THRESHOLD) {
		/*
		 * Most memory accesses are local. There is no need to
		 * do fast NUMA scanning, since memory is already local.
		 */
		int slot = ps_ratio - NUMA_PERIOD_THRESHOLD;
		if (!slot)
			slot = 1;
		diff = slot * period_slot;
	} else if (lr_ratio >= NUMA_PERIOD_THRESHOLD) {
		/*
		 * Most memory accesses are shared with other tasks.
		 * There is no point in continuing fast NUMA scanning,
		 * since other tasks may just move the memory elsewhere.
		 */
		int slot = lr_ratio - NUMA_PERIOD_THRESHOLD;
		if (!slot)
			slot = 1;
		diff = slot * period_slot;
	} else {
		/*
		 * Private memory faults exceed (SLOTS-THRESHOLD)/SLOTS,
		 * yet they are not on the local NUMA node. Speed up
		 * NUMA scanning to get the memory moved over.
		 */
		int ratio = max(lr_ratio, ps_ratio);
		diff = -(NUMA_PERIOD_THRESHOLD - ratio) * period_slot;
	}

	p->numa_scan_period = clamp(p->numa_scan_period + diff,
			task_scan_min(p), task_scan_max(p));
	memset(p->numa_faults_locality, 0, sizeof(p->numa_faults_locality));
}

/*
 * Get the fraction of time the task has been running since the last
 * NUMA placement cycle. The scheduler keeps similar statistics, but
 * decays those on a 32ms period, which is orders of magnitude off
 * from the dozens-of-seconds NUMA balancing period. Use the scheduler
 * stats only if the task is so new there are no NUMA statistics yet.
 */
static u64 numa_get_avg_runtime(struct task_struct *p, u64 *period)
{
	u64 runtime, delta, now;
	/* Use the start of this time slice to avoid calculations. */
	now = p->se.exec_start;
	runtime = p->se.sum_exec_runtime;

	if (p->last_task_numa_placement) {
		delta = runtime - p->last_sum_exec_runtime;
		*period = now - p->last_task_numa_placement;

		/* Avoid time going backwards, prevent potential divide error: */
		if (unlikely((s64)*period < 0))
			*period = 0;
	} else {
		delta = p->se.avg.load_sum;
		*period = LOAD_AVG_MAX;
	}

	p->last_sum_exec_runtime = runtime;
	p->last_task_numa_placement = now;

	return delta;
}

/*
 * Determine the preferred nid for a task in a numa_group. This needs to
 * be done in a way that produces consistent results with group_weight,
 * otherwise workloads might not converge.
 */
static int preferred_group_nid(struct task_struct *p, int nid)
{
	nodemask_t nodes;
	int dist;

	/* Direct connections between all NUMA nodes. */
	if (sched_numa_topology_type == NUMA_DIRECT)
		return nid;

	/*
	 * On a system with glueless mesh NUMA topology, group_weight
	 * scores nodes according to the number of NUMA hinting faults on
	 * both the node itself, and on nearby nodes.
	 */
	if (sched_numa_topology_type == NUMA_GLUELESS_MESH) {
		unsigned long score, max_score = 0;
		int node, max_node = nid;

		dist = sched_max_numa_distance;

		for_each_node_state(node, N_CPU) {
			score = group_weight(p, node, dist);
			if (score > max_score) {
				max_score = score;
				max_node = node;
			}
		}
		return max_node;
	}

	/*
	 * Finding the preferred nid in a system with NUMA backplane
	 * interconnect topology is more involved. The goal is to locate
	 * tasks from numa_groups near each other in the system, and
	 * untangle workloads from different sides of the system. This requires
	 * searching down the hierarchy of node groups, recursively searching
	 * inside the highest scoring group of nodes. The nodemask tricks
	 * keep the complexity of the search down.
	 */
	nodes = node_states[N_CPU];
	for (dist = sched_max_numa_distance; dist > LOCAL_DISTANCE; dist--) {
		unsigned long max_faults = 0;
		nodemask_t max_group = NODE_MASK_NONE;
		int a, b;

		/* Are there nodes at this distance from each other? */
		if (!find_numa_distance(dist))
			continue;

		for_each_node_mask(a, nodes) {
			unsigned long faults = 0;
			nodemask_t this_group;
			nodes_clear(this_group);

			/* Sum group's NUMA faults; includes a==b case. */
			for_each_node_mask(b, nodes) {
				if (node_distance(a, b) < dist) {
					faults += group_faults(p, b);
					node_set(b, this_group);
					node_clear(b, nodes);
				}
			}

			/* Remember the top group. */
			if (faults > max_faults) {
				max_faults = faults;
				max_group = this_group;
				/*
				 * subtle: at the smallest distance there is
				 * just one node left in each "group", the
				 * winner is the preferred nid.
				 */
				nid = a;
			}
		}
		/* Next round, evaluate the nodes within max_group. */
		if (!max_faults)
			break;
		nodes = max_group;
	}
	return nid;
}

static void task_numa_placement(struct task_struct *p)
{
	int seq, nid, max_nid = NUMA_NO_NODE;
	unsigned long max_faults = 0;
	unsigned long fault_types[2] = { 0, 0 };
	unsigned long total_faults;
	u64 runtime, period;
	spinlock_t *group_lock = NULL;
	struct numa_group *ng;

	/*
	 * The p->mm->numa_scan_seq field gets updated without
	 * exclusive access. Use READ_ONCE() here to ensure
	 * that the field is read in a single access:
	 */
	seq = READ_ONCE(p->mm->numa_scan_seq);
	if (p->numa_scan_seq == seq)
		return;
	p->numa_scan_seq = seq;
	p->numa_scan_period_max = task_scan_max(p);

	total_faults = p->numa_faults_locality[0] +
		       p->numa_faults_locality[1];
	runtime = numa_get_avg_runtime(p, &period);

	/* If the task is part of a group prevent parallel updates to group stats */
	ng = deref_curr_numa_group(p);
	if (ng) {
		group_lock = &ng->lock;
		spin_lock_irq(group_lock);
	}

	/* Find the node with the highest number of faults */
	for_each_online_node(nid) {
		/* Keep track of the offsets in numa_faults array */
		int mem_idx, membuf_idx, cpu_idx, cpubuf_idx;
		unsigned long faults = 0, group_faults = 0;
		int priv;

		for (priv = 0; priv < NR_NUMA_HINT_FAULT_TYPES; priv++) {
			long diff, f_diff, f_weight;

			mem_idx = task_faults_idx(NUMA_MEM, nid, priv);
			membuf_idx = task_faults_idx(NUMA_MEMBUF, nid, priv);
			cpu_idx = task_faults_idx(NUMA_CPU, nid, priv);
			cpubuf_idx = task_faults_idx(NUMA_CPUBUF, nid, priv);

			/* Decay existing window, copy faults since last scan */
			diff = p->numa_faults[membuf_idx] - p->numa_faults[mem_idx] / 2;
			fault_types[priv] += p->numa_faults[membuf_idx];
			p->numa_faults[membuf_idx] = 0;

			/*
			 * Normalize the faults_from, so all tasks in a group
			 * count according to CPU use, instead of by the raw
			 * number of faults. Tasks with little runtime have
			 * little over-all impact on throughput, and thus their
			 * faults are less important.
			 */
			f_weight = div64_u64(runtime << 16, period + 1);
			f_weight = (f_weight * p->numa_faults[cpubuf_idx]) /
				   (total_faults + 1);
			f_diff = f_weight - p->numa_faults[cpu_idx] / 2;
			p->numa_faults[cpubuf_idx] = 0;

			p->numa_faults[mem_idx] += diff;
			p->numa_faults[cpu_idx] += f_diff;
			faults += p->numa_faults[mem_idx];
			p->total_numa_faults += diff;
			if (ng) {
				/*
				 * safe because we can only change our own group
				 *
				 * mem_idx represents the offset for a given
				 * nid and priv in a specific region because it
				 * is at the beginning of the numa_faults array.
				 */
				ng->faults[mem_idx] += diff;
				ng->faults[cpu_idx] += f_diff;
				ng->total_faults += diff;
				group_faults += ng->faults[mem_idx];
			}
		}

		if (!ng) {
			if (faults > max_faults) {
				max_faults = faults;
				max_nid = nid;
			}
		} else if (group_faults > max_faults) {
			max_faults = group_faults;
			max_nid = nid;
		}
	}

	/* Cannot migrate task to CPU-less node */
	if (max_nid != NUMA_NO_NODE && !node_state(max_nid, N_CPU)) {
		int near_nid = max_nid;
		int distance, near_distance = INT_MAX;

		for_each_node_state(nid, N_CPU) {
			distance = node_distance(max_nid, nid);
			if (distance < near_distance) {
				near_nid = nid;
				near_distance = distance;
			}
		}
		max_nid = near_nid;
	}

	if (ng) {
		numa_group_count_active_nodes(ng);
		spin_unlock_irq(group_lock);
		max_nid = preferred_group_nid(p, max_nid);
	}

	if (max_faults) {
		/* Set the new preferred node */
		if (max_nid != p->numa_preferred_nid)
			sched_setnuma(p, max_nid);
	}

	update_task_scan_period(p, fault_types[0], fault_types[1]);
}

static inline int get_numa_group(struct numa_group *grp)
{
	return refcount_inc_not_zero(&grp->refcount);
}

static inline void put_numa_group(struct numa_group *grp)
{
	if (refcount_dec_and_test(&grp->refcount))
		kfree_rcu(grp, rcu);
}

static void task_numa_group(struct task_struct *p, int cpupid, int flags,
			int *priv)
{
	struct numa_group *grp, *my_grp;
	struct task_struct *tsk;
	bool join = false;
	int cpu = cpupid_to_cpu(cpupid);
	int i;

	if (unlikely(!deref_curr_numa_group(p))) {
		unsigned int size = sizeof(struct numa_group) +
				    NR_NUMA_HINT_FAULT_STATS *
				    nr_node_ids * sizeof(unsigned long);

		grp = kzalloc(size, GFP_KERNEL | __GFP_NOWARN);
		if (!grp)
			return;

		refcount_set(&grp->refcount, 1);
		grp->active_nodes = 1;
		grp->max_faults_cpu = 0;
		spin_lock_init(&grp->lock);
		grp->gid = p->pid;

		for (i = 0; i < NR_NUMA_HINT_FAULT_STATS * nr_node_ids; i++)
			grp->faults[i] = p->numa_faults[i];

		grp->total_faults = p->total_numa_faults;

		grp->nr_tasks++;
		rcu_assign_pointer(p->numa_group, grp);
	}

	rcu_read_lock();
	tsk = READ_ONCE(cpu_rq(cpu)->curr);

	if (!cpupid_match_pid(tsk, cpupid))
		goto no_join;

	grp = rcu_dereference(tsk->numa_group);
	if (!grp)
		goto no_join;

	my_grp = deref_curr_numa_group(p);
	if (grp == my_grp)
		goto no_join;

	/*
	 * Only join the other group if its bigger; if we're the bigger group,
	 * the other task will join us.
	 */
	if (my_grp->nr_tasks > grp->nr_tasks)
		goto no_join;

	/*
	 * Tie-break on the grp address.
	 */
	if (my_grp->nr_tasks == grp->nr_tasks && my_grp > grp)
		goto no_join;

	/* Always join threads in the same process. */
	if (tsk->mm == current->mm)
		join = true;

	/* Simple filter to avoid false positives due to PID collisions */
	if (flags & TNF_SHARED)
		join = true;

	/* Update priv based on whether false sharing was detected */
	*priv = !join;

	if (join && !get_numa_group(grp))
		goto no_join;

	rcu_read_unlock();

	if (!join)
		return;

	WARN_ON_ONCE(irqs_disabled());
	double_lock_irq(&my_grp->lock, &grp->lock);

	for (i = 0; i < NR_NUMA_HINT_FAULT_STATS * nr_node_ids; i++) {
		my_grp->faults[i] -= p->numa_faults[i];
		grp->faults[i] += p->numa_faults[i];
	}
	my_grp->total_faults -= p->total_numa_faults;
	grp->total_faults += p->total_numa_faults;

	my_grp->nr_tasks--;
	grp->nr_tasks++;

	spin_unlock(&my_grp->lock);
	spin_unlock_irq(&grp->lock);

	rcu_assign_pointer(p->numa_group, grp);

	put_numa_group(my_grp);
	return;

no_join:
	rcu_read_unlock();
	return;
}

/*
 * Get rid of NUMA statistics associated with a task (either current or dead).
 * If @final is set, the task is dead and has reached refcount zero, so we can
 * safely free all relevant data structures. Otherwise, there might be
 * concurrent reads from places like load balancing and procfs, and we should
 * reset the data back to default state without freeing ->numa_faults.
 */
void task_numa_free(struct task_struct *p, bool final)
{
	/* safe: p either is current or is being freed by current */
	struct numa_group *grp = rcu_dereference_raw(p->numa_group);
	unsigned long *numa_faults = p->numa_faults;
	unsigned long flags;
	int i;

	if (!numa_faults)
		return;

	if (grp) {
		spin_lock_irqsave(&grp->lock, flags);
		for (i = 0; i < NR_NUMA_HINT_FAULT_STATS * nr_node_ids; i++)
			grp->faults[i] -= p->numa_faults[i];
		grp->total_faults -= p->total_numa_faults;

		grp->nr_tasks--;
		spin_unlock_irqrestore(&grp->lock, flags);
		RCU_INIT_POINTER(p->numa_group, NULL);
		put_numa_group(grp);
	}

	if (final) {
		p->numa_faults = NULL;
		kfree(numa_faults);
	} else {
		p->total_numa_faults = 0;
		for (i = 0; i < NR_NUMA_HINT_FAULT_STATS * nr_node_ids; i++)
			numa_faults[i] = 0;
	}
}

/*
 * Got a PROT_NONE fault for a page on @node.
 */
void task_numa_fault(int last_cpupid, int mem_node, int pages, int flags)
{
	struct task_struct *p = current;
	bool migrated = flags & TNF_MIGRATED;
	int cpu_node = task_node(current);
	int local = !!(flags & TNF_FAULT_LOCAL);
	struct numa_group *ng;
	int priv;

	if (!static_branch_likely(&sched_numa_balancing))
		return;

	/* for example, ksmd faulting in a user's mm */
	if (!p->mm)
		return;

	/*
	 * NUMA faults statistics are unnecessary for the slow memory
	 * node for memory tiering mode.
	 */
	if (!node_is_toptier(mem_node) &&
	    (sysctl_numa_balancing_mode & NUMA_BALANCING_MEMORY_TIERING ||
	     !cpupid_valid(last_cpupid)))
		return;

	/* Allocate buffer to track faults on a per-node basis */
	if (unlikely(!p->numa_faults)) {
		int size = sizeof(*p->numa_faults) *
			   NR_NUMA_HINT_FAULT_BUCKETS * nr_node_ids;

		p->numa_faults = kzalloc(size, GFP_KERNEL|__GFP_NOWARN);
		if (!p->numa_faults)
			return;

		p->total_numa_faults = 0;
		memset(p->numa_faults_locality, 0, sizeof(p->numa_faults_locality));
	}

	/*
	 * First accesses are treated as private, otherwise consider accesses
	 * to be private if the accessing pid has not changed
	 */
	if (unlikely(last_cpupid == (-1 & LAST_CPUPID_MASK))) {
		priv = 1;
	} else {
		priv = cpupid_match_pid(p, last_cpupid);
		if (!priv && !(flags & TNF_NO_GROUP))
			task_numa_group(p, last_cpupid, flags, &priv);
	}

	/*
	 * If a workload spans multiple NUMA nodes, a shared fault that
	 * occurs wholly within the set of nodes that the workload is
	 * actively using should be counted as local. This allows the
	 * scan rate to slow down when a workload has settled down.
	 */
	ng = deref_curr_numa_group(p);
	if (!priv && !local && ng && ng->active_nodes > 1 &&
				numa_is_active_node(cpu_node, ng) &&
				numa_is_active_node(mem_node, ng))
		local = 1;

	/*
	 * Retry to migrate task to preferred node periodically, in case it
	 * previously failed, or the scheduler moved us.
	 */
	if (time_after(jiffies, p->numa_migrate_retry)) {
		task_numa_placement(p);
		numa_migrate_preferred(p);
	}

	if (migrated)
		p->numa_pages_migrated += pages;
	if (flags & TNF_MIGRATE_FAIL)
		p->numa_faults_locality[2] += pages;

	p->numa_faults[task_faults_idx(NUMA_MEMBUF, mem_node, priv)] += pages;
	p->numa_faults[task_faults_idx(NUMA_CPUBUF, cpu_node, priv)] += pages;
	p->numa_faults_locality[local] += pages;
}

static void reset_ptenuma_scan(struct task_struct *p)
{
	/*
	 * We only did a read acquisition of the mmap sem, so
	 * p->mm->numa_scan_seq is written to without exclusive access
	 * and the update is not guaranteed to be atomic. That's not
	 * much of an issue though, since this is just used for
	 * statistical sampling. Use READ_ONCE/WRITE_ONCE, which are not
	 * expensive, to avoid any form of compiler optimizations:
	 */
	WRITE_ONCE(p->mm->numa_scan_seq, READ_ONCE(p->mm->numa_scan_seq) + 1);
	p->mm->numa_scan_offset = 0;
}

static bool vma_is_accessed(struct vm_area_struct *vma)
{
	unsigned long pids;
	/*
	 * Allow unconditional access first two times, so that all the (pages)
	 * of VMAs get prot_none fault introduced irrespective of accesses.
	 * This is also done to avoid any side effect of task scanning
	 * amplifying the unfairness of disjoint set of VMAs' access.
	 */
	if (READ_ONCE(current->mm->numa_scan_seq) < 2)
		return true;

	pids = vma->numab_state->access_pids[0] | vma->numab_state->access_pids[1];
	return test_bit(hash_32(current->pid, ilog2(BITS_PER_LONG)), &pids);
}

#define VMA_PID_RESET_PERIOD (4 * sysctl_numa_balancing_scan_delay)

/*
 * The expensive part of numa migration is done from task_work context.
 * Triggered from task_tick_numa().
 */
static void task_numa_work(struct callback_head *work)
{
	unsigned long migrate, next_scan, now = jiffies;
	struct task_struct *p = current;
	struct mm_struct *mm = p->mm;
	u64 runtime = p->se.sum_exec_runtime;
	struct vm_area_struct *vma;
	unsigned long start, end;
	unsigned long nr_pte_updates = 0;
	long pages, virtpages;
	struct vma_iterator vmi;

	SCHED_WARN_ON(p != container_of(work, struct task_struct, numa_work));

	work->next = work;
	/*
	 * Who cares about NUMA placement when they're dying.
	 *
	 * NOTE: make sure not to dereference p->mm before this check,
	 * exit_task_work() happens _after_ exit_mm() so we could be called
	 * without p->mm even though we still had it when we enqueued this
	 * work.
	 */
	if (p->flags & PF_EXITING)
		return;

	if (!mm->numa_next_scan) {
		mm->numa_next_scan = now +
			msecs_to_jiffies(sysctl_numa_balancing_scan_delay);
	}

	/*
	 * Enforce maximal scan/migration frequency..
	 */
	migrate = mm->numa_next_scan;
	if (time_before(now, migrate))
		return;

	if (p->numa_scan_period == 0) {
		p->numa_scan_period_max = task_scan_max(p);
		p->numa_scan_period = task_scan_start(p);
	}

	next_scan = now + msecs_to_jiffies(p->numa_scan_period);
	if (!try_cmpxchg(&mm->numa_next_scan, &migrate, next_scan))
		return;

	/*
	 * Delay this task enough that another task of this mm will likely win
	 * the next time around.
	 */
	p->node_stamp += 2 * TICK_NSEC;

	start = mm->numa_scan_offset;
	pages = sysctl_numa_balancing_scan_size;
	pages <<= 20 - PAGE_SHIFT; /* MB in pages */
	virtpages = pages * 8;	   /* Scan up to this much virtual space */
	if (!pages)
		return;


	if (!mmap_read_trylock(mm))
		return;
	vma_iter_init(&vmi, mm, start);
	vma = vma_next(&vmi);
	if (!vma) {
		reset_ptenuma_scan(p);
		start = 0;
		vma_iter_set(&vmi, start);
		vma = vma_next(&vmi);
	}

	do {
		if (!vma_migratable(vma) || !vma_policy_mof(vma) ||
			is_vm_hugetlb_page(vma) || (vma->vm_flags & VM_MIXEDMAP)) {
			continue;
		}

		/*
		 * Shared library pages mapped by multiple processes are not
		 * migrated as it is expected they are cache replicated. Avoid
		 * hinting faults in read-only file-backed mappings or the vdso
		 * as migrating the pages will be of marginal benefit.
		 */
		if (!vma->vm_mm ||
		    (vma->vm_file && (vma->vm_flags & (VM_READ|VM_WRITE)) == (VM_READ)))
			continue;

		/*
		 * Skip inaccessible VMAs to avoid any confusion between
		 * PROT_NONE and NUMA hinting ptes
		 */
		if (!vma_is_accessible(vma))
			continue;

		/* Initialise new per-VMA NUMAB state. */
		if (!vma->numab_state) {
			vma->numab_state = kzalloc(sizeof(struct vma_numab_state),
				GFP_KERNEL);
			if (!vma->numab_state)
				continue;

			vma->numab_state->next_scan = now +
				msecs_to_jiffies(sysctl_numa_balancing_scan_delay);

			/* Reset happens after 4 times scan delay of scan start */
			vma->numab_state->next_pid_reset =  vma->numab_state->next_scan +
				msecs_to_jiffies(VMA_PID_RESET_PERIOD);
		}

		/*
		 * Scanning the VMA's of short lived tasks add more overhead. So
		 * delay the scan for new VMAs.
		 */
		if (mm->numa_scan_seq && time_before(jiffies,
						vma->numab_state->next_scan))
			continue;

		/* Do not scan the VMA if task has not accessed */
		if (!vma_is_accessed(vma))
			continue;

		/*
		 * RESET access PIDs regularly for old VMAs. Resetting after checking
		 * vma for recent access to avoid clearing PID info before access..
		 */
		if (mm->numa_scan_seq &&
				time_after(jiffies, vma->numab_state->next_pid_reset)) {
			vma->numab_state->next_pid_reset = vma->numab_state->next_pid_reset +
				msecs_to_jiffies(VMA_PID_RESET_PERIOD);
			vma->numab_state->access_pids[0] = READ_ONCE(vma->numab_state->access_pids[1]);
			vma->numab_state->access_pids[1] = 0;
		}

		do {
			start = max(start, vma->vm_start);
			end = ALIGN(start + (pages << PAGE_SHIFT), HPAGE_SIZE);
			end = min(end, vma->vm_end);
			nr_pte_updates = change_prot_numa(vma, start, end);

			/*
			 * Try to scan sysctl_numa_balancing_size worth of
			 * hpages that have at least one present PTE that
			 * is not already pte-numa. If the VMA contains
			 * areas that are unused or already full of prot_numa
			 * PTEs, scan up to virtpages, to skip through those
			 * areas faster.
			 */
			if (nr_pte_updates)
				pages -= (end - start) >> PAGE_SHIFT;
			virtpages -= (end - start) >> PAGE_SHIFT;

			start = end;
			if (pages <= 0 || virtpages <= 0)
				goto out;

			cond_resched();
		} while (end != vma->vm_end);
	} for_each_vma(vmi, vma);

out:
	/*
	 * It is possible to reach the end of the VMA list but the last few
	 * VMAs are not guaranteed to the vma_migratable. If they are not, we
	 * would find the !migratable VMA on the next scan but not reset the
	 * scanner to the start so check it now.
	 */
	if (vma)
		mm->numa_scan_offset = start;
	else
		reset_ptenuma_scan(p);
	mmap_read_unlock(mm);

	/*
	 * Make sure tasks use at least 32x as much time to run other code
	 * than they used here, to limit NUMA PTE scanning overhead to 3% max.
	 * Usually update_task_scan_period slows down scanning enough; on an
	 * overloaded system we need to limit overhead on a per task basis.
	 */
	if (unlikely(p->se.sum_exec_runtime != runtime)) {
		u64 diff = p->se.sum_exec_runtime - runtime;
		p->node_stamp += 32 * diff;
	}
}

void init_numa_balancing(unsigned long clone_flags, struct task_struct *p)
{
	int mm_users = 0;
	struct mm_struct *mm = p->mm;

	if (mm) {
		mm_users = atomic_read(&mm->mm_users);
		if (mm_users == 1) {
			mm->numa_next_scan = jiffies + msecs_to_jiffies(sysctl_numa_balancing_scan_delay);
			mm->numa_scan_seq = 0;
		}
	}
	p->node_stamp			= 0;
	p->numa_scan_seq		= mm ? mm->numa_scan_seq : 0;
	p->numa_scan_period		= sysctl_numa_balancing_scan_delay;
	p->numa_migrate_retry		= 0;
	/* Protect against double add, see task_tick_numa and task_numa_work */
	p->numa_work.next		= &p->numa_work;
	p->numa_faults			= NULL;
	p->numa_pages_migrated		= 0;
	p->total_numa_faults		= 0;
	RCU_INIT_POINTER(p->numa_group, NULL);
	p->last_task_numa_placement	= 0;
	p->last_sum_exec_runtime	= 0;

	init_task_work(&p->numa_work, task_numa_work);

	/* New address space, reset the preferred nid */
	if (!(clone_flags & CLONE_VM)) {
		p->numa_preferred_nid = NUMA_NO_NODE;
		return;
	}

	/*
	 * New thread, keep existing numa_preferred_nid which should be copied
	 * already by arch_dup_task_struct but stagger when scans start.
	 */
	if (mm) {
		unsigned int delay;

		delay = min_t(unsigned int, task_scan_max(current),
			current->numa_scan_period * mm_users * NSEC_PER_MSEC);
		delay += 2 * TICK_NSEC;
		p->node_stamp = delay;
	}
}

/*
 * Drive the periodic memory faults..
 */
static void task_tick_numa(struct rq *rq, struct task_struct *curr)
{
	struct callback_head *work = &curr->numa_work;
	u64 period, now;

	/*
	 * We don't care about NUMA placement if we don't have memory.
	 */
	if (!curr->mm || (curr->flags & (PF_EXITING | PF_KTHREAD)) || work->next != work)
		return;

	/*
	 * Using runtime rather than walltime has the dual advantage that
	 * we (mostly) drive the selection from busy threads and that the
	 * task needs to have done some actual work before we bother with
	 * NUMA placement.
	 */
	now = curr->se.sum_exec_runtime;
	period = (u64)curr->numa_scan_period * NSEC_PER_MSEC;

	if (now > curr->node_stamp + period) {
		if (!curr->node_stamp)
			curr->numa_scan_period = task_scan_start(curr);
		curr->node_stamp += period;

		if (!time_before(jiffies, curr->mm->numa_next_scan))
			task_work_add(curr, work, TWA_RESUME);
	}
}

static void update_scan_period(struct task_struct *p, int new_cpu)
{
	int src_nid = cpu_to_node(task_cpu(p));
	int dst_nid = cpu_to_node(new_cpu);

	if (!static_branch_likely(&sched_numa_balancing))
		return;

	if (!p->mm || !p->numa_faults || (p->flags & PF_EXITING))
		return;

	if (src_nid == dst_nid)
		return;

	/*
	 * Allow resets if faults have been trapped before one scan
	 * has completed. This is most likely due to a new task that
	 * is pulled cross-node due to wakeups or load balancing.
	 */
	if (p->numa_scan_seq) {
		/*
		 * Avoid scan adjustments if moving to the preferred
		 * node or if the task was not previously running on
		 * the preferred node.
		 */
		if (dst_nid == p->numa_preferred_nid ||
		    (p->numa_preferred_nid != NUMA_NO_NODE &&
			src_nid != p->numa_preferred_nid))
			return;
	}

	p->numa_scan_period = task_scan_start(p);
}

#else
static void task_tick_numa(struct rq *rq, struct task_struct *curr)
{
}

static inline void account_numa_enqueue(struct rq *rq, struct task_struct *p)
{
}

static inline void account_numa_dequeue(struct rq *rq, struct task_struct *p)
{
}

static inline void update_scan_period(struct task_struct *p, int new_cpu)
{
}

#endif /* CONFIG_NUMA_BALANCING */

static void
account_entity_enqueue(struct cfs_rq *cfs_rq, struct sched_entity *se)
{
	update_load_add(&cfs_rq->load, se->load.weight);
#ifdef CONFIG_SMP
	if (entity_is_task(se)) {
		struct rq *rq = rq_of(cfs_rq);

		account_numa_enqueue(rq, task_of(se));
		list_add(&se->group_node, &rq->cfs_tasks);
	}
#endif
	cfs_rq->nr_running++;
	if (se_is_idle(se))
		cfs_rq->idle_nr_running++;
}

static void
account_entity_dequeue(struct cfs_rq *cfs_rq, struct sched_entity *se)
{
	update_load_sub(&cfs_rq->load, se->load.weight);
#ifdef CONFIG_SMP
	if (entity_is_task(se)) {
		account_numa_dequeue(rq_of(cfs_rq), task_of(se));
		list_del_init(&se->group_node);
	}
#endif
	cfs_rq->nr_running--;
	if (se_is_idle(se))
		cfs_rq->idle_nr_running--;
}

/*
 * Signed add and clamp on underflow.
 *
 * Explicitly do a load-store to ensure the intermediate value never hits
 * memory. This allows lockless observations without ever seeing the negative
 * values.
 */
#define add_positive(_ptr, _val) do {                           \
	typeof(_ptr) ptr = (_ptr);                              \
	typeof(_val) val = (_val);                              \
	typeof(*ptr) res, var = READ_ONCE(*ptr);                \
								\
	res = var + val;                                        \
								\
	if (val < 0 && res > var)                               \
		res = 0;                                        \
								\
	WRITE_ONCE(*ptr, res);                                  \
} while (0)

/*
 * Unsigned subtract and clamp on underflow.
 *
 * Explicitly do a load-store to ensure the intermediate value never hits
 * memory. This allows lockless observations without ever seeing the negative
 * values.
 */
#define sub_positive(_ptr, _val) do {				\
	typeof(_ptr) ptr = (_ptr);				\
	typeof(*ptr) val = (_val);				\
	typeof(*ptr) res, var = READ_ONCE(*ptr);		\
	res = var - val;					\
	if (res > var)						\
		res = 0;					\
	WRITE_ONCE(*ptr, res);					\
} while (0)

/*
 * Remove and clamp on negative, from a local variable.
 *
 * A variant of sub_positive(), which does not use explicit load-store
 * and is thus optimized for local variable updates.
 */
#define lsub_positive(_ptr, _val) do {				\
	typeof(_ptr) ptr = (_ptr);				\
	*ptr -= min_t(typeof(*ptr), *ptr, _val);		\
} while (0)

#ifdef CONFIG_SMP
static inline void
enqueue_load_avg(struct cfs_rq *cfs_rq, struct sched_entity *se)
{
	cfs_rq->avg.load_avg += se->avg.load_avg;
	cfs_rq->avg.load_sum += se_weight(se) * se->avg.load_sum;
}

static inline void
dequeue_load_avg(struct cfs_rq *cfs_rq, struct sched_entity *se)
{
	sub_positive(&cfs_rq->avg.load_avg, se->avg.load_avg);
	sub_positive(&cfs_rq->avg.load_sum, se_weight(se) * se->avg.load_sum);
	/* See update_cfs_rq_load_avg() */
	cfs_rq->avg.load_sum = max_t(u32, cfs_rq->avg.load_sum,
					  cfs_rq->avg.load_avg * PELT_MIN_DIVIDER);
}
#else
static inline void
enqueue_load_avg(struct cfs_rq *cfs_rq, struct sched_entity *se) { }
static inline void
dequeue_load_avg(struct cfs_rq *cfs_rq, struct sched_entity *se) { }
#endif

static void reweight_entity(struct cfs_rq *cfs_rq, struct sched_entity *se,
			    unsigned long weight)
{
	unsigned long old_weight = se->load.weight;

	if (se->on_rq) {
		/* commit outstanding execution time */
		if (cfs_rq->curr == se)
			update_curr(cfs_rq);
		else
			avg_vruntime_sub(cfs_rq, se);
		update_load_sub(&cfs_rq->load, se->load.weight);
	}
	dequeue_load_avg(cfs_rq, se);

	update_load_set(&se->load, weight);

	if (!se->on_rq) {
		/*
		 * Because we keep se->vlag = V - v_i, while: lag_i = w_i*(V - v_i),
		 * we need to scale se->vlag when w_i changes.
		 */
		se->vlag = div_s64(se->vlag * old_weight, weight);
	} else {
		s64 deadline = se->deadline - se->vruntime;
		/*
		 * When the weight changes, the virtual time slope changes and
		 * we should adjust the relative virtual deadline accordingly.
		 */
		deadline = div_s64(deadline * old_weight, weight);
		se->deadline = se->vruntime + deadline;
		if (se != cfs_rq->curr)
			min_deadline_cb_propagate(&se->run_node, NULL);
	}

#ifdef CONFIG_SMP
	do {
		u32 divider = get_pelt_divider(&se->avg);

		se->avg.load_avg = div_u64(se_weight(se) * se->avg.load_sum, divider);
	} while (0);
#endif

	enqueue_load_avg(cfs_rq, se);
	if (se->on_rq) {
		update_load_add(&cfs_rq->load, se->load.weight);
		if (cfs_rq->curr != se)
			avg_vruntime_add(cfs_rq, se);
	}
}

void reweight_task(struct task_struct *p, int prio)
{
	struct sched_entity *se = &p->se;
	struct cfs_rq *cfs_rq = cfs_rq_of(se);
	struct load_weight *load = &se->load;
	unsigned long weight = scale_load(sched_prio_to_weight[prio]);

	reweight_entity(cfs_rq, se, weight);
	load->inv_weight = sched_prio_to_wmult[prio];
}

static inline int throttled_hierarchy(struct cfs_rq *cfs_rq);

#ifdef CONFIG_FAIR_GROUP_SCHED
#ifdef CONFIG_SMP
/*
 * All this does is approximate the hierarchical proportion which includes that
 * global sum we all love to hate.
 *
 * That is, the weight of a group entity, is the proportional share of the
 * group weight based on the group runqueue weights. That is:
 *
 *                     tg->weight * grq->load.weight
 *   ge->load.weight = -----------------------------               (1)
 *                       \Sum grq->load.weight
 *
 * Now, because computing that sum is prohibitively expensive to compute (been
 * there, done that) we approximate it with this average stuff. The average
 * moves slower and therefore the approximation is cheaper and more stable.
 *
 * So instead of the above, we substitute:
 *
 *   grq->load.weight -> grq->avg.load_avg                         (2)
 *
 * which yields the following:
 *
 *                     tg->weight * grq->avg.load_avg
 *   ge->load.weight = ------------------------------              (3)
 *                             tg->load_avg
 *
 * Where: tg->load_avg ~= \Sum grq->avg.load_avg
 *
 * That is shares_avg, and it is right (given the approximation (2)).
 *
 * The problem with it is that because the average is slow -- it was designed
 * to be exactly that of course -- this leads to transients in boundary
 * conditions. In specific, the case where the group was idle and we start the
 * one task. It takes time for our CPU's grq->avg.load_avg to build up,
 * yielding bad latency etc..
 *
 * Now, in that special case (1) reduces to:
 *
 *                     tg->weight * grq->load.weight
 *   ge->load.weight = ----------------------------- = tg->weight   (4)
 *                         grp->load.weight
 *
 * That is, the sum collapses because all other CPUs are idle; the UP scenario.
 *
 * So what we do is modify our approximation (3) to approach (4) in the (near)
 * UP case, like:
 *
 *   ge->load.weight =
 *
 *              tg->weight * grq->load.weight
 *     ---------------------------------------------------         (5)
 *     tg->load_avg - grq->avg.load_avg + grq->load.weight
 *
 * But because grq->load.weight can drop to 0, resulting in a divide by zero,
 * we need to use grq->avg.load_avg as its lower bound, which then gives:
 *
 *
 *                     tg->weight * grq->load.weight
 *   ge->load.weight = -----------------------------		   (6)
 *                             tg_load_avg'
 *
 * Where:
 *
 *   tg_load_avg' = tg->load_avg - grq->avg.load_avg +
 *                  max(grq->load.weight, grq->avg.load_avg)
 *
 * And that is shares_weight and is icky. In the (near) UP case it approaches
 * (4) while in the normal case it approaches (3). It consistently
 * overestimates the ge->load.weight and therefore:
 *
 *   \Sum ge->load.weight >= tg->weight
 *
 * hence icky!
 */
static long calc_group_shares(struct cfs_rq *cfs_rq)
{
	long tg_weight, tg_shares, load, shares;
	struct task_group *tg = cfs_rq->tg;

	tg_shares = READ_ONCE(tg->shares);

	load = max(scale_load_down(cfs_rq->load.weight), cfs_rq->avg.load_avg);

	tg_weight = atomic_long_read(&tg->load_avg);

	/* Ensure tg_weight >= load */
	tg_weight -= cfs_rq->tg_load_avg_contrib;
	tg_weight += load;

	shares = (tg_shares * load);
	if (tg_weight)
		shares /= tg_weight;

	/*
	 * MIN_SHARES has to be unscaled here to support per-CPU partitioning
	 * of a group with small tg->shares value. It is a floor value which is
	 * assigned as a minimum load.weight to the sched_entity representing
	 * the group on a CPU.
	 *
	 * E.g. on 64-bit for a group with tg->shares of scale_load(15)=15*1024
	 * on an 8-core system with 8 tasks each runnable on one CPU shares has
	 * to be 15*1024*1/8=1920 instead of scale_load(MIN_SHARES)=2*1024. In
	 * case no task is runnable on a CPU MIN_SHARES=2 should be returned
	 * instead of 0.
	 */
	return clamp_t(long, shares, MIN_SHARES, tg_shares);
}
#endif /* CONFIG_SMP */

/*
 * Recomputes the group entity based on the current state of its group
 * runqueue.
 */
static void update_cfs_group(struct sched_entity *se)
{
	struct cfs_rq *gcfs_rq = group_cfs_rq(se);
	long shares;

	if (!gcfs_rq)
		return;

	if (throttled_hierarchy(gcfs_rq))
		return;

#ifndef CONFIG_SMP
	shares = READ_ONCE(gcfs_rq->tg->shares);

	if (likely(se->load.weight == shares))
		return;
#else
	shares   = calc_group_shares(gcfs_rq);
#endif

	reweight_entity(cfs_rq_of(se), se, shares);
}

#else /* CONFIG_FAIR_GROUP_SCHED */
static inline void update_cfs_group(struct sched_entity *se)
{
}
#endif /* CONFIG_FAIR_GROUP_SCHED */

static inline void cfs_rq_util_change(struct cfs_rq *cfs_rq, int flags)
{
	struct rq *rq = rq_of(cfs_rq);

	if (&rq->cfs == cfs_rq) {
		/*
		 * There are a few boundary cases this might miss but it should
		 * get called often enough that that should (hopefully) not be
		 * a real problem.
		 *
		 * It will not get called when we go idle, because the idle
		 * thread is a different class (!fair), nor will the utilization
		 * number include things like RT tasks.
		 *
		 * As is, the util number is not freq-invariant (we'd have to
		 * implement arch_scale_freq_capacity() for that).
		 *
		 * See cpu_util_cfs().
		 */
		cpufreq_update_util(rq, flags);
	}
}

#ifdef CONFIG_SMP
static inline bool load_avg_is_decayed(struct sched_avg *sa)
{
	if (sa->load_sum)
		return false;

	if (sa->util_sum)
		return false;

	if (sa->runnable_sum)
		return false;

	/*
	 * _avg must be null when _sum are null because _avg = _sum / divider
	 * Make sure that rounding and/or propagation of PELT values never
	 * break this.
	 */
	SCHED_WARN_ON(sa->load_avg ||
		      sa->util_avg ||
		      sa->runnable_avg);

	return true;
}

static inline u64 cfs_rq_last_update_time(struct cfs_rq *cfs_rq)
{
	return u64_u32_load_copy(cfs_rq->avg.last_update_time,
				 cfs_rq->last_update_time_copy);
}
#ifdef CONFIG_FAIR_GROUP_SCHED
/*
 * Because list_add_leaf_cfs_rq always places a child cfs_rq on the list
 * immediately before a parent cfs_rq, and cfs_rqs are removed from the list
 * bottom-up, we only have to test whether the cfs_rq before us on the list
 * is our child.
 * If cfs_rq is not on the list, test whether a child needs its to be added to
 * connect a branch to the tree  * (see list_add_leaf_cfs_rq() for details).
 */
static inline bool child_cfs_rq_on_list(struct cfs_rq *cfs_rq)
{
	struct cfs_rq *prev_cfs_rq;
	struct list_head *prev;

	if (cfs_rq->on_list) {
		prev = cfs_rq->leaf_cfs_rq_list.prev;
	} else {
		struct rq *rq = rq_of(cfs_rq);

		prev = rq->tmp_alone_branch;
	}

	prev_cfs_rq = container_of(prev, struct cfs_rq, leaf_cfs_rq_list);

	return (prev_cfs_rq->tg->parent == cfs_rq->tg);
}

static inline bool cfs_rq_is_decayed(struct cfs_rq *cfs_rq)
{
	if (cfs_rq->load.weight)
		return false;

	if (!load_avg_is_decayed(&cfs_rq->avg))
		return false;

	if (child_cfs_rq_on_list(cfs_rq))
		return false;

	return true;
}

/**
 * update_tg_load_avg - update the tg's load avg
 * @cfs_rq: the cfs_rq whose avg changed
 *
 * This function 'ensures': tg->load_avg := \Sum tg->cfs_rq[]->avg.load.
 * However, because tg->load_avg is a global value there are performance
 * considerations.
 *
 * In order to avoid having to look at the other cfs_rq's, we use a
 * differential update where we store the last value we propagated. This in
 * turn allows skipping updates if the differential is 'small'.
 *
 * Updating tg's load_avg is necessary before update_cfs_share().
 */
static inline void update_tg_load_avg(struct cfs_rq *cfs_rq)
{
	long delta = cfs_rq->avg.load_avg - cfs_rq->tg_load_avg_contrib;

	/*
	 * No need to update load_avg for root_task_group as it is not used.
	 */
	if (cfs_rq->tg == &root_task_group)
		return;

	if (abs(delta) > cfs_rq->tg_load_avg_contrib / 64) {
		atomic_long_add(delta, &cfs_rq->tg->load_avg);
		cfs_rq->tg_load_avg_contrib = cfs_rq->avg.load_avg;
	}
}

/*
 * Called within set_task_rq() right before setting a task's CPU. The
 * caller only guarantees p->pi_lock is held; no other assumptions,
 * including the state of rq->lock, should be made.
 */
void set_task_rq_fair(struct sched_entity *se,
		      struct cfs_rq *prev, struct cfs_rq *next)
{
	u64 p_last_update_time;
	u64 n_last_update_time;

	if (!sched_feat(ATTACH_AGE_LOAD))
		return;

	/*
	 * We are supposed to update the task to "current" time, then its up to
	 * date and ready to go to new CPU/cfs_rq. But we have difficulty in
	 * getting what current time is, so simply throw away the out-of-date
	 * time. This will result in the wakee task is less decayed, but giving
	 * the wakee more load sounds not bad.
	 */
	if (!(se->avg.last_update_time && prev))
		return;

	p_last_update_time = cfs_rq_last_update_time(prev);
	n_last_update_time = cfs_rq_last_update_time(next);

	__update_load_avg_blocked_se(p_last_update_time, se);
	se->avg.last_update_time = n_last_update_time;
}

/*
 * When on migration a sched_entity joins/leaves the PELT hierarchy, we need to
 * propagate its contribution. The key to this propagation is the invariant
 * that for each group:
 *
 *   ge->avg == grq->avg						(1)
 *
 * _IFF_ we look at the pure running and runnable sums. Because they
 * represent the very same entity, just at different points in the hierarchy.
 *
 * Per the above update_tg_cfs_util() and update_tg_cfs_runnable() are trivial
 * and simply copies the running/runnable sum over (but still wrong, because
 * the group entity and group rq do not have their PELT windows aligned).
 *
 * However, update_tg_cfs_load() is more complex. So we have:
 *
 *   ge->avg.load_avg = ge->load.weight * ge->avg.runnable_avg		(2)
 *
 * And since, like util, the runnable part should be directly transferable,
 * the following would _appear_ to be the straight forward approach:
 *
 *   grq->avg.load_avg = grq->load.weight * grq->avg.runnable_avg	(3)
 *
 * And per (1) we have:
 *
 *   ge->avg.runnable_avg == grq->avg.runnable_avg
 *
 * Which gives:
 *
 *                      ge->load.weight * grq->avg.load_avg
 *   ge->avg.load_avg = -----------------------------------		(4)
 *                               grq->load.weight
 *
 * Except that is wrong!
 *
 * Because while for entities historical weight is not important and we
 * really only care about our future and therefore can consider a pure
 * runnable sum, runqueues can NOT do this.
 *
 * We specifically want runqueues to have a load_avg that includes
 * historical weights. Those represent the blocked load, the load we expect
 * to (shortly) return to us. This only works by keeping the weights as
 * integral part of the sum. We therefore cannot decompose as per (3).
 *
 * Another reason this doesn't work is that runnable isn't a 0-sum entity.
 * Imagine a rq with 2 tasks that each are runnable 2/3 of the time. Then the
 * rq itself is runnable anywhere between 2/3 and 1 depending on how the
 * runnable section of these tasks overlap (or not). If they were to perfectly
 * align the rq as a whole would be runnable 2/3 of the time. If however we
 * always have at least 1 runnable task, the rq as a whole is always runnable.
 *
 * So we'll have to approximate.. :/
 *
 * Given the constraint:
 *
 *   ge->avg.running_sum <= ge->avg.runnable_sum <= LOAD_AVG_MAX
 *
 * We can construct a rule that adds runnable to a rq by assuming minimal
 * overlap.
 *
 * On removal, we'll assume each task is equally runnable; which yields:
 *
 *   grq->avg.runnable_sum = grq->avg.load_sum / grq->load.weight
 *
 * XXX: only do this for the part of runnable > running ?
 *
 */
static inline void
update_tg_cfs_util(struct cfs_rq *cfs_rq, struct sched_entity *se, struct cfs_rq *gcfs_rq)
{
	long delta_sum, delta_avg = gcfs_rq->avg.util_avg - se->avg.util_avg;
	u32 new_sum, divider;

	/* Nothing to update */
	if (!delta_avg)
		return;

	/*
	 * cfs_rq->avg.period_contrib can be used for both cfs_rq and se.
	 * See ___update_load_avg() for details.
	 */
	divider = get_pelt_divider(&cfs_rq->avg);


	/* Set new sched_entity's utilization */
	se->avg.util_avg = gcfs_rq->avg.util_avg;
	new_sum = se->avg.util_avg * divider;
	delta_sum = (long)new_sum - (long)se->avg.util_sum;
	se->avg.util_sum = new_sum;

	/* Update parent cfs_rq utilization */
	add_positive(&cfs_rq->avg.util_avg, delta_avg);
	add_positive(&cfs_rq->avg.util_sum, delta_sum);

	/* See update_cfs_rq_load_avg() */
	cfs_rq->avg.util_sum = max_t(u32, cfs_rq->avg.util_sum,
					  cfs_rq->avg.util_avg * PELT_MIN_DIVIDER);
}

static inline void
update_tg_cfs_runnable(struct cfs_rq *cfs_rq, struct sched_entity *se, struct cfs_rq *gcfs_rq)
{
	long delta_sum, delta_avg = gcfs_rq->avg.runnable_avg - se->avg.runnable_avg;
	u32 new_sum, divider;

	/* Nothing to update */
	if (!delta_avg)
		return;

	/*
	 * cfs_rq->avg.period_contrib can be used for both cfs_rq and se.
	 * See ___update_load_avg() for details.
	 */
	divider = get_pelt_divider(&cfs_rq->avg);

	/* Set new sched_entity's runnable */
	se->avg.runnable_avg = gcfs_rq->avg.runnable_avg;
	new_sum = se->avg.runnable_avg * divider;
	delta_sum = (long)new_sum - (long)se->avg.runnable_sum;
	se->avg.runnable_sum = new_sum;

	/* Update parent cfs_rq runnable */
	add_positive(&cfs_rq->avg.runnable_avg, delta_avg);
	add_positive(&cfs_rq->avg.runnable_sum, delta_sum);
	/* See update_cfs_rq_load_avg() */
	cfs_rq->avg.runnable_sum = max_t(u32, cfs_rq->avg.runnable_sum,
					      cfs_rq->avg.runnable_avg * PELT_MIN_DIVIDER);
}

static inline void
update_tg_cfs_load(struct cfs_rq *cfs_rq, struct sched_entity *se, struct cfs_rq *gcfs_rq)
{
	long delta_avg, running_sum, runnable_sum = gcfs_rq->prop_runnable_sum;
	unsigned long load_avg;
	u64 load_sum = 0;
	s64 delta_sum;
	u32 divider;

	if (!runnable_sum)
		return;

	gcfs_rq->prop_runnable_sum = 0;

	/*
	 * cfs_rq->avg.period_contrib can be used for both cfs_rq and se.
	 * See ___update_load_avg() for details.
	 */
	divider = get_pelt_divider(&cfs_rq->avg);

	if (runnable_sum >= 0) {
		/*
		 * Add runnable; clip at LOAD_AVG_MAX. Reflects that until
		 * the CPU is saturated running == runnable.
		 */
		runnable_sum += se->avg.load_sum;
		runnable_sum = min_t(long, runnable_sum, divider);
	} else {
		/*
		 * Estimate the new unweighted runnable_sum of the gcfs_rq by
		 * assuming all tasks are equally runnable.
		 */
		if (scale_load_down(gcfs_rq->load.weight)) {
			load_sum = div_u64(gcfs_rq->avg.load_sum,
				scale_load_down(gcfs_rq->load.weight));
		}

		/* But make sure to not inflate se's runnable */
		runnable_sum = min(se->avg.load_sum, load_sum);
	}

	/*
	 * runnable_sum can't be lower than running_sum
	 * Rescale running sum to be in the same range as runnable sum
	 * running_sum is in [0 : LOAD_AVG_MAX <<  SCHED_CAPACITY_SHIFT]
	 * runnable_sum is in [0 : LOAD_AVG_MAX]
	 */
	running_sum = se->avg.util_sum >> SCHED_CAPACITY_SHIFT;
	runnable_sum = max(runnable_sum, running_sum);

	load_sum = se_weight(se) * runnable_sum;
	load_avg = div_u64(load_sum, divider);

	delta_avg = load_avg - se->avg.load_avg;
	if (!delta_avg)
		return;

	delta_sum = load_sum - (s64)se_weight(se) * se->avg.load_sum;

	se->avg.load_sum = runnable_sum;
	se->avg.load_avg = load_avg;
	add_positive(&cfs_rq->avg.load_avg, delta_avg);
	add_positive(&cfs_rq->avg.load_sum, delta_sum);
	/* See update_cfs_rq_load_avg() */
	cfs_rq->avg.load_sum = max_t(u32, cfs_rq->avg.load_sum,
					  cfs_rq->avg.load_avg * PELT_MIN_DIVIDER);
}

static inline void add_tg_cfs_propagate(struct cfs_rq *cfs_rq, long runnable_sum)
{
	cfs_rq->propagate = 1;
	cfs_rq->prop_runnable_sum += runnable_sum;
}

/* Update task and its cfs_rq load average */
static inline int propagate_entity_load_avg(struct sched_entity *se)
{
	struct cfs_rq *cfs_rq, *gcfs_rq;

	if (entity_is_task(se))
		return 0;

	gcfs_rq = group_cfs_rq(se);
	if (!gcfs_rq->propagate)
		return 0;

	gcfs_rq->propagate = 0;

	cfs_rq = cfs_rq_of(se);

	add_tg_cfs_propagate(cfs_rq, gcfs_rq->prop_runnable_sum);

	update_tg_cfs_util(cfs_rq, se, gcfs_rq);
	update_tg_cfs_runnable(cfs_rq, se, gcfs_rq);
	update_tg_cfs_load(cfs_rq, se, gcfs_rq);

	trace_pelt_cfs_tp(cfs_rq);
	trace_pelt_se_tp(se);

	return 1;
}

/*
 * Check if we need to update the load and the utilization of a blocked
 * group_entity:
 */
static inline bool skip_blocked_update(struct sched_entity *se)
{
	struct cfs_rq *gcfs_rq = group_cfs_rq(se);

	/*
	 * If sched_entity still have not zero load or utilization, we have to
	 * decay it:
	 */
	if (se->avg.load_avg || se->avg.util_avg)
		return false;

	/*
	 * If there is a pending propagation, we have to update the load and
	 * the utilization of the sched_entity:
	 */
	if (gcfs_rq->propagate)
		return false;

	/*
	 * Otherwise, the load and the utilization of the sched_entity is
	 * already zero and there is no pending propagation, so it will be a
	 * waste of time to try to decay it:
	 */
	return true;
}

#else /* CONFIG_FAIR_GROUP_SCHED */

static inline void update_tg_load_avg(struct cfs_rq *cfs_rq) {}

static inline int propagate_entity_load_avg(struct sched_entity *se)
{
	return 0;
}

static inline void add_tg_cfs_propagate(struct cfs_rq *cfs_rq, long runnable_sum) {}

#endif /* CONFIG_FAIR_GROUP_SCHED */

#ifdef CONFIG_NO_HZ_COMMON
static inline void migrate_se_pelt_lag(struct sched_entity *se)
{
	u64 throttled = 0, now, lut;
	struct cfs_rq *cfs_rq;
	struct rq *rq;
	bool is_idle;

	if (load_avg_is_decayed(&se->avg))
		return;

	cfs_rq = cfs_rq_of(se);
	rq = rq_of(cfs_rq);

	rcu_read_lock();
	is_idle = is_idle_task(rcu_dereference(rq->curr));
	rcu_read_unlock();

	/*
	 * The lag estimation comes with a cost we don't want to pay all the
	 * time. Hence, limiting to the case where the source CPU is idle and
	 * we know we are at the greatest risk to have an outdated clock.
	 */
	if (!is_idle)
		return;

	/*
	 * Estimated "now" is: last_update_time + cfs_idle_lag + rq_idle_lag, where:
	 *
	 *   last_update_time (the cfs_rq's last_update_time)
	 *	= cfs_rq_clock_pelt()@cfs_rq_idle
	 *      = rq_clock_pelt()@cfs_rq_idle
	 *        - cfs->throttled_clock_pelt_time@cfs_rq_idle
	 *
	 *   cfs_idle_lag (delta between rq's update and cfs_rq's update)
	 *      = rq_clock_pelt()@rq_idle - rq_clock_pelt()@cfs_rq_idle
	 *
	 *   rq_idle_lag (delta between now and rq's update)
	 *      = sched_clock_cpu() - rq_clock()@rq_idle
	 *
	 * We can then write:
	 *
	 *    now = rq_clock_pelt()@rq_idle - cfs->throttled_clock_pelt_time +
	 *          sched_clock_cpu() - rq_clock()@rq_idle
	 * Where:
	 *      rq_clock_pelt()@rq_idle is rq->clock_pelt_idle
	 *      rq_clock()@rq_idle      is rq->clock_idle
	 *      cfs->throttled_clock_pelt_time@cfs_rq_idle
	 *                              is cfs_rq->throttled_pelt_idle
	 */

#ifdef CONFIG_CFS_BANDWIDTH
	throttled = u64_u32_load(cfs_rq->throttled_pelt_idle);
	/* The clock has been stopped for throttling */
	if (throttled == U64_MAX)
		return;
#endif
	now = u64_u32_load(rq->clock_pelt_idle);
	/*
	 * Paired with _update_idle_rq_clock_pelt(). It ensures at the worst case
	 * is observed the old clock_pelt_idle value and the new clock_idle,
	 * which lead to an underestimation. The opposite would lead to an
	 * overestimation.
	 */
	smp_rmb();
	lut = cfs_rq_last_update_time(cfs_rq);

	now -= throttled;
	if (now < lut)
		/*
		 * cfs_rq->avg.last_update_time is more recent than our
		 * estimation, let's use it.
		 */
		now = lut;
	else
		now += sched_clock_cpu(cpu_of(rq)) - u64_u32_load(rq->clock_idle);

	__update_load_avg_blocked_se(now, se);
}
#else
static void migrate_se_pelt_lag(struct sched_entity *se) {}
#endif

/**
 * update_cfs_rq_load_avg - update the cfs_rq's load/util averages
 * @now: current time, as per cfs_rq_clock_pelt()
 * @cfs_rq: cfs_rq to update
 *
 * The cfs_rq avg is the direct sum of all its entities (blocked and runnable)
 * avg. The immediate corollary is that all (fair) tasks must be attached.
 *
 * cfs_rq->avg is used for task_h_load() and update_cfs_share() for example.
 *
 * Return: true if the load decayed or we removed load.
 *
 * Since both these conditions indicate a changed cfs_rq->avg.load we should
 * call update_tg_load_avg() when this function returns true.
 */
static inline int
update_cfs_rq_load_avg(u64 now, struct cfs_rq *cfs_rq)
{
	unsigned long removed_load = 0, removed_util = 0, removed_runnable = 0;
	struct sched_avg *sa = &cfs_rq->avg;
	int decayed = 0;

	if (cfs_rq->removed.nr) {
		unsigned long r;
		u32 divider = get_pelt_divider(&cfs_rq->avg);

		raw_spin_lock(&cfs_rq->removed.lock);
		swap(cfs_rq->removed.util_avg, removed_util);
		swap(cfs_rq->removed.load_avg, removed_load);
		swap(cfs_rq->removed.runnable_avg, removed_runnable);
		cfs_rq->removed.nr = 0;
		raw_spin_unlock(&cfs_rq->removed.lock);

		r = removed_load;
		sub_positive(&sa->load_avg, r);
		sub_positive(&sa->load_sum, r * divider);
		/* See sa->util_sum below */
		sa->load_sum = max_t(u32, sa->load_sum, sa->load_avg * PELT_MIN_DIVIDER);

		r = removed_util;
		sub_positive(&sa->util_avg, r);
		sub_positive(&sa->util_sum, r * divider);
		/*
		 * Because of rounding, se->util_sum might ends up being +1 more than
		 * cfs->util_sum. Although this is not a problem by itself, detaching
		 * a lot of tasks with the rounding problem between 2 updates of
		 * util_avg (~1ms) can make cfs->util_sum becoming null whereas
		 * cfs_util_avg is not.
		 * Check that util_sum is still above its lower bound for the new
		 * util_avg. Given that period_contrib might have moved since the last
		 * sync, we are only sure that util_sum must be above or equal to
		 *    util_avg * minimum possible divider
		 */
		sa->util_sum = max_t(u32, sa->util_sum, sa->util_avg * PELT_MIN_DIVIDER);

		r = removed_runnable;
		sub_positive(&sa->runnable_avg, r);
		sub_positive(&sa->runnable_sum, r * divider);
		/* See sa->util_sum above */
		sa->runnable_sum = max_t(u32, sa->runnable_sum,
					      sa->runnable_avg * PELT_MIN_DIVIDER);

		/*
		 * removed_runnable is the unweighted version of removed_load so we
		 * can use it to estimate removed_load_sum.
		 */
		add_tg_cfs_propagate(cfs_rq,
			-(long)(removed_runnable * divider) >> SCHED_CAPACITY_SHIFT);

		decayed = 1;
	}

	decayed |= __update_load_avg_cfs_rq(now, cfs_rq);
	u64_u32_store_copy(sa->last_update_time,
			   cfs_rq->last_update_time_copy,
			   sa->last_update_time);
	return decayed;
}

/**
 * attach_entity_load_avg - attach this entity to its cfs_rq load avg
 * @cfs_rq: cfs_rq to attach to
 * @se: sched_entity to attach
 *
 * Must call update_cfs_rq_load_avg() before this, since we rely on
 * cfs_rq->avg.last_update_time being current.
 */
static void attach_entity_load_avg(struct cfs_rq *cfs_rq, struct sched_entity *se)
{
	/*
	 * cfs_rq->avg.period_contrib can be used for both cfs_rq and se.
	 * See ___update_load_avg() for details.
	 */
	u32 divider = get_pelt_divider(&cfs_rq->avg);

	/*
	 * When we attach the @se to the @cfs_rq, we must align the decay
	 * window because without that, really weird and wonderful things can
	 * happen.
	 *
	 * XXX illustrate
	 */
	se->avg.last_update_time = cfs_rq->avg.last_update_time;
	se->avg.period_contrib = cfs_rq->avg.period_contrib;

	/*
	 * Hell(o) Nasty stuff.. we need to recompute _sum based on the new
	 * period_contrib. This isn't strictly correct, but since we're
	 * entirely outside of the PELT hierarchy, nobody cares if we truncate
	 * _sum a little.
	 */
	se->avg.util_sum = se->avg.util_avg * divider;

	se->avg.runnable_sum = se->avg.runnable_avg * divider;

	se->avg.load_sum = se->avg.load_avg * divider;
	if (se_weight(se) < se->avg.load_sum)
		se->avg.load_sum = div_u64(se->avg.load_sum, se_weight(se));
	else
		se->avg.load_sum = 1;

	enqueue_load_avg(cfs_rq, se);
	cfs_rq->avg.util_avg += se->avg.util_avg;
	cfs_rq->avg.util_sum += se->avg.util_sum;
	cfs_rq->avg.runnable_avg += se->avg.runnable_avg;
	cfs_rq->avg.runnable_sum += se->avg.runnable_sum;

	add_tg_cfs_propagate(cfs_rq, se->avg.load_sum);

	cfs_rq_util_change(cfs_rq, 0);

	trace_pelt_cfs_tp(cfs_rq);
}

/**
 * detach_entity_load_avg - detach this entity from its cfs_rq load avg
 * @cfs_rq: cfs_rq to detach from
 * @se: sched_entity to detach
 *
 * Must call update_cfs_rq_load_avg() before this, since we rely on
 * cfs_rq->avg.last_update_time being current.
 */
static void detach_entity_load_avg(struct cfs_rq *cfs_rq, struct sched_entity *se)
{
	dequeue_load_avg(cfs_rq, se);
	sub_positive(&cfs_rq->avg.util_avg, se->avg.util_avg);
	sub_positive(&cfs_rq->avg.util_sum, se->avg.util_sum);
	/* See update_cfs_rq_load_avg() */
	cfs_rq->avg.util_sum = max_t(u32, cfs_rq->avg.util_sum,
					  cfs_rq->avg.util_avg * PELT_MIN_DIVIDER);

	sub_positive(&cfs_rq->avg.runnable_avg, se->avg.runnable_avg);
	sub_positive(&cfs_rq->avg.runnable_sum, se->avg.runnable_sum);
	/* See update_cfs_rq_load_avg() */
	cfs_rq->avg.runnable_sum = max_t(u32, cfs_rq->avg.runnable_sum,
					      cfs_rq->avg.runnable_avg * PELT_MIN_DIVIDER);

	add_tg_cfs_propagate(cfs_rq, -se->avg.load_sum);

	cfs_rq_util_change(cfs_rq, 0);

	trace_pelt_cfs_tp(cfs_rq);
}

/*
 * Optional action to be done while updating the load average
 */
#define UPDATE_TG	0x1
#define SKIP_AGE_LOAD	0x2
#define DO_ATTACH	0x4
#define DO_DETACH	0x8

/* Update task and its cfs_rq load average */
static inline void update_load_avg(struct cfs_rq *cfs_rq, struct sched_entity *se, int flags)
{
	u64 now = cfs_rq_clock_pelt(cfs_rq);
	int decayed;

	/*
	 * Track task load average for carrying it to new CPU after migrated, and
	 * track group sched_entity load average for task_h_load calc in migration
	 */
	if (se->avg.last_update_time && !(flags & SKIP_AGE_LOAD))
		__update_load_avg_se(now, cfs_rq, se);

	decayed  = update_cfs_rq_load_avg(now, cfs_rq);
	decayed |= propagate_entity_load_avg(se);

	if (!se->avg.last_update_time && (flags & DO_ATTACH)) {

		/*
		 * DO_ATTACH means we're here from enqueue_entity().
		 * !last_update_time means we've passed through
		 * migrate_task_rq_fair() indicating we migrated.
		 *
		 * IOW we're enqueueing a task on a new CPU.
		 */
		attach_entity_load_avg(cfs_rq, se);
		update_tg_load_avg(cfs_rq);

	} else if (flags & DO_DETACH) {
		/*
		 * DO_DETACH means we're here from dequeue_entity()
		 * and we are migrating task out of the CPU.
		 */
		detach_entity_load_avg(cfs_rq, se);
		update_tg_load_avg(cfs_rq);
	} else if (decayed) {
		cfs_rq_util_change(cfs_rq, 0);

		if (flags & UPDATE_TG)
			update_tg_load_avg(cfs_rq);
	}
}

/*
 * Synchronize entity load avg of dequeued entity without locking
 * the previous rq.
 */
static void sync_entity_load_avg(struct sched_entity *se)
{
	struct cfs_rq *cfs_rq = cfs_rq_of(se);
	u64 last_update_time;

	last_update_time = cfs_rq_last_update_time(cfs_rq);
	__update_load_avg_blocked_se(last_update_time, se);
}

/*
 * Task first catches up with cfs_rq, and then subtract
 * itself from the cfs_rq (task must be off the queue now).
 */
static void remove_entity_load_avg(struct sched_entity *se)
{
	struct cfs_rq *cfs_rq = cfs_rq_of(se);
	unsigned long flags;

	/*
	 * tasks cannot exit without having gone through wake_up_new_task() ->
	 * enqueue_task_fair() which will have added things to the cfs_rq,
	 * so we can remove unconditionally.
	 */

	sync_entity_load_avg(se);

	raw_spin_lock_irqsave(&cfs_rq->removed.lock, flags);
	++cfs_rq->removed.nr;
	cfs_rq->removed.util_avg	+= se->avg.util_avg;
	cfs_rq->removed.load_avg	+= se->avg.load_avg;
	cfs_rq->removed.runnable_avg	+= se->avg.runnable_avg;
	raw_spin_unlock_irqrestore(&cfs_rq->removed.lock, flags);
}

static inline unsigned long cfs_rq_runnable_avg(struct cfs_rq *cfs_rq)
{
	return cfs_rq->avg.runnable_avg;
}

static inline unsigned long cfs_rq_load_avg(struct cfs_rq *cfs_rq)
{
	return cfs_rq->avg.load_avg;
}

static int newidle_balance(struct rq *this_rq, struct rq_flags *rf);

static inline unsigned long task_util(struct task_struct *p)
{
	return READ_ONCE(p->se.avg.util_avg);
}

static inline unsigned long _task_util_est(struct task_struct *p)
{
	struct util_est ue = READ_ONCE(p->se.avg.util_est);

	return max(ue.ewma, (ue.enqueued & ~UTIL_AVG_UNCHANGED));
}

static inline unsigned long task_util_est(struct task_struct *p)
{
	return max(task_util(p), _task_util_est(p));
}

#ifdef CONFIG_UCLAMP_TASK
static inline unsigned long uclamp_task_util(struct task_struct *p,
					     unsigned long uclamp_min,
					     unsigned long uclamp_max)
{
	return clamp(task_util_est(p), uclamp_min, uclamp_max);
}
#else
static inline unsigned long uclamp_task_util(struct task_struct *p,
					     unsigned long uclamp_min,
					     unsigned long uclamp_max)
{
	return task_util_est(p);
}
#endif

static inline void util_est_enqueue(struct cfs_rq *cfs_rq,
				    struct task_struct *p)
{
	unsigned int enqueued;

	if (!sched_feat(UTIL_EST))
		return;

	/* Update root cfs_rq's estimated utilization */
	enqueued  = cfs_rq->avg.util_est.enqueued;
	enqueued += _task_util_est(p);
	WRITE_ONCE(cfs_rq->avg.util_est.enqueued, enqueued);

	trace_sched_util_est_cfs_tp(cfs_rq);
}

static inline void util_est_dequeue(struct cfs_rq *cfs_rq,
				    struct task_struct *p)
{
	unsigned int enqueued;

	if (!sched_feat(UTIL_EST))
		return;

	/* Update root cfs_rq's estimated utilization */
	enqueued  = cfs_rq->avg.util_est.enqueued;
	enqueued -= min_t(unsigned int, enqueued, _task_util_est(p));
	WRITE_ONCE(cfs_rq->avg.util_est.enqueued, enqueued);

	trace_sched_util_est_cfs_tp(cfs_rq);
}

#define UTIL_EST_MARGIN (SCHED_CAPACITY_SCALE / 100)

/*
 * Check if a (signed) value is within a specified (unsigned) margin,
 * based on the observation that:
 *
 *     abs(x) < y := (unsigned)(x + y - 1) < (2 * y - 1)
 *
 * NOTE: this only works when value + margin < INT_MAX.
 */
static inline bool within_margin(int value, int margin)
{
	return ((unsigned int)(value + margin - 1) < (2 * margin - 1));
}

static inline void util_est_update(struct cfs_rq *cfs_rq,
				   struct task_struct *p,
				   bool task_sleep)
{
	long last_ewma_diff, last_enqueued_diff;
	struct util_est ue;
	int ret = 0;

	trace_android_rvh_util_est_update(cfs_rq, p, task_sleep, &ret);
	if (ret)
		return;

	if (!sched_feat(UTIL_EST))
		return;

	/*
	 * Skip update of task's estimated utilization when the task has not
	 * yet completed an activation, e.g. being migrated.
	 */
	if (!task_sleep)
		return;

	/*
	 * If the PELT values haven't changed since enqueue time,
	 * skip the util_est update.
	 */
	ue = p->se.avg.util_est;
	if (ue.enqueued & UTIL_AVG_UNCHANGED)
		return;

	last_enqueued_diff = ue.enqueued;

	/*
	 * Reset EWMA on utilization increases, the moving average is used only
	 * to smooth utilization decreases.
	 */
	ue.enqueued = task_util(p);
	if (sched_feat(UTIL_EST_FASTUP)) {
		if (ue.ewma < ue.enqueued) {
			ue.ewma = ue.enqueued;
			goto done;
		}
	}

	/*
	 * Skip update of task's estimated utilization when its members are
	 * already ~1% close to its last activation value.
	 */
	last_ewma_diff = ue.enqueued - ue.ewma;
	last_enqueued_diff -= ue.enqueued;
	if (within_margin(last_ewma_diff, UTIL_EST_MARGIN)) {
		if (!within_margin(last_enqueued_diff, UTIL_EST_MARGIN))
			goto done;

		return;
	}

	/*
	 * To avoid overestimation of actual task utilization, skip updates if
	 * we cannot grant there is idle time in this CPU.
	 */
	if (task_util(p) > capacity_orig_of(cpu_of(rq_of(cfs_rq))))
		return;

	/*
	 * Update Task's estimated utilization
	 *
	 * When *p completes an activation we can consolidate another sample
	 * of the task size. This is done by storing the current PELT value
	 * as ue.enqueued and by using this value to update the Exponential
	 * Weighted Moving Average (EWMA):
	 *
	 *  ewma(t) = w *  task_util(p) + (1-w) * ewma(t-1)
	 *          = w *  task_util(p) +         ewma(t-1)  - w * ewma(t-1)
	 *          = w * (task_util(p) -         ewma(t-1)) +     ewma(t-1)
	 *          = w * (      last_ewma_diff            ) +     ewma(t-1)
	 *          = w * (last_ewma_diff  +  ewma(t-1) / w)
	 *
	 * Where 'w' is the weight of new samples, which is configured to be
	 * 0.25, thus making w=1/4 ( >>= UTIL_EST_WEIGHT_SHIFT)
	 */
	ue.ewma <<= UTIL_EST_WEIGHT_SHIFT;
	ue.ewma  += last_ewma_diff;
	ue.ewma >>= UTIL_EST_WEIGHT_SHIFT;
done:
	ue.enqueued |= UTIL_AVG_UNCHANGED;
	WRITE_ONCE(p->se.avg.util_est, ue);

	trace_sched_util_est_se_tp(&p->se);
}

static inline int util_fits_cpu(unsigned long util,
				unsigned long uclamp_min,
				unsigned long uclamp_max,
				int cpu)
{
	unsigned long capacity_orig, capacity_orig_thermal;
	unsigned long capacity = capacity_of(cpu);
	bool fits, uclamp_max_fits;

	/*
	 * Check if the real util fits without any uclamp boost/cap applied.
	 */
	fits = fits_capacity(util, capacity);

	if (!uclamp_is_used())
		return fits;

	/*
	 * We must use capacity_orig_of() for comparing against uclamp_min and
	 * uclamp_max. We only care about capacity pressure (by using
	 * capacity_of()) for comparing against the real util.
	 *
	 * If a task is boosted to 1024 for example, we don't want a tiny
	 * pressure to skew the check whether it fits a CPU or not.
	 *
	 * Similarly if a task is capped to capacity_orig_of(little_cpu), it
	 * should fit a little cpu even if there's some pressure.
	 *
	 * Only exception is for thermal pressure since it has a direct impact
	 * on available OPP of the system.
	 *
	 * We honour it for uclamp_min only as a drop in performance level
	 * could result in not getting the requested minimum performance level.
	 *
	 * For uclamp_max, we can tolerate a drop in performance level as the
	 * goal is to cap the task. So it's okay if it's getting less.
	 */
	capacity_orig = capacity_orig_of(cpu);
	capacity_orig_thermal = capacity_orig - arch_scale_thermal_pressure(cpu);

	/*
	 * We want to force a task to fit a cpu as implied by uclamp_max.
	 * But we do have some corner cases to cater for..
	 *
	 *
	 *                                 C=z
	 *   |                             ___
	 *   |                  C=y       |   |
	 *   |_ _ _ _ _ _ _ _ _ ___ _ _ _ | _ | _ _ _ _ _  uclamp_max
	 *   |      C=x        |   |      |   |
	 *   |      ___        |   |      |   |
	 *   |     |   |       |   |      |   |    (util somewhere in this region)
	 *   |     |   |       |   |      |   |
	 *   |     |   |       |   |      |   |
	 *   +----------------------------------------
	 *         cpu0        cpu1       cpu2
	 *
	 *   In the above example if a task is capped to a specific performance
	 *   point, y, then when:
	 *
	 *   * util = 80% of x then it does not fit on cpu0 and should migrate
	 *     to cpu1
	 *   * util = 80% of y then it is forced to fit on cpu1 to honour
	 *     uclamp_max request.
	 *
	 *   which is what we're enforcing here. A task always fits if
	 *   uclamp_max <= capacity_orig. But when uclamp_max > capacity_orig,
	 *   the normal upmigration rules should withhold still.
	 *
	 *   Only exception is when we are on max capacity, then we need to be
	 *   careful not to block overutilized state. This is so because:
	 *
	 *     1. There's no concept of capping at max_capacity! We can't go
	 *        beyond this performance level anyway.
	 *     2. The system is being saturated when we're operating near
	 *        max capacity, it doesn't make sense to block overutilized.
	 */
	uclamp_max_fits = (capacity_orig == SCHED_CAPACITY_SCALE) && (uclamp_max == SCHED_CAPACITY_SCALE);
	uclamp_max_fits = !uclamp_max_fits && (uclamp_max <= capacity_orig);
	fits = fits || uclamp_max_fits;

	/*
	 *
	 *                                 C=z
	 *   |                             ___       (region a, capped, util >= uclamp_max)
	 *   |                  C=y       |   |
	 *   |_ _ _ _ _ _ _ _ _ ___ _ _ _ | _ | _ _ _ _ _ uclamp_max
	 *   |      C=x        |   |      |   |
	 *   |      ___        |   |      |   |      (region b, uclamp_min <= util <= uclamp_max)
	 *   |_ _ _|_ _|_ _ _ _| _ | _ _ _| _ | _ _ _ _ _ uclamp_min
	 *   |     |   |       |   |      |   |
	 *   |     |   |       |   |      |   |      (region c, boosted, util < uclamp_min)
	 *   +----------------------------------------
	 *         cpu0        cpu1       cpu2
	 *
	 * a) If util > uclamp_max, then we're capped, we don't care about
	 *    actual fitness value here. We only care if uclamp_max fits
	 *    capacity without taking margin/pressure into account.
	 *    See comment above.
	 *
	 * b) If uclamp_min <= util <= uclamp_max, then the normal
	 *    fits_capacity() rules apply. Except we need to ensure that we
	 *    enforce we remain within uclamp_max, see comment above.
	 *
	 * c) If util < uclamp_min, then we are boosted. Same as (b) but we
	 *    need to take into account the boosted value fits the CPU without
	 *    taking margin/pressure into account.
	 *
	 * Cases (a) and (b) are handled in the 'fits' variable already. We
	 * just need to consider an extra check for case (c) after ensuring we
	 * handle the case uclamp_min > uclamp_max.
	 */
	uclamp_min = min(uclamp_min, uclamp_max);
	if (fits && (util < uclamp_min) && (uclamp_min > capacity_orig_thermal))
		return -1;

	return fits;
}

static inline int task_fits_cpu(struct task_struct *p, int cpu)
{
	unsigned long uclamp_min = uclamp_eff_value(p, UCLAMP_MIN);
	unsigned long uclamp_max = uclamp_eff_value(p, UCLAMP_MAX);
	unsigned long util = task_util_est(p);
	/*
	 * Return true only if the cpu fully fits the task requirements, which
	 * include the utilization but also the performance hints.
	 */
	return (util_fits_cpu(util, uclamp_min, uclamp_max, cpu) > 0);
}

static inline void update_misfit_status(struct task_struct *p, struct rq *rq)
{
	bool need_update = true;

	trace_android_rvh_update_misfit_status(p, rq, &need_update);
	if (!sched_asym_cpucap_active() || !need_update)
		return;

	if (!p || p->nr_cpus_allowed == 1) {
		rq->misfit_task_load = 0;
		return;
	}

	if (task_fits_cpu(p, cpu_of(rq))) {
		rq->misfit_task_load = 0;
		return;
	}

	/*
	 * Make sure that misfit_task_load will not be null even if
	 * task_h_load() returns 0.
	 */
	rq->misfit_task_load = max_t(unsigned long, task_h_load(p), 1);
}

#else /* CONFIG_SMP */

static inline bool cfs_rq_is_decayed(struct cfs_rq *cfs_rq)
{
	return true;
}

#define UPDATE_TG	0x0
#define SKIP_AGE_LOAD	0x0
#define DO_ATTACH	0x0
#define DO_DETACH	0x0

static inline void update_load_avg(struct cfs_rq *cfs_rq, struct sched_entity *se, int not_used1)
{
	cfs_rq_util_change(cfs_rq, 0);
}

static inline void remove_entity_load_avg(struct sched_entity *se) {}

static inline void
attach_entity_load_avg(struct cfs_rq *cfs_rq, struct sched_entity *se) {}
static inline void
detach_entity_load_avg(struct cfs_rq *cfs_rq, struct sched_entity *se) {}

static inline int newidle_balance(struct rq *rq, struct rq_flags *rf)
{
	return 0;
}

static inline void
util_est_enqueue(struct cfs_rq *cfs_rq, struct task_struct *p) {}

static inline void
util_est_dequeue(struct cfs_rq *cfs_rq, struct task_struct *p) {}

static inline void
util_est_update(struct cfs_rq *cfs_rq, struct task_struct *p,
		bool task_sleep) {}
static inline void update_misfit_status(struct task_struct *p, struct rq *rq) {}

#endif /* CONFIG_SMP */

static void
place_entity(struct cfs_rq *cfs_rq, struct sched_entity *se, int flags)
{
	u64 vslice, vruntime = avg_vruntime(cfs_rq);
	s64 lag = 0;

	se->slice = sysctl_sched_base_slice;
	vslice = calc_delta_fair(se->slice, se);

	/*
	 * Due to how V is constructed as the weighted average of entities,
	 * adding tasks with positive lag, or removing tasks with negative lag
	 * will move 'time' backwards, this can screw around with the lag of
	 * other tasks.
	 *
	 * EEVDF: placement strategy #1 / #2
	 */
	if (sched_feat(PLACE_LAG) && cfs_rq->nr_running) {
		struct sched_entity *curr = cfs_rq->curr;
		unsigned long load;

		lag = se->vlag;

		/*
		 * If we want to place a task and preserve lag, we have to
		 * consider the effect of the new entity on the weighted
		 * average and compensate for this, otherwise lag can quickly
		 * evaporate.
		 *
		 * Lag is defined as:
		 *
		 *   lag_i = S - s_i = w_i * (V - v_i)
		 *
		 * To avoid the 'w_i' term all over the place, we only track
		 * the virtual lag:
		 *
		 *   vl_i = V - v_i <=> v_i = V - vl_i
		 *
		 * And we take V to be the weighted average of all v:
		 *
		 *   V = (\Sum w_j*v_j) / W
		 *
		 * Where W is: \Sum w_j
		 *
		 * Then, the weighted average after adding an entity with lag
		 * vl_i is given by:
		 *
		 *   V' = (\Sum w_j*v_j + w_i*v_i) / (W + w_i)
		 *      = (W*V + w_i*(V - vl_i)) / (W + w_i)
		 *      = (W*V + w_i*V - w_i*vl_i) / (W + w_i)
		 *      = (V*(W + w_i) - w_i*l) / (W + w_i)
		 *      = V - w_i*vl_i / (W + w_i)
		 *
		 * And the actual lag after adding an entity with vl_i is:
		 *
		 *   vl'_i = V' - v_i
		 *         = V - w_i*vl_i / (W + w_i) - (V - vl_i)
		 *         = vl_i - w_i*vl_i / (W + w_i)
		 *
		 * Which is strictly less than vl_i. So in order to preserve lag
		 * we should inflate the lag before placement such that the
		 * effective lag after placement comes out right.
		 *
		 * As such, invert the above relation for vl'_i to get the vl_i
		 * we need to use such that the lag after placement is the lag
		 * we computed before dequeue.
		 *
		 *   vl'_i = vl_i - w_i*vl_i / (W + w_i)
		 *         = ((W + w_i)*vl_i - w_i*vl_i) / (W + w_i)
		 *
		 *   (W + w_i)*vl'_i = (W + w_i)*vl_i - w_i*vl_i
		 *                   = W*vl_i
		 *
		 *   vl_i = (W + w_i)*vl'_i / W
		 */
		load = cfs_rq->avg_load;
		if (curr && curr->on_rq)
			load += scale_load_down(curr->load.weight);

		lag *= load + scale_load_down(se->load.weight);
		if (WARN_ON_ONCE(!load))
			load = 1;
		lag = div_s64(lag, load);
	}

	se->vruntime = vruntime - lag;

	/*
	 * When joining the competition; the exisiting tasks will be,
	 * on average, halfway through their slice, as such start tasks
	 * off with half a slice to ease into the competition.
	 */
	if (sched_feat(PLACE_DEADLINE_INITIAL) && (flags & ENQUEUE_INITIAL))
		vslice /= 2;

<<<<<<< HEAD
		/*
		 * Halve their sleep time's effect, to allow
		 * for a gentler effect of sleepers:
		 */
		if (sched_feat(GENTLE_FAIR_SLEEPERS))
			thresh >>= 1;

		vruntime -= thresh;
	}

	/*
	 * Pull vruntime of the entity being placed to the base level of
	 * cfs_rq, to prevent boosting it if placed backwards.
	 * However, min_vruntime can advance much faster than real time, with
	 * the extreme being when an entity with the minimal weight always runs
	 * on the cfs_rq. If the waking entity slept for a long time, its
	 * vruntime difference from min_vruntime may overflow s64 and their
	 * comparison may get inversed, so ignore the entity's original
	 * vruntime in that case.
	 * The maximal vruntime speedup is given by the ratio of normal to
	 * minimal weight: scale_load_down(NICE_0_LOAD) / MIN_SHARES.
	 * When placing a migrated waking entity, its exec_start has been set
	 * from a different rq. In order to take into account a possible
	 * divergence between new and prev rq's clocks task because of irq and
	 * stolen time, we take an additional margin.
	 * So, cutting off on the sleep time of
	 *     2^63 / scale_load_down(NICE_0_LOAD) ~ 104 days
	 * should be safe.
	 */
	if (entity_is_long_sleeper(se))
		se->vruntime = vruntime;
	else
		se->vruntime = max_vruntime(se->vruntime, vruntime);
	trace_android_rvh_place_entity(cfs_rq, se, initial, &vruntime);
=======
	/*
	 * EEVDF: vd_i = ve_i + r_i/w_i
	 */
	se->deadline = se->vruntime + vslice;
>>>>>>> 2534b5ca
}

static void check_enqueue_throttle(struct cfs_rq *cfs_rq);
static inline int cfs_rq_throttled(struct cfs_rq *cfs_rq);

static inline bool cfs_bandwidth_used(void);

static void
enqueue_entity(struct cfs_rq *cfs_rq, struct sched_entity *se, int flags)
{
	bool curr = cfs_rq->curr == se;

	/*
	 * If we're the current task, we must renormalise before calling
	 * update_curr().
	 */
	if (curr)
		place_entity(cfs_rq, se, flags);

	update_curr(cfs_rq);

	/*
	 * When enqueuing a sched_entity, we must:
	 *   - Update loads to have both entity and cfs_rq synced with now.
	 *   - For group_entity, update its runnable_weight to reflect the new
	 *     h_nr_running of its group cfs_rq.
	 *   - For group_entity, update its weight to reflect the new share of
	 *     its group cfs_rq
	 *   - Add its new weight to cfs_rq->load.weight
	 */
	update_load_avg(cfs_rq, se, UPDATE_TG | DO_ATTACH);
	se_update_runnable(se);
	/*
	 * XXX update_load_avg() above will have attached us to the pelt sum;
	 * but update_cfs_group() here will re-adjust the weight and have to
	 * undo/redo all that. Seems wasteful.
	 */
	update_cfs_group(se);

	/*
	 * XXX now that the entity has been re-weighted, and it's lag adjusted,
	 * we can place the entity.
	 */
	if (!curr)
		place_entity(cfs_rq, se, flags);

	account_entity_enqueue(cfs_rq, se);

	/* Entity has migrated, no longer consider this task hot */
	if (flags & ENQUEUE_MIGRATED)
		se->exec_start = 0;

	check_schedstat_required();
	update_stats_enqueue_fair(cfs_rq, se, flags);
	if (!curr)
		__enqueue_entity(cfs_rq, se);
	se->on_rq = 1;

	if (cfs_rq->nr_running == 1) {
		check_enqueue_throttle(cfs_rq);
		if (!throttled_hierarchy(cfs_rq)) {
			list_add_leaf_cfs_rq(cfs_rq);
		} else {
#ifdef CONFIG_CFS_BANDWIDTH
			struct rq *rq = rq_of(cfs_rq);

			if (cfs_rq_throttled(cfs_rq) && !cfs_rq->throttled_clock)
				cfs_rq->throttled_clock = rq_clock(rq);
			if (!cfs_rq->throttled_clock_self)
				cfs_rq->throttled_clock_self = rq_clock(rq);
#endif
		}
	}
}

static void __clear_buddies_next(struct sched_entity *se)
{
	for_each_sched_entity(se) {
		struct cfs_rq *cfs_rq = cfs_rq_of(se);
		if (cfs_rq->next != se)
			break;

		cfs_rq->next = NULL;
	}
}

static void clear_buddies(struct cfs_rq *cfs_rq, struct sched_entity *se)
{
	if (cfs_rq->next == se)
		__clear_buddies_next(se);
}

static __always_inline void return_cfs_rq_runtime(struct cfs_rq *cfs_rq);

static void
dequeue_entity(struct cfs_rq *cfs_rq, struct sched_entity *se, int flags)
{
	int action = UPDATE_TG;

	if (entity_is_task(se) && task_on_rq_migrating(task_of(se)))
		action |= DO_DETACH;

	/*
	 * Update run-time statistics of the 'current'.
	 */
	update_curr(cfs_rq);

	/*
	 * When dequeuing a sched_entity, we must:
	 *   - Update loads to have both entity and cfs_rq synced with now.
	 *   - For group_entity, update its runnable_weight to reflect the new
	 *     h_nr_running of its group cfs_rq.
	 *   - Subtract its previous weight from cfs_rq->load.weight.
	 *   - For group entity, update its weight to reflect the new share
	 *     of its group cfs_rq.
	 */
	update_load_avg(cfs_rq, se, action);
	se_update_runnable(se);

	update_stats_dequeue_fair(cfs_rq, se, flags);

	clear_buddies(cfs_rq, se);

	update_entity_lag(cfs_rq, se);
	if (se != cfs_rq->curr)
		__dequeue_entity(cfs_rq, se);
	se->on_rq = 0;
	account_entity_dequeue(cfs_rq, se);

	/* return excess runtime on last dequeue */
	return_cfs_rq_runtime(cfs_rq);

	update_cfs_group(se);

	/*
	 * Now advance min_vruntime if @se was the entity holding it back,
	 * except when: DEQUEUE_SAVE && !DEQUEUE_MOVE, in this case we'll be
	 * put back on, and if we advance min_vruntime, we'll be placed back
	 * further than we started -- ie. we'll be penalized.
	 */
	if ((flags & (DEQUEUE_SAVE | DEQUEUE_MOVE)) != DEQUEUE_SAVE)
		update_min_vruntime(cfs_rq);

	if (cfs_rq->nr_running == 0)
		update_idle_cfs_rq_clock_pelt(cfs_rq);
}

void set_next_entity(struct cfs_rq *cfs_rq, struct sched_entity *se)
{
	clear_buddies(cfs_rq, se);

	/* 'current' is not kept within the tree. */
	if (se->on_rq) {
		/*
		 * Any task has to be enqueued before it get to execute on
		 * a CPU. So account for the time it spent waiting on the
		 * runqueue.
		 */
		update_stats_wait_end_fair(cfs_rq, se);
		__dequeue_entity(cfs_rq, se);
		update_load_avg(cfs_rq, se, UPDATE_TG);
		/*
		 * HACK, stash a copy of deadline at the point of pick in vlag,
		 * which isn't used until dequeue.
		 */
		se->vlag = se->deadline;
	}

	update_stats_curr_start(cfs_rq, se);
	cfs_rq->curr = se;

	/*
	 * Track our maximum slice length, if the CPU's load is at
	 * least twice that of our own weight (i.e. dont track it
	 * when there are only lesser-weight tasks around):
	 */
	if (schedstat_enabled() &&
	    rq_of(cfs_rq)->cfs.load.weight >= 2*se->load.weight) {
		struct sched_statistics *stats;

		stats = __schedstats_from_se(se);
		__schedstat_set(stats->slice_max,
				max((u64)stats->slice_max,
				    se->sum_exec_runtime - se->prev_sum_exec_runtime));
	}

	se->prev_sum_exec_runtime = se->sum_exec_runtime;
}
EXPORT_SYMBOL_GPL(set_next_entity);

/*
 * Pick the next process, keeping these things in mind, in this order:
 * 1) keep things fair between processes/task groups
 * 2) pick the "next" process, since someone really wants that to run
 * 3) pick the "last" process, for cache locality
 * 4) do not run the "skip" process, if something else is available
 */
static struct sched_entity *
pick_next_entity(struct cfs_rq *cfs_rq, struct sched_entity *curr)
{
	/*
	 * Enabling NEXT_BUDDY will affect latency but not fairness.
	 */
	if (sched_feat(NEXT_BUDDY) &&
	    cfs_rq->next && entity_eligible(cfs_rq, cfs_rq->next))
		return cfs_rq->next;

	return pick_eevdf(cfs_rq);
}

static bool check_cfs_rq_runtime(struct cfs_rq *cfs_rq);

static void put_prev_entity(struct cfs_rq *cfs_rq, struct sched_entity *prev)
{
	/*
	 * If still on the runqueue then deactivate_task()
	 * was not called and update_curr() has to be done:
	 */
	if (prev->on_rq)
		update_curr(cfs_rq);

	/* throttle cfs_rqs exceeding runtime */
	check_cfs_rq_runtime(cfs_rq);

	if (prev->on_rq) {
		update_stats_wait_start_fair(cfs_rq, prev);
		/* Put 'current' back into the tree. */
		__enqueue_entity(cfs_rq, prev);
		/* in !on_rq case, update occurred at dequeue */
		update_load_avg(cfs_rq, prev, 0);
	}
	cfs_rq->curr = NULL;
}

static void
entity_tick(struct cfs_rq *cfs_rq, struct sched_entity *curr, int queued)
{
	/*
	 * Update run-time statistics of the 'current'.
	 */
	update_curr(cfs_rq);

	/*
	 * Ensure that runnable average is periodically updated.
	 */
	update_load_avg(cfs_rq, curr, UPDATE_TG);
	update_cfs_group(curr);

#ifdef CONFIG_SCHED_HRTICK
	/*
	 * queued ticks are scheduled to match the slice, so don't bother
	 * validating it and just reschedule.
	 */
	if (queued) {
		resched_curr(rq_of(cfs_rq));
		return;
	}
	/*
	 * don't let the period tick interfere with the hrtick preemption
	 */
	if (!sched_feat(DOUBLE_TICK) &&
			hrtimer_active(&rq_of(cfs_rq)->hrtick_timer))
		return;
#endif
	trace_android_rvh_entity_tick(cfs_rq, curr);
}


/**************************************************
 * CFS bandwidth control machinery
 */

#ifdef CONFIG_CFS_BANDWIDTH

#ifdef CONFIG_JUMP_LABEL
static struct static_key __cfs_bandwidth_used;

static inline bool cfs_bandwidth_used(void)
{
	return static_key_false(&__cfs_bandwidth_used);
}

void cfs_bandwidth_usage_inc(void)
{
	static_key_slow_inc_cpuslocked(&__cfs_bandwidth_used);
}

void cfs_bandwidth_usage_dec(void)
{
	static_key_slow_dec_cpuslocked(&__cfs_bandwidth_used);
}
#else /* CONFIG_JUMP_LABEL */
static bool cfs_bandwidth_used(void)
{
	return true;
}

void cfs_bandwidth_usage_inc(void) {}
void cfs_bandwidth_usage_dec(void) {}
#endif /* CONFIG_JUMP_LABEL */

/*
 * default period for cfs group bandwidth.
 * default: 0.1s, units: nanoseconds
 */
static inline u64 default_cfs_period(void)
{
	return 100000000ULL;
}

static inline u64 sched_cfs_bandwidth_slice(void)
{
	return (u64)sysctl_sched_cfs_bandwidth_slice * NSEC_PER_USEC;
}

/*
 * Replenish runtime according to assigned quota. We use sched_clock_cpu
 * directly instead of rq->clock to avoid adding additional synchronization
 * around rq->lock.
 *
 * requires cfs_b->lock
 */
void __refill_cfs_bandwidth_runtime(struct cfs_bandwidth *cfs_b)
{
	s64 runtime;

	if (unlikely(cfs_b->quota == RUNTIME_INF))
		return;

	cfs_b->runtime += cfs_b->quota;
	runtime = cfs_b->runtime_snap - cfs_b->runtime;
	if (runtime > 0) {
		cfs_b->burst_time += runtime;
		cfs_b->nr_burst++;
	}

	cfs_b->runtime = min(cfs_b->runtime, cfs_b->quota + cfs_b->burst);
	cfs_b->runtime_snap = cfs_b->runtime;
}

static inline struct cfs_bandwidth *tg_cfs_bandwidth(struct task_group *tg)
{
	return &tg->cfs_bandwidth;
}

/* returns 0 on failure to allocate runtime */
static int __assign_cfs_rq_runtime(struct cfs_bandwidth *cfs_b,
				   struct cfs_rq *cfs_rq, u64 target_runtime)
{
	u64 min_amount, amount = 0;

	lockdep_assert_held(&cfs_b->lock);

	/* note: this is a positive sum as runtime_remaining <= 0 */
	min_amount = target_runtime - cfs_rq->runtime_remaining;

	if (cfs_b->quota == RUNTIME_INF)
		amount = min_amount;
	else {
		start_cfs_bandwidth(cfs_b);

		if (cfs_b->runtime > 0) {
			amount = min(cfs_b->runtime, min_amount);
			cfs_b->runtime -= amount;
			cfs_b->idle = 0;
		}
	}

	cfs_rq->runtime_remaining += amount;

	return cfs_rq->runtime_remaining > 0;
}

/* returns 0 on failure to allocate runtime */
static int assign_cfs_rq_runtime(struct cfs_rq *cfs_rq)
{
	struct cfs_bandwidth *cfs_b = tg_cfs_bandwidth(cfs_rq->tg);
	int ret;

	raw_spin_lock(&cfs_b->lock);
	ret = __assign_cfs_rq_runtime(cfs_b, cfs_rq, sched_cfs_bandwidth_slice());
	raw_spin_unlock(&cfs_b->lock);

	return ret;
}

static void __account_cfs_rq_runtime(struct cfs_rq *cfs_rq, u64 delta_exec)
{
	/* dock delta_exec before expiring quota (as it could span periods) */
	cfs_rq->runtime_remaining -= delta_exec;

	if (likely(cfs_rq->runtime_remaining > 0))
		return;

	if (cfs_rq->throttled)
		return;
	/*
	 * if we're unable to extend our runtime we resched so that the active
	 * hierarchy can be throttled
	 */
	if (!assign_cfs_rq_runtime(cfs_rq) && likely(cfs_rq->curr))
		resched_curr(rq_of(cfs_rq));
}

static __always_inline
void account_cfs_rq_runtime(struct cfs_rq *cfs_rq, u64 delta_exec)
{
	if (!cfs_bandwidth_used() || !cfs_rq->runtime_enabled)
		return;

	__account_cfs_rq_runtime(cfs_rq, delta_exec);
}

static inline int cfs_rq_throttled(struct cfs_rq *cfs_rq)
{
	return cfs_bandwidth_used() && cfs_rq->throttled;
}

/* check whether cfs_rq, or any parent, is throttled */
static inline int throttled_hierarchy(struct cfs_rq *cfs_rq)
{
	return cfs_bandwidth_used() && cfs_rq->throttle_count;
}

/*
 * Ensure that neither of the group entities corresponding to src_cpu or
 * dest_cpu are members of a throttled hierarchy when performing group
 * load-balance operations.
 */
static inline int throttled_lb_pair(struct task_group *tg,
				    int src_cpu, int dest_cpu)
{
	struct cfs_rq *src_cfs_rq, *dest_cfs_rq;

	src_cfs_rq = tg->cfs_rq[src_cpu];
	dest_cfs_rq = tg->cfs_rq[dest_cpu];

	return throttled_hierarchy(src_cfs_rq) ||
	       throttled_hierarchy(dest_cfs_rq);
}

static int tg_unthrottle_up(struct task_group *tg, void *data)
{
	struct rq *rq = data;
	struct cfs_rq *cfs_rq = tg->cfs_rq[cpu_of(rq)];

	cfs_rq->throttle_count--;
	if (!cfs_rq->throttle_count) {
		cfs_rq->throttled_clock_pelt_time += rq_clock_pelt(rq) -
					     cfs_rq->throttled_clock_pelt;

		/* Add cfs_rq with load or one or more already running entities to the list */
		if (!cfs_rq_is_decayed(cfs_rq))
			list_add_leaf_cfs_rq(cfs_rq);

		if (cfs_rq->throttled_clock_self) {
			u64 delta = rq_clock(rq) - cfs_rq->throttled_clock_self;

			cfs_rq->throttled_clock_self = 0;

			if (SCHED_WARN_ON((s64)delta < 0))
				delta = 0;

			cfs_rq->throttled_clock_self_time += delta;
		}
	}

	return 0;
}

static int tg_throttle_down(struct task_group *tg, void *data)
{
	struct rq *rq = data;
	struct cfs_rq *cfs_rq = tg->cfs_rq[cpu_of(rq)];

	/* group is entering throttled state, stop time */
	if (!cfs_rq->throttle_count) {
		cfs_rq->throttled_clock_pelt = rq_clock_pelt(rq);
		list_del_leaf_cfs_rq(cfs_rq);

		SCHED_WARN_ON(cfs_rq->throttled_clock_self);
		if (cfs_rq->nr_running)
			cfs_rq->throttled_clock_self = rq_clock(rq);
	}
	cfs_rq->throttle_count++;

	return 0;
}

static bool throttle_cfs_rq(struct cfs_rq *cfs_rq)
{
	struct rq *rq = rq_of(cfs_rq);
	struct cfs_bandwidth *cfs_b = tg_cfs_bandwidth(cfs_rq->tg);
	struct sched_entity *se;
	long task_delta, idle_task_delta, dequeue = 1;

	raw_spin_lock(&cfs_b->lock);
	/* This will start the period timer if necessary */
	if (__assign_cfs_rq_runtime(cfs_b, cfs_rq, 1)) {
		/*
		 * We have raced with bandwidth becoming available, and if we
		 * actually throttled the timer might not unthrottle us for an
		 * entire period. We additionally needed to make sure that any
		 * subsequent check_cfs_rq_runtime calls agree not to throttle
		 * us, as we may commit to do cfs put_prev+pick_next, so we ask
		 * for 1ns of runtime rather than just check cfs_b.
		 */
		dequeue = 0;
	} else {
		list_add_tail_rcu(&cfs_rq->throttled_list,
				  &cfs_b->throttled_cfs_rq);
	}
	raw_spin_unlock(&cfs_b->lock);

	if (!dequeue)
		return false;  /* Throttle no longer required. */

	se = cfs_rq->tg->se[cpu_of(rq_of(cfs_rq))];

	/* freeze hierarchy runnable averages while throttled */
	rcu_read_lock();
	walk_tg_tree_from(cfs_rq->tg, tg_throttle_down, tg_nop, (void *)rq);
	rcu_read_unlock();

	task_delta = cfs_rq->h_nr_running;
	idle_task_delta = cfs_rq->idle_h_nr_running;
	for_each_sched_entity(se) {
		struct cfs_rq *qcfs_rq = cfs_rq_of(se);
		/* throttled entity or throttle-on-deactivate */
		if (!se->on_rq)
			goto done;

		dequeue_entity(qcfs_rq, se, DEQUEUE_SLEEP);

		if (cfs_rq_is_idle(group_cfs_rq(se)))
			idle_task_delta = cfs_rq->h_nr_running;

		qcfs_rq->h_nr_running -= task_delta;
		qcfs_rq->idle_h_nr_running -= idle_task_delta;

		if (qcfs_rq->load.weight) {
			/* Avoid re-evaluating load for this entity: */
			se = parent_entity(se);
			break;
		}
	}

	for_each_sched_entity(se) {
		struct cfs_rq *qcfs_rq = cfs_rq_of(se);
		/* throttled entity or throttle-on-deactivate */
		if (!se->on_rq)
			goto done;

		update_load_avg(qcfs_rq, se, 0);
		se_update_runnable(se);

		if (cfs_rq_is_idle(group_cfs_rq(se)))
			idle_task_delta = cfs_rq->h_nr_running;

		qcfs_rq->h_nr_running -= task_delta;
		qcfs_rq->idle_h_nr_running -= idle_task_delta;
	}

	/* At this point se is NULL and we are at root level*/
	sub_nr_running(rq, task_delta);

done:
	/*
	 * Note: distribution will already see us throttled via the
	 * throttled-list.  rq->lock protects completion.
	 */
	cfs_rq->throttled = 1;
	SCHED_WARN_ON(cfs_rq->throttled_clock);
	if (cfs_rq->nr_running)
		cfs_rq->throttled_clock = rq_clock(rq);
	return true;
}

void unthrottle_cfs_rq(struct cfs_rq *cfs_rq)
{
	struct rq *rq = rq_of(cfs_rq);
	struct cfs_bandwidth *cfs_b = tg_cfs_bandwidth(cfs_rq->tg);
	struct sched_entity *se;
	long task_delta, idle_task_delta;

	se = cfs_rq->tg->se[cpu_of(rq)];

	cfs_rq->throttled = 0;

	update_rq_clock(rq);

	raw_spin_lock(&cfs_b->lock);
	if (cfs_rq->throttled_clock) {
		cfs_b->throttled_time += rq_clock(rq) - cfs_rq->throttled_clock;
		cfs_rq->throttled_clock = 0;
	}
	list_del_rcu(&cfs_rq->throttled_list);
	raw_spin_unlock(&cfs_b->lock);

	/* update hierarchical throttle state */
	walk_tg_tree_from(cfs_rq->tg, tg_nop, tg_unthrottle_up, (void *)rq);

	if (!cfs_rq->load.weight) {
		if (!cfs_rq->on_list)
			return;
		/*
		 * Nothing to run but something to decay (on_list)?
		 * Complete the branch.
		 */
		for_each_sched_entity(se) {
			if (list_add_leaf_cfs_rq(cfs_rq_of(se)))
				break;
		}
		goto unthrottle_throttle;
	}

	task_delta = cfs_rq->h_nr_running;
	idle_task_delta = cfs_rq->idle_h_nr_running;
	for_each_sched_entity(se) {
		struct cfs_rq *qcfs_rq = cfs_rq_of(se);

		if (se->on_rq)
			break;
		enqueue_entity(qcfs_rq, se, ENQUEUE_WAKEUP);

		if (cfs_rq_is_idle(group_cfs_rq(se)))
			idle_task_delta = cfs_rq->h_nr_running;

		qcfs_rq->h_nr_running += task_delta;
		qcfs_rq->idle_h_nr_running += idle_task_delta;

		/* end evaluation on encountering a throttled cfs_rq */
		if (cfs_rq_throttled(qcfs_rq))
			goto unthrottle_throttle;
	}

	for_each_sched_entity(se) {
		struct cfs_rq *qcfs_rq = cfs_rq_of(se);

		update_load_avg(qcfs_rq, se, UPDATE_TG);
		se_update_runnable(se);

		if (cfs_rq_is_idle(group_cfs_rq(se)))
			idle_task_delta = cfs_rq->h_nr_running;

		qcfs_rq->h_nr_running += task_delta;
		qcfs_rq->idle_h_nr_running += idle_task_delta;

		/* end evaluation on encountering a throttled cfs_rq */
		if (cfs_rq_throttled(qcfs_rq))
			goto unthrottle_throttle;
	}

	/* At this point se is NULL and we are at root level*/
	add_nr_running(rq, task_delta);

unthrottle_throttle:
	assert_list_leaf_cfs_rq(rq);

	/* Determine whether we need to wake up potentially idle CPU: */
	if (rq->curr == rq->idle && rq->cfs.nr_running)
		resched_curr(rq);
}

#ifdef CONFIG_SMP
static void __cfsb_csd_unthrottle(void *arg)
{
	struct cfs_rq *cursor, *tmp;
	struct rq *rq = arg;
	struct rq_flags rf;

	rq_lock(rq, &rf);

	/*
	 * Iterating over the list can trigger several call to
	 * update_rq_clock() in unthrottle_cfs_rq().
	 * Do it once and skip the potential next ones.
	 */
	update_rq_clock(rq);
	rq_clock_start_loop_update(rq);

	/*
	 * Since we hold rq lock we're safe from concurrent manipulation of
	 * the CSD list. However, this RCU critical section annotates the
	 * fact that we pair with sched_free_group_rcu(), so that we cannot
	 * race with group being freed in the window between removing it
	 * from the list and advancing to the next entry in the list.
	 */
	rcu_read_lock();

	list_for_each_entry_safe(cursor, tmp, &rq->cfsb_csd_list,
				 throttled_csd_list) {
		list_del_init(&cursor->throttled_csd_list);

		if (cfs_rq_throttled(cursor))
			unthrottle_cfs_rq(cursor);
	}

	rcu_read_unlock();

	rq_clock_stop_loop_update(rq);
	rq_unlock(rq, &rf);
}

static inline void __unthrottle_cfs_rq_async(struct cfs_rq *cfs_rq)
{
	struct rq *rq = rq_of(cfs_rq);
	bool first;

	if (rq == this_rq()) {
		unthrottle_cfs_rq(cfs_rq);
		return;
	}

	/* Already enqueued */
	if (SCHED_WARN_ON(!list_empty(&cfs_rq->throttled_csd_list)))
		return;

	first = list_empty(&rq->cfsb_csd_list);
	list_add_tail(&cfs_rq->throttled_csd_list, &rq->cfsb_csd_list);
	if (first)
		smp_call_function_single_async(cpu_of(rq), &rq->cfsb_csd);
}
#else
static inline void __unthrottle_cfs_rq_async(struct cfs_rq *cfs_rq)
{
	unthrottle_cfs_rq(cfs_rq);
}
#endif

static void unthrottle_cfs_rq_async(struct cfs_rq *cfs_rq)
{
	lockdep_assert_rq_held(rq_of(cfs_rq));

	if (SCHED_WARN_ON(!cfs_rq_throttled(cfs_rq) ||
	    cfs_rq->runtime_remaining <= 0))
		return;

	__unthrottle_cfs_rq_async(cfs_rq);
}

static bool distribute_cfs_runtime(struct cfs_bandwidth *cfs_b)
{
	struct cfs_rq *local_unthrottle = NULL;
	int this_cpu = smp_processor_id();
	u64 runtime, remaining = 1;
	bool throttled = false;
	struct cfs_rq *cfs_rq;
	struct rq_flags rf;
	struct rq *rq;

	rcu_read_lock();
	list_for_each_entry_rcu(cfs_rq, &cfs_b->throttled_cfs_rq,
				throttled_list) {
		rq = rq_of(cfs_rq);

		if (!remaining) {
			throttled = true;
			break;
		}

		rq_lock_irqsave(rq, &rf);
		if (!cfs_rq_throttled(cfs_rq))
			goto next;

#ifdef CONFIG_SMP
		/* Already queued for async unthrottle */
		if (!list_empty(&cfs_rq->throttled_csd_list))
			goto next;
#endif

		/* By the above checks, this should never be true */
		SCHED_WARN_ON(cfs_rq->runtime_remaining > 0);

		raw_spin_lock(&cfs_b->lock);
		runtime = -cfs_rq->runtime_remaining + 1;
		if (runtime > cfs_b->runtime)
			runtime = cfs_b->runtime;
		cfs_b->runtime -= runtime;
		remaining = cfs_b->runtime;
		raw_spin_unlock(&cfs_b->lock);

		cfs_rq->runtime_remaining += runtime;

		/* we check whether we're throttled above */
		if (cfs_rq->runtime_remaining > 0) {
			if (cpu_of(rq) != this_cpu ||
			    SCHED_WARN_ON(local_unthrottle))
				unthrottle_cfs_rq_async(cfs_rq);
			else
				local_unthrottle = cfs_rq;
		} else {
			throttled = true;
		}

next:
		rq_unlock_irqrestore(rq, &rf);
	}
	rcu_read_unlock();

	if (local_unthrottle) {
		rq = cpu_rq(this_cpu);
		rq_lock_irqsave(rq, &rf);
		if (cfs_rq_throttled(local_unthrottle))
			unthrottle_cfs_rq(local_unthrottle);
		rq_unlock_irqrestore(rq, &rf);
	}

	return throttled;
}

/*
 * Responsible for refilling a task_group's bandwidth and unthrottling its
 * cfs_rqs as appropriate. If there has been no activity within the last
 * period the timer is deactivated until scheduling resumes; cfs_b->idle is
 * used to track this state.
 */
static int do_sched_cfs_period_timer(struct cfs_bandwidth *cfs_b, int overrun, unsigned long flags)
{
	int throttled;

	/* no need to continue the timer with no bandwidth constraint */
	if (cfs_b->quota == RUNTIME_INF)
		goto out_deactivate;

	throttled = !list_empty(&cfs_b->throttled_cfs_rq);
	cfs_b->nr_periods += overrun;

	/* Refill extra burst quota even if cfs_b->idle */
	__refill_cfs_bandwidth_runtime(cfs_b);

	/*
	 * idle depends on !throttled (for the case of a large deficit), and if
	 * we're going inactive then everything else can be deferred
	 */
	if (cfs_b->idle && !throttled)
		goto out_deactivate;

	if (!throttled) {
		/* mark as potentially idle for the upcoming period */
		cfs_b->idle = 1;
		return 0;
	}

	/* account preceding periods in which throttling occurred */
	cfs_b->nr_throttled += overrun;

	/*
	 * This check is repeated as we release cfs_b->lock while we unthrottle.
	 */
	while (throttled && cfs_b->runtime > 0) {
		raw_spin_unlock_irqrestore(&cfs_b->lock, flags);
		/* we can't nest cfs_b->lock while distributing bandwidth */
		throttled = distribute_cfs_runtime(cfs_b);
		raw_spin_lock_irqsave(&cfs_b->lock, flags);
	}

	/*
	 * While we are ensured activity in the period following an
	 * unthrottle, this also covers the case in which the new bandwidth is
	 * insufficient to cover the existing bandwidth deficit.  (Forcing the
	 * timer to remain active while there are any throttled entities.)
	 */
	cfs_b->idle = 0;

	return 0;

out_deactivate:
	return 1;
}

/* a cfs_rq won't donate quota below this amount */
static const u64 min_cfs_rq_runtime = 1 * NSEC_PER_MSEC;
/* minimum remaining period time to redistribute slack quota */
static const u64 min_bandwidth_expiration = 2 * NSEC_PER_MSEC;
/* how long we wait to gather additional slack before distributing */
static const u64 cfs_bandwidth_slack_period = 5 * NSEC_PER_MSEC;

/*
 * Are we near the end of the current quota period?
 *
 * Requires cfs_b->lock for hrtimer_expires_remaining to be safe against the
 * hrtimer base being cleared by hrtimer_start. In the case of
 * migrate_hrtimers, base is never cleared, so we are fine.
 */
static int runtime_refresh_within(struct cfs_bandwidth *cfs_b, u64 min_expire)
{
	struct hrtimer *refresh_timer = &cfs_b->period_timer;
	s64 remaining;

	/* if the call-back is running a quota refresh is already occurring */
	if (hrtimer_callback_running(refresh_timer))
		return 1;

	/* is a quota refresh about to occur? */
	remaining = ktime_to_ns(hrtimer_expires_remaining(refresh_timer));
	if (remaining < (s64)min_expire)
		return 1;

	return 0;
}

static void start_cfs_slack_bandwidth(struct cfs_bandwidth *cfs_b)
{
	u64 min_left = cfs_bandwidth_slack_period + min_bandwidth_expiration;

	/* if there's a quota refresh soon don't bother with slack */
	if (runtime_refresh_within(cfs_b, min_left))
		return;

	/* don't push forwards an existing deferred unthrottle */
	if (cfs_b->slack_started)
		return;
	cfs_b->slack_started = true;

	hrtimer_start(&cfs_b->slack_timer,
			ns_to_ktime(cfs_bandwidth_slack_period),
			HRTIMER_MODE_REL);
}

/* we know any runtime found here is valid as update_curr() precedes return */
static void __return_cfs_rq_runtime(struct cfs_rq *cfs_rq)
{
	struct cfs_bandwidth *cfs_b = tg_cfs_bandwidth(cfs_rq->tg);
	s64 slack_runtime = cfs_rq->runtime_remaining - min_cfs_rq_runtime;

	if (slack_runtime <= 0)
		return;

	raw_spin_lock(&cfs_b->lock);
	if (cfs_b->quota != RUNTIME_INF) {
		cfs_b->runtime += slack_runtime;

		/* we are under rq->lock, defer unthrottling using a timer */
		if (cfs_b->runtime > sched_cfs_bandwidth_slice() &&
		    !list_empty(&cfs_b->throttled_cfs_rq))
			start_cfs_slack_bandwidth(cfs_b);
	}
	raw_spin_unlock(&cfs_b->lock);

	/* even if it's not valid for return we don't want to try again */
	cfs_rq->runtime_remaining -= slack_runtime;
}

static __always_inline void return_cfs_rq_runtime(struct cfs_rq *cfs_rq)
{
	if (!cfs_bandwidth_used())
		return;

	if (!cfs_rq->runtime_enabled || cfs_rq->nr_running)
		return;

	__return_cfs_rq_runtime(cfs_rq);
}

/*
 * This is done with a timer (instead of inline with bandwidth return) since
 * it's necessary to juggle rq->locks to unthrottle their respective cfs_rqs.
 */
static void do_sched_cfs_slack_timer(struct cfs_bandwidth *cfs_b)
{
	u64 runtime = 0, slice = sched_cfs_bandwidth_slice();
	unsigned long flags;

	/* confirm we're still not at a refresh boundary */
	raw_spin_lock_irqsave(&cfs_b->lock, flags);
	cfs_b->slack_started = false;

	if (runtime_refresh_within(cfs_b, min_bandwidth_expiration)) {
		raw_spin_unlock_irqrestore(&cfs_b->lock, flags);
		return;
	}

	if (cfs_b->quota != RUNTIME_INF && cfs_b->runtime > slice)
		runtime = cfs_b->runtime;

	raw_spin_unlock_irqrestore(&cfs_b->lock, flags);

	if (!runtime)
		return;

	distribute_cfs_runtime(cfs_b);
}

/*
 * When a group wakes up we want to make sure that its quota is not already
 * expired/exceeded, otherwise it may be allowed to steal additional ticks of
 * runtime as update_curr() throttling can not trigger until it's on-rq.
 */
static void check_enqueue_throttle(struct cfs_rq *cfs_rq)
{
	if (!cfs_bandwidth_used())
		return;

	/* an active group must be handled by the update_curr()->put() path */
	if (!cfs_rq->runtime_enabled || cfs_rq->curr)
		return;

	/* ensure the group is not already throttled */
	if (cfs_rq_throttled(cfs_rq))
		return;

	/* update runtime allocation */
	account_cfs_rq_runtime(cfs_rq, 0);
	if (cfs_rq->runtime_remaining <= 0)
		throttle_cfs_rq(cfs_rq);
}

static void sync_throttle(struct task_group *tg, int cpu)
{
	struct cfs_rq *pcfs_rq, *cfs_rq;

	if (!cfs_bandwidth_used())
		return;

	if (!tg->parent)
		return;

	cfs_rq = tg->cfs_rq[cpu];
	pcfs_rq = tg->parent->cfs_rq[cpu];

	cfs_rq->throttle_count = pcfs_rq->throttle_count;
	cfs_rq->throttled_clock_pelt = rq_clock_pelt(cpu_rq(cpu));
}

/* conditionally throttle active cfs_rq's from put_prev_entity() */
static bool check_cfs_rq_runtime(struct cfs_rq *cfs_rq)
{
	if (!cfs_bandwidth_used())
		return false;

	if (likely(!cfs_rq->runtime_enabled || cfs_rq->runtime_remaining > 0))
		return false;

	/*
	 * it's possible for a throttled entity to be forced into a running
	 * state (e.g. set_curr_task), in this case we're finished.
	 */
	if (cfs_rq_throttled(cfs_rq))
		return true;

	return throttle_cfs_rq(cfs_rq);
}

static enum hrtimer_restart sched_cfs_slack_timer(struct hrtimer *timer)
{
	struct cfs_bandwidth *cfs_b =
		container_of(timer, struct cfs_bandwidth, slack_timer);

	do_sched_cfs_slack_timer(cfs_b);

	return HRTIMER_NORESTART;
}

extern const u64 max_cfs_quota_period;

static enum hrtimer_restart sched_cfs_period_timer(struct hrtimer *timer)
{
	struct cfs_bandwidth *cfs_b =
		container_of(timer, struct cfs_bandwidth, period_timer);
	unsigned long flags;
	int overrun;
	int idle = 0;
	int count = 0;

	raw_spin_lock_irqsave(&cfs_b->lock, flags);
	for (;;) {
		overrun = hrtimer_forward_now(timer, cfs_b->period);
		if (!overrun)
			break;

		idle = do_sched_cfs_period_timer(cfs_b, overrun, flags);

		if (++count > 3) {
			u64 new, old = ktime_to_ns(cfs_b->period);

			/*
			 * Grow period by a factor of 2 to avoid losing precision.
			 * Precision loss in the quota/period ratio can cause __cfs_schedulable
			 * to fail.
			 */
			new = old * 2;
			if (new < max_cfs_quota_period) {
				cfs_b->period = ns_to_ktime(new);
				cfs_b->quota *= 2;
				cfs_b->burst *= 2;

				pr_warn_ratelimited(
	"cfs_period_timer[cpu%d]: period too short, scaling up (new cfs_period_us = %lld, cfs_quota_us = %lld)\n",
					smp_processor_id(),
					div_u64(new, NSEC_PER_USEC),
					div_u64(cfs_b->quota, NSEC_PER_USEC));
			} else {
				pr_warn_ratelimited(
	"cfs_period_timer[cpu%d]: period too short, but cannot scale up without losing precision (cfs_period_us = %lld, cfs_quota_us = %lld)\n",
					smp_processor_id(),
					div_u64(old, NSEC_PER_USEC),
					div_u64(cfs_b->quota, NSEC_PER_USEC));
			}

			/* reset count so we don't come right back in here */
			count = 0;
		}
	}
	if (idle)
		cfs_b->period_active = 0;
	raw_spin_unlock_irqrestore(&cfs_b->lock, flags);

	return idle ? HRTIMER_NORESTART : HRTIMER_RESTART;
}

void init_cfs_bandwidth(struct cfs_bandwidth *cfs_b, struct cfs_bandwidth *parent)
{
	raw_spin_lock_init(&cfs_b->lock);
	cfs_b->runtime = 0;
	cfs_b->quota = RUNTIME_INF;
	cfs_b->period = ns_to_ktime(default_cfs_period());
	cfs_b->burst = 0;
	cfs_b->hierarchical_quota = parent ? parent->hierarchical_quota : RUNTIME_INF;

	INIT_LIST_HEAD(&cfs_b->throttled_cfs_rq);
	hrtimer_init(&cfs_b->period_timer, CLOCK_MONOTONIC, HRTIMER_MODE_ABS_PINNED);
	cfs_b->period_timer.function = sched_cfs_period_timer;

	/* Add a random offset so that timers interleave */
	hrtimer_set_expires(&cfs_b->period_timer,
			    get_random_u32_below(cfs_b->period));
	hrtimer_init(&cfs_b->slack_timer, CLOCK_MONOTONIC, HRTIMER_MODE_REL);
	cfs_b->slack_timer.function = sched_cfs_slack_timer;
	cfs_b->slack_started = false;
}

static void init_cfs_rq_runtime(struct cfs_rq *cfs_rq)
{
	cfs_rq->runtime_enabled = 0;
	INIT_LIST_HEAD(&cfs_rq->throttled_list);
#ifdef CONFIG_SMP
	INIT_LIST_HEAD(&cfs_rq->throttled_csd_list);
#endif
}

void start_cfs_bandwidth(struct cfs_bandwidth *cfs_b)
{
	lockdep_assert_held(&cfs_b->lock);

	if (cfs_b->period_active)
		return;

	cfs_b->period_active = 1;
	hrtimer_forward_now(&cfs_b->period_timer, cfs_b->period);
	hrtimer_start_expires(&cfs_b->period_timer, HRTIMER_MODE_ABS_PINNED);
}

static void destroy_cfs_bandwidth(struct cfs_bandwidth *cfs_b)
{
	int __maybe_unused i;

	/* init_cfs_bandwidth() was not called */
	if (!cfs_b->throttled_cfs_rq.next)
		return;

	hrtimer_cancel(&cfs_b->period_timer);
	hrtimer_cancel(&cfs_b->slack_timer);

	/*
	 * It is possible that we still have some cfs_rq's pending on a CSD
	 * list, though this race is very rare. In order for this to occur, we
	 * must have raced with the last task leaving the group while there
	 * exist throttled cfs_rq(s), and the period_timer must have queued the
	 * CSD item but the remote cpu has not yet processed it. To handle this,
	 * we can simply flush all pending CSD work inline here. We're
	 * guaranteed at this point that no additional cfs_rq of this group can
	 * join a CSD list.
	 */
#ifdef CONFIG_SMP
	for_each_possible_cpu(i) {
		struct rq *rq = cpu_rq(i);
		unsigned long flags;

		if (list_empty(&rq->cfsb_csd_list))
			continue;

		local_irq_save(flags);
		__cfsb_csd_unthrottle(rq);
		local_irq_restore(flags);
	}
#endif
}

/*
 * Both these CPU hotplug callbacks race against unregister_fair_sched_group()
 *
 * The race is harmless, since modifying bandwidth settings of unhooked group
 * bits doesn't do much.
 */

/* cpu online callback */
static void __maybe_unused update_runtime_enabled(struct rq *rq)
{
	struct task_group *tg;

	lockdep_assert_rq_held(rq);

	rcu_read_lock();
	list_for_each_entry_rcu(tg, &task_groups, list) {
		struct cfs_bandwidth *cfs_b = &tg->cfs_bandwidth;
		struct cfs_rq *cfs_rq = tg->cfs_rq[cpu_of(rq)];

		raw_spin_lock(&cfs_b->lock);
		cfs_rq->runtime_enabled = cfs_b->quota != RUNTIME_INF;
		raw_spin_unlock(&cfs_b->lock);
	}
	rcu_read_unlock();
}

/* cpu offline callback */
static void __maybe_unused unthrottle_offline_cfs_rqs(struct rq *rq)
{
	struct task_group *tg;

	lockdep_assert_rq_held(rq);

	/*
	 * The rq clock has already been updated in the
	 * set_rq_offline(), so we should skip updating
	 * the rq clock again in unthrottle_cfs_rq().
	 */
	rq_clock_start_loop_update(rq);

	rcu_read_lock();
	list_for_each_entry_rcu(tg, &task_groups, list) {
		struct cfs_rq *cfs_rq = tg->cfs_rq[cpu_of(rq)];

		if (!cfs_rq->runtime_enabled)
			continue;

		/*
		 * clock_task is not advancing so we just need to make sure
		 * there's some valid quota amount
		 */
		cfs_rq->runtime_remaining = 1;
		/*
		 * Offline rq is schedulable till CPU is completely disabled
		 * in take_cpu_down(), so we prevent new cfs throttling here.
		 */
		cfs_rq->runtime_enabled = 0;

		if (cfs_rq_throttled(cfs_rq))
			unthrottle_cfs_rq(cfs_rq);
	}
	rcu_read_unlock();

	rq_clock_stop_loop_update(rq);
}

bool cfs_task_bw_constrained(struct task_struct *p)
{
	struct cfs_rq *cfs_rq = task_cfs_rq(p);

	if (!cfs_bandwidth_used())
		return false;

	if (cfs_rq->runtime_enabled ||
	    tg_cfs_bandwidth(cfs_rq->tg)->hierarchical_quota != RUNTIME_INF)
		return true;

	return false;
}

#ifdef CONFIG_NO_HZ_FULL
/* called from pick_next_task_fair() */
static void sched_fair_update_stop_tick(struct rq *rq, struct task_struct *p)
{
	int cpu = cpu_of(rq);

	if (!sched_feat(HZ_BW) || !cfs_bandwidth_used())
		return;

	if (!tick_nohz_full_cpu(cpu))
		return;

	if (rq->nr_running != 1)
		return;

	/*
	 *  We know there is only one task runnable and we've just picked it. The
	 *  normal enqueue path will have cleared TICK_DEP_BIT_SCHED if we will
	 *  be otherwise able to stop the tick. Just need to check if we are using
	 *  bandwidth control.
	 */
	if (cfs_task_bw_constrained(p))
		tick_nohz_dep_set_cpu(cpu, TICK_DEP_BIT_SCHED);
}
#endif

#else /* CONFIG_CFS_BANDWIDTH */

static inline bool cfs_bandwidth_used(void)
{
	return false;
}

static void account_cfs_rq_runtime(struct cfs_rq *cfs_rq, u64 delta_exec) {}
static bool check_cfs_rq_runtime(struct cfs_rq *cfs_rq) { return false; }
static void check_enqueue_throttle(struct cfs_rq *cfs_rq) {}
static inline void sync_throttle(struct task_group *tg, int cpu) {}
static __always_inline void return_cfs_rq_runtime(struct cfs_rq *cfs_rq) {}

static inline int cfs_rq_throttled(struct cfs_rq *cfs_rq)
{
	return 0;
}

static inline int throttled_hierarchy(struct cfs_rq *cfs_rq)
{
	return 0;
}

static inline int throttled_lb_pair(struct task_group *tg,
				    int src_cpu, int dest_cpu)
{
	return 0;
}

#ifdef CONFIG_FAIR_GROUP_SCHED
void init_cfs_bandwidth(struct cfs_bandwidth *cfs_b, struct cfs_bandwidth *parent) {}
static void init_cfs_rq_runtime(struct cfs_rq *cfs_rq) {}
#endif

static inline struct cfs_bandwidth *tg_cfs_bandwidth(struct task_group *tg)
{
	return NULL;
}
static inline void destroy_cfs_bandwidth(struct cfs_bandwidth *cfs_b) {}
static inline void update_runtime_enabled(struct rq *rq) {}
static inline void unthrottle_offline_cfs_rqs(struct rq *rq) {}
#ifdef CONFIG_CGROUP_SCHED
bool cfs_task_bw_constrained(struct task_struct *p)
{
	return false;
}
#endif
#endif /* CONFIG_CFS_BANDWIDTH */

#if !defined(CONFIG_CFS_BANDWIDTH) || !defined(CONFIG_NO_HZ_FULL)
static inline void sched_fair_update_stop_tick(struct rq *rq, struct task_struct *p) {}
#endif

/**************************************************
 * CFS operations on tasks:
 */

#ifdef CONFIG_SCHED_HRTICK
static void hrtick_start_fair(struct rq *rq, struct task_struct *p)
{
	struct sched_entity *se = &p->se;

	SCHED_WARN_ON(task_rq(p) != rq);

	if (rq->cfs.h_nr_running > 1) {
		u64 ran = se->sum_exec_runtime - se->prev_sum_exec_runtime;
		u64 slice = se->slice;
		s64 delta = slice - ran;

		if (delta < 0) {
			if (task_current(rq, p))
				resched_curr(rq);
			return;
		}
		hrtick_start(rq, delta);
	}
}

/*
 * called from enqueue/dequeue and updates the hrtick when the
 * current task is from our class and nr_running is low enough
 * to matter.
 */
static void hrtick_update(struct rq *rq)
{
	struct task_struct *curr = rq->curr;

	if (!hrtick_enabled_fair(rq) || curr->sched_class != &fair_sched_class)
		return;

	hrtick_start_fair(rq, curr);
}
#else /* !CONFIG_SCHED_HRTICK */
static inline void
hrtick_start_fair(struct rq *rq, struct task_struct *p)
{
}

static inline void hrtick_update(struct rq *rq)
{
}
#endif

#ifdef CONFIG_SMP
static inline bool cpu_overutilized(int cpu)
{
	unsigned long rq_util_min = uclamp_rq_get(cpu_rq(cpu), UCLAMP_MIN);
	unsigned long rq_util_max = uclamp_rq_get(cpu_rq(cpu), UCLAMP_MAX);
	int overutilized = -1;

	trace_android_rvh_cpu_overutilized(cpu, &overutilized);
	if (overutilized != -1)
		return overutilized;

	/* Return true only if the utilization doesn't fit CPU's capacity */
	return !util_fits_cpu(cpu_util_cfs(cpu), rq_util_min, rq_util_max, cpu);
}

static inline void update_overutilized_status(struct rq *rq)
{
	if (!READ_ONCE(rq->rd->overutilized) && cpu_overutilized(rq->cpu)) {
		WRITE_ONCE(rq->rd->overutilized, SG_OVERUTILIZED);
		trace_sched_overutilized_tp(rq->rd, SG_OVERUTILIZED);
	}
}
#else
static inline void update_overutilized_status(struct rq *rq) { }
#endif

/* Runqueue only has SCHED_IDLE tasks enqueued */
static int sched_idle_rq(struct rq *rq)
{
	return unlikely(rq->nr_running == rq->cfs.idle_h_nr_running &&
			rq->nr_running);
}

#ifdef CONFIG_SMP
static int sched_idle_cpu(int cpu)
{
	return sched_idle_rq(cpu_rq(cpu));
}
#endif

/*
 * The enqueue_task method is called before nr_running is
 * increased. Here we update the fair scheduling stats and
 * then put the task into the rbtree:
 */
static void
enqueue_task_fair(struct rq *rq, struct task_struct *p, int flags)
{
	struct cfs_rq *cfs_rq;
	struct sched_entity *se = &p->se;
	int idle_h_nr_running = task_has_idle_policy(p);
	int task_new = !(flags & ENQUEUE_WAKEUP);

	/*
	 * The code below (indirectly) updates schedutil which looks at
	 * the cfs_rq utilization to select a frequency.
	 * Let's add the task's estimated utilization to the cfs_rq's
	 * estimated utilization, before we update schedutil.
	 */
	util_est_enqueue(&rq->cfs, p);

	/*
	 * If in_iowait is set, the code below may not trigger any cpufreq
	 * utilization updates, so do it here explicitly with the IOWAIT flag
	 * passed.
	 */
	if (p->in_iowait)
		cpufreq_update_util(rq, SCHED_CPUFREQ_IOWAIT);

	for_each_sched_entity(se) {
		if (se->on_rq)
			break;
		cfs_rq = cfs_rq_of(se);
		enqueue_entity(cfs_rq, se, flags);

		cfs_rq->h_nr_running++;
		cfs_rq->idle_h_nr_running += idle_h_nr_running;

		if (cfs_rq_is_idle(cfs_rq))
			idle_h_nr_running = 1;

		/* end evaluation on encountering a throttled cfs_rq */
		if (cfs_rq_throttled(cfs_rq))
			goto enqueue_throttle;

		flags = ENQUEUE_WAKEUP;
	}

	trace_android_rvh_enqueue_task_fair(rq, p, flags);
	for_each_sched_entity(se) {
		cfs_rq = cfs_rq_of(se);

		update_load_avg(cfs_rq, se, UPDATE_TG);
		se_update_runnable(se);
		update_cfs_group(se);

		cfs_rq->h_nr_running++;
		cfs_rq->idle_h_nr_running += idle_h_nr_running;

		if (cfs_rq_is_idle(cfs_rq))
			idle_h_nr_running = 1;

		/* end evaluation on encountering a throttled cfs_rq */
		if (cfs_rq_throttled(cfs_rq))
			goto enqueue_throttle;
	}

	/* At this point se is NULL and we are at root level*/
	add_nr_running(rq, 1);

	/*
	 * Since new tasks are assigned an initial util_avg equal to
	 * half of the spare capacity of their CPU, tiny tasks have the
	 * ability to cross the overutilized threshold, which will
	 * result in the load balancer ruining all the task placement
	 * done by EAS. As a way to mitigate that effect, do not account
	 * for the first enqueue operation of new tasks during the
	 * overutilized flag detection.
	 *
	 * A better way of solving this problem would be to wait for
	 * the PELT signals of tasks to converge before taking them
	 * into account, but that is not straightforward to implement,
	 * and the following generally works well enough in practice.
	 */
	if (!task_new)
		update_overutilized_status(rq);

enqueue_throttle:
	assert_list_leaf_cfs_rq(rq);

	hrtick_update(rq);
}

static void set_next_buddy(struct sched_entity *se);

/*
 * The dequeue_task method is called before nr_running is
 * decreased. We remove the task from the rbtree and
 * update the fair scheduling stats:
 */
static void dequeue_task_fair(struct rq *rq, struct task_struct *p, int flags)
{
	struct cfs_rq *cfs_rq;
	struct sched_entity *se = &p->se;
	int task_sleep = flags & DEQUEUE_SLEEP;
	int idle_h_nr_running = task_has_idle_policy(p);
	bool was_sched_idle = sched_idle_rq(rq);

	util_est_dequeue(&rq->cfs, p);

	for_each_sched_entity(se) {
		cfs_rq = cfs_rq_of(se);
		dequeue_entity(cfs_rq, se, flags);

		cfs_rq->h_nr_running--;
		cfs_rq->idle_h_nr_running -= idle_h_nr_running;

		if (cfs_rq_is_idle(cfs_rq))
			idle_h_nr_running = 1;

		/* end evaluation on encountering a throttled cfs_rq */
		if (cfs_rq_throttled(cfs_rq))
			goto dequeue_throttle;

		/* Don't dequeue parent if it has other entities besides us */
		if (cfs_rq->load.weight) {
			/* Avoid re-evaluating load for this entity: */
			se = parent_entity(se);
			/*
			 * Bias pick_next to pick a task from this cfs_rq, as
			 * p is sleeping when it is within its sched_slice.
			 */
			if (task_sleep && se && !throttled_hierarchy(cfs_rq))
				set_next_buddy(se);
			break;
		}
		flags |= DEQUEUE_SLEEP;
	}

	trace_android_rvh_dequeue_task_fair(rq, p, flags);
	for_each_sched_entity(se) {
		cfs_rq = cfs_rq_of(se);

		update_load_avg(cfs_rq, se, UPDATE_TG);
		se_update_runnable(se);
		update_cfs_group(se);

		cfs_rq->h_nr_running--;
		cfs_rq->idle_h_nr_running -= idle_h_nr_running;

		if (cfs_rq_is_idle(cfs_rq))
			idle_h_nr_running = 1;

		/* end evaluation on encountering a throttled cfs_rq */
		if (cfs_rq_throttled(cfs_rq))
			goto dequeue_throttle;

	}

	/* At this point se is NULL and we are at root level*/
	sub_nr_running(rq, 1);

	/* balance early to pull high priority tasks */
	if (unlikely(!was_sched_idle && sched_idle_rq(rq)))
		rq->next_balance = jiffies;

dequeue_throttle:
	util_est_update(&rq->cfs, p, task_sleep);
	hrtick_update(rq);
}

#ifdef CONFIG_SMP

/* Working cpumask for: load_balance, load_balance_newidle. */
static DEFINE_PER_CPU(cpumask_var_t, load_balance_mask);
static DEFINE_PER_CPU(cpumask_var_t, select_rq_mask);
static DEFINE_PER_CPU(cpumask_var_t, should_we_balance_tmpmask);

#ifdef CONFIG_NO_HZ_COMMON

static struct {
	cpumask_var_t idle_cpus_mask;
	atomic_t nr_cpus;
	int has_blocked;		/* Idle CPUS has blocked load */
	int needs_update;		/* Newly idle CPUs need their next_balance collated */
	unsigned long next_balance;     /* in jiffy units */
	unsigned long next_blocked;	/* Next update of blocked load in jiffies */
} nohz ____cacheline_aligned;

#endif /* CONFIG_NO_HZ_COMMON */

static unsigned long cpu_load(struct rq *rq)
{
	return cfs_rq_load_avg(&rq->cfs);
}

/*
 * cpu_load_without - compute CPU load without any contributions from *p
 * @cpu: the CPU which load is requested
 * @p: the task which load should be discounted
 *
 * The load of a CPU is defined by the load of tasks currently enqueued on that
 * CPU as well as tasks which are currently sleeping after an execution on that
 * CPU.
 *
 * This method returns the load of the specified CPU by discounting the load of
 * the specified task, whenever the task is currently contributing to the CPU
 * load.
 */
static unsigned long cpu_load_without(struct rq *rq, struct task_struct *p)
{
	struct cfs_rq *cfs_rq;
	unsigned int load;

	/* Task has no contribution or is new */
	if (cpu_of(rq) != task_cpu(p) || !READ_ONCE(p->se.avg.last_update_time))
		return cpu_load(rq);

	cfs_rq = &rq->cfs;
	load = READ_ONCE(cfs_rq->avg.load_avg);

	/* Discount task's util from CPU's util */
	lsub_positive(&load, task_h_load(p));

	return load;
}

static unsigned long cpu_runnable(struct rq *rq)
{
	return cfs_rq_runnable_avg(&rq->cfs);
}

static unsigned long cpu_runnable_without(struct rq *rq, struct task_struct *p)
{
	struct cfs_rq *cfs_rq;
	unsigned int runnable;

	/* Task has no contribution or is new */
	if (cpu_of(rq) != task_cpu(p) || !READ_ONCE(p->se.avg.last_update_time))
		return cpu_runnable(rq);

	cfs_rq = &rq->cfs;
	runnable = READ_ONCE(cfs_rq->avg.runnable_avg);

	/* Discount task's runnable from CPU's runnable */
	lsub_positive(&runnable, p->se.avg.runnable_avg);

	return runnable;
}

static unsigned long capacity_of(int cpu)
{
	return cpu_rq(cpu)->cpu_capacity;
}

static void record_wakee(struct task_struct *p)
{
	/*
	 * Only decay a single time; tasks that have less then 1 wakeup per
	 * jiffy will not have built up many flips.
	 */
	if (time_after(jiffies, current->wakee_flip_decay_ts + HZ)) {
		current->wakee_flips >>= 1;
		current->wakee_flip_decay_ts = jiffies;
	}

	if (current->last_wakee != p) {
		current->last_wakee = p;
		current->wakee_flips++;
	}
}

/*
 * Detect M:N waker/wakee relationships via a switching-frequency heuristic.
 *
 * A waker of many should wake a different task than the one last awakened
 * at a frequency roughly N times higher than one of its wakees.
 *
 * In order to determine whether we should let the load spread vs consolidating
 * to shared cache, we look for a minimum 'flip' frequency of llc_size in one
 * partner, and a factor of lls_size higher frequency in the other.
 *
 * With both conditions met, we can be relatively sure that the relationship is
 * non-monogamous, with partner count exceeding socket size.
 *
 * Waker/wakee being client/server, worker/dispatcher, interrupt source or
 * whatever is irrelevant, spread criteria is apparent partner count exceeds
 * socket size.
 */
static int wake_wide(struct task_struct *p)
{
	unsigned int master = current->wakee_flips;
	unsigned int slave = p->wakee_flips;
	int factor = __this_cpu_read(sd_llc_size);

	if (master < slave)
		swap(master, slave);
	if (slave < factor || master < slave * factor)
		return 0;
	return 1;
}

/*
 * The purpose of wake_affine() is to quickly determine on which CPU we can run
 * soonest. For the purpose of speed we only consider the waking and previous
 * CPU.
 *
 * wake_affine_idle() - only considers 'now', it check if the waking CPU is
 *			cache-affine and is (or	will be) idle.
 *
 * wake_affine_weight() - considers the weight to reflect the average
 *			  scheduling latency of the CPUs. This seems to work
 *			  for the overloaded case.
 */
static int
wake_affine_idle(int this_cpu, int prev_cpu, int sync)
{
	/*
	 * If this_cpu is idle, it implies the wakeup is from interrupt
	 * context. Only allow the move if cache is shared. Otherwise an
	 * interrupt intensive workload could force all tasks onto one
	 * node depending on the IO topology or IRQ affinity settings.
	 *
	 * If the prev_cpu is idle and cache affine then avoid a migration.
	 * There is no guarantee that the cache hot data from an interrupt
	 * is more important than cache hot data on the prev_cpu and from
	 * a cpufreq perspective, it's better to have higher utilisation
	 * on one CPU.
	 */
	if (available_idle_cpu(this_cpu) && cpus_share_cache(this_cpu, prev_cpu))
		return available_idle_cpu(prev_cpu) ? prev_cpu : this_cpu;

	if (sync && cpu_rq(this_cpu)->nr_running == 1)
		return this_cpu;

	if (available_idle_cpu(prev_cpu))
		return prev_cpu;

	return nr_cpumask_bits;
}

static int
wake_affine_weight(struct sched_domain *sd, struct task_struct *p,
		   int this_cpu, int prev_cpu, int sync)
{
	s64 this_eff_load, prev_eff_load;
	unsigned long task_load;

	this_eff_load = cpu_load(cpu_rq(this_cpu));

	if (sync) {
		unsigned long current_load = task_h_load(current);

		if (current_load > this_eff_load)
			return this_cpu;

		this_eff_load -= current_load;
	}

	task_load = task_h_load(p);

	this_eff_load += task_load;
	if (sched_feat(WA_BIAS))
		this_eff_load *= 100;
	this_eff_load *= capacity_of(prev_cpu);

	prev_eff_load = cpu_load(cpu_rq(prev_cpu));
	prev_eff_load -= task_load;
	if (sched_feat(WA_BIAS))
		prev_eff_load *= 100 + (sd->imbalance_pct - 100) / 2;
	prev_eff_load *= capacity_of(this_cpu);

	/*
	 * If sync, adjust the weight of prev_eff_load such that if
	 * prev_eff == this_eff that select_idle_sibling() will consider
	 * stacking the wakee on top of the waker if no other CPU is
	 * idle.
	 */
	if (sync)
		prev_eff_load += 1;

	return this_eff_load < prev_eff_load ? this_cpu : nr_cpumask_bits;
}

static int wake_affine(struct sched_domain *sd, struct task_struct *p,
		       int this_cpu, int prev_cpu, int sync)
{
	int target = nr_cpumask_bits;

	if (sched_feat(WA_IDLE))
		target = wake_affine_idle(this_cpu, prev_cpu, sync);

	if (sched_feat(WA_WEIGHT) && target == nr_cpumask_bits)
		target = wake_affine_weight(sd, p, this_cpu, prev_cpu, sync);

	schedstat_inc(p->stats.nr_wakeups_affine_attempts);
	if (target != this_cpu)
		return prev_cpu;

	schedstat_inc(sd->ttwu_move_affine);
	schedstat_inc(p->stats.nr_wakeups_affine);
	return target;
}

static struct sched_group *
find_idlest_group(struct sched_domain *sd, struct task_struct *p, int this_cpu);

/*
 * find_idlest_group_cpu - find the idlest CPU among the CPUs in the group.
 */
static int
find_idlest_group_cpu(struct sched_group *group, struct task_struct *p, int this_cpu)
{
	unsigned long load, min_load = ULONG_MAX;
	unsigned int min_exit_latency = UINT_MAX;
	u64 latest_idle_timestamp = 0;
	int least_loaded_cpu = this_cpu;
	int shallowest_idle_cpu = -1;
	int i;

	/* Check if we have any choice: */
	if (group->group_weight == 1)
		return cpumask_first(sched_group_span(group));

	/* Traverse only the allowed CPUs */
	for_each_cpu_and(i, sched_group_span(group), p->cpus_ptr) {
		struct rq *rq = cpu_rq(i);

		if (!sched_core_cookie_match(rq, p))
			continue;

		if (sched_idle_cpu(i))
			return i;

		if (available_idle_cpu(i)) {
			struct cpuidle_state *idle = idle_get_state(rq);
			if (idle && idle->exit_latency < min_exit_latency) {
				/*
				 * We give priority to a CPU whose idle state
				 * has the smallest exit latency irrespective
				 * of any idle timestamp.
				 */
				min_exit_latency = idle->exit_latency;
				latest_idle_timestamp = rq->idle_stamp;
				shallowest_idle_cpu = i;
			} else if ((!idle || idle->exit_latency == min_exit_latency) &&
				   rq->idle_stamp > latest_idle_timestamp) {
				/*
				 * If equal or no active idle state, then
				 * the most recently idled CPU might have
				 * a warmer cache.
				 */
				latest_idle_timestamp = rq->idle_stamp;
				shallowest_idle_cpu = i;
			}
		} else if (shallowest_idle_cpu == -1) {
			load = cpu_load(cpu_rq(i));
			if (load < min_load) {
				min_load = load;
				least_loaded_cpu = i;
			}
		}
	}

	return shallowest_idle_cpu != -1 ? shallowest_idle_cpu : least_loaded_cpu;
}

static inline int find_idlest_cpu(struct sched_domain *sd, struct task_struct *p,
				  int cpu, int prev_cpu, int sd_flag)
{
	int new_cpu = cpu;

	if (!cpumask_intersects(sched_domain_span(sd), p->cpus_ptr))
		return prev_cpu;

	/*
	 * We need task's util for cpu_util_without, sync it up to
	 * prev_cpu's last_update_time.
	 */
	if (!(sd_flag & SD_BALANCE_FORK))
		sync_entity_load_avg(&p->se);

	while (sd) {
		struct sched_group *group;
		struct sched_domain *tmp;
		int weight;

		if (!(sd->flags & sd_flag)) {
			sd = sd->child;
			continue;
		}

		group = find_idlest_group(sd, p, cpu);
		if (!group) {
			sd = sd->child;
			continue;
		}

		new_cpu = find_idlest_group_cpu(group, p, cpu);
		if (new_cpu == cpu) {
			/* Now try balancing at a lower domain level of 'cpu': */
			sd = sd->child;
			continue;
		}

		/* Now try balancing at a lower domain level of 'new_cpu': */
		cpu = new_cpu;
		weight = sd->span_weight;
		sd = NULL;
		for_each_domain(cpu, tmp) {
			if (weight <= tmp->span_weight)
				break;
			if (tmp->flags & sd_flag)
				sd = tmp;
		}
	}

	return new_cpu;
}

static inline int __select_idle_cpu(int cpu, struct task_struct *p)
{
	if ((available_idle_cpu(cpu) || sched_idle_cpu(cpu)) &&
	    sched_cpu_cookie_match(cpu_rq(cpu), p))
		return cpu;

	return -1;
}

#ifdef CONFIG_SCHED_SMT
DEFINE_STATIC_KEY_FALSE(sched_smt_present);
EXPORT_SYMBOL_GPL(sched_smt_present);

static inline void set_idle_cores(int cpu, int val)
{
	struct sched_domain_shared *sds;

	sds = rcu_dereference(per_cpu(sd_llc_shared, cpu));
	if (sds)
		WRITE_ONCE(sds->has_idle_cores, val);
}

static inline bool test_idle_cores(int cpu)
{
	struct sched_domain_shared *sds;

	sds = rcu_dereference(per_cpu(sd_llc_shared, cpu));
	if (sds)
		return READ_ONCE(sds->has_idle_cores);

	return false;
}

/*
 * Scans the local SMT mask to see if the entire core is idle, and records this
 * information in sd_llc_shared->has_idle_cores.
 *
 * Since SMT siblings share all cache levels, inspecting this limited remote
 * state should be fairly cheap.
 */
void __update_idle_core(struct rq *rq)
{
	int core = cpu_of(rq);
	int cpu;

	rcu_read_lock();
	if (test_idle_cores(core))
		goto unlock;

	for_each_cpu(cpu, cpu_smt_mask(core)) {
		if (cpu == core)
			continue;

		if (!available_idle_cpu(cpu))
			goto unlock;
	}

	set_idle_cores(core, 1);
unlock:
	rcu_read_unlock();
}

/*
 * Scan the entire LLC domain for idle cores; this dynamically switches off if
 * there are no idle cores left in the system; tracked through
 * sd_llc->shared->has_idle_cores and enabled through update_idle_core() above.
 */
static int select_idle_core(struct task_struct *p, int core, struct cpumask *cpus, int *idle_cpu)
{
	bool idle = true;
	int cpu;

	for_each_cpu(cpu, cpu_smt_mask(core)) {
		if (!available_idle_cpu(cpu)) {
			idle = false;
			if (*idle_cpu == -1) {
				if (sched_idle_cpu(cpu) && cpumask_test_cpu(cpu, p->cpus_ptr)) {
					*idle_cpu = cpu;
					break;
				}
				continue;
			}
			break;
		}
		if (*idle_cpu == -1 && cpumask_test_cpu(cpu, p->cpus_ptr))
			*idle_cpu = cpu;
	}

	if (idle)
		return core;

	cpumask_andnot(cpus, cpus, cpu_smt_mask(core));
	return -1;
}

/*
 * Scan the local SMT mask for idle CPUs.
 */
static int select_idle_smt(struct task_struct *p, int target)
{
	int cpu;

	for_each_cpu_and(cpu, cpu_smt_mask(target), p->cpus_ptr) {
		if (cpu == target)
			continue;
		if (available_idle_cpu(cpu) || sched_idle_cpu(cpu))
			return cpu;
	}

	return -1;
}

#else /* CONFIG_SCHED_SMT */

static inline void set_idle_cores(int cpu, int val)
{
}

static inline bool test_idle_cores(int cpu)
{
	return false;
}

static inline int select_idle_core(struct task_struct *p, int core, struct cpumask *cpus, int *idle_cpu)
{
	return __select_idle_cpu(core, p);
}

static inline int select_idle_smt(struct task_struct *p, int target)
{
	return -1;
}

#endif /* CONFIG_SCHED_SMT */

/*
 * Scan the LLC domain for idle CPUs; this is dynamically regulated by
 * comparing the average scan cost (tracked in sd->avg_scan_cost) against the
 * average idle time for this rq (as found in rq->avg_idle).
 */
static int select_idle_cpu(struct task_struct *p, struct sched_domain *sd, bool has_idle_core, int target)
{
	struct cpumask *cpus = this_cpu_cpumask_var_ptr(select_rq_mask);
	int i, cpu, idle_cpu = -1, nr = INT_MAX;
	struct sched_domain_shared *sd_share;
	struct rq *this_rq = this_rq();
	int this = smp_processor_id();
	struct sched_domain *this_sd = NULL;
	u64 time = 0;

	cpumask_and(cpus, sched_domain_span(sd), p->cpus_ptr);

	if (sched_feat(SIS_PROP) && !has_idle_core) {
		u64 avg_cost, avg_idle, span_avg;
		unsigned long now = jiffies;

		this_sd = rcu_dereference(*this_cpu_ptr(&sd_llc));
		if (!this_sd)
			return -1;

		/*
		 * If we're busy, the assumption that the last idle period
		 * predicts the future is flawed; age away the remaining
		 * predicted idle time.
		 */
		if (unlikely(this_rq->wake_stamp < now)) {
			while (this_rq->wake_stamp < now && this_rq->wake_avg_idle) {
				this_rq->wake_stamp++;
				this_rq->wake_avg_idle >>= 1;
			}
		}

		avg_idle = this_rq->wake_avg_idle;
		avg_cost = this_sd->avg_scan_cost + 1;

		span_avg = sd->span_weight * avg_idle;
		if (span_avg > 4*avg_cost)
			nr = div_u64(span_avg, avg_cost);
		else
			nr = 4;

		time = cpu_clock(this);
	}

	if (sched_feat(SIS_UTIL)) {
		sd_share = rcu_dereference(per_cpu(sd_llc_shared, target));
		if (sd_share) {
			/* because !--nr is the condition to stop scan */
			nr = READ_ONCE(sd_share->nr_idle_scan) + 1;
			/* overloaded LLC is unlikely to have idle cpu/core */
			if (nr == 1)
				return -1;
		}
	}

	for_each_cpu_wrap(cpu, cpus, target + 1) {
		if (has_idle_core) {
			i = select_idle_core(p, cpu, cpus, &idle_cpu);
			if ((unsigned int)i < nr_cpumask_bits)
				return i;

		} else {
			if (!--nr)
				return -1;
			idle_cpu = __select_idle_cpu(cpu, p);
			if ((unsigned int)idle_cpu < nr_cpumask_bits)
				break;
		}
	}

	if (has_idle_core)
		set_idle_cores(target, false);

	if (sched_feat(SIS_PROP) && this_sd && !has_idle_core) {
		time = cpu_clock(this) - time;

		/*
		 * Account for the scan cost of wakeups against the average
		 * idle time.
		 */
		this_rq->wake_avg_idle -= min(this_rq->wake_avg_idle, time);

		update_avg(&this_sd->avg_scan_cost, time);
	}

	return idle_cpu;
}

/*
 * Scan the asym_capacity domain for idle CPUs; pick the first idle one on which
 * the task fits. If no CPU is big enough, but there are idle ones, try to
 * maximize capacity.
 */
static int
select_idle_capacity(struct task_struct *p, struct sched_domain *sd, int target)
{
	unsigned long task_util, util_min, util_max, best_cap = 0;
	int fits, best_fits = 0;
	int cpu, best_cpu = -1;
	struct cpumask *cpus;

	cpus = this_cpu_cpumask_var_ptr(select_rq_mask);
	cpumask_and(cpus, sched_domain_span(sd), p->cpus_ptr);

	task_util = task_util_est(p);
	util_min = uclamp_eff_value(p, UCLAMP_MIN);
	util_max = uclamp_eff_value(p, UCLAMP_MAX);

	for_each_cpu_wrap(cpu, cpus, target) {
		unsigned long cpu_cap = capacity_of(cpu);

		if (!available_idle_cpu(cpu) && !sched_idle_cpu(cpu))
			continue;

		fits = util_fits_cpu(task_util, util_min, util_max, cpu);

		/* This CPU fits with all requirements */
		if (fits > 0)
			return cpu;
		/*
		 * Only the min performance hint (i.e. uclamp_min) doesn't fit.
		 * Look for the CPU with best capacity.
		 */
		else if (fits < 0)
			cpu_cap = capacity_orig_of(cpu) - thermal_load_avg(cpu_rq(cpu));

		/*
		 * First, select CPU which fits better (-1 being better than 0).
		 * Then, select the one with best capacity at same level.
		 */
		if ((fits < best_fits) ||
		    ((fits == best_fits) && (cpu_cap > best_cap))) {
			best_cap = cpu_cap;
			best_cpu = cpu;
			best_fits = fits;
		}
	}

	return best_cpu;
}

static inline bool asym_fits_cpu(unsigned long util,
				 unsigned long util_min,
				 unsigned long util_max,
				 int cpu)
{
	if (sched_asym_cpucap_active())
		/*
		 * Return true only if the cpu fully fits the task requirements
		 * which include the utilization and the performance hints.
		 */
		return (util_fits_cpu(util, util_min, util_max, cpu) > 0);

	return true;
}

/*
 * Try and locate an idle core/thread in the LLC cache domain.
 */
static int select_idle_sibling(struct task_struct *p, int prev, int target)
{
	bool has_idle_core = false;
	struct sched_domain *sd;
	unsigned long task_util, util_min, util_max;
	int i, recent_used_cpu;

	/*
	 * On asymmetric system, update task utilization because we will check
	 * that the task fits with cpu's capacity.
	 */
	if (sched_asym_cpucap_active()) {
		sync_entity_load_avg(&p->se);
		task_util = task_util_est(p);
		util_min = uclamp_eff_value(p, UCLAMP_MIN);
		util_max = uclamp_eff_value(p, UCLAMP_MAX);
	}

	/*
	 * per-cpu select_rq_mask usage
	 */
	lockdep_assert_irqs_disabled();

	if ((available_idle_cpu(target) || sched_idle_cpu(target)) &&
	    asym_fits_cpu(task_util, util_min, util_max, target))
		return target;

	/*
	 * If the previous CPU is cache affine and idle, don't be stupid:
	 */
	if (prev != target && cpus_share_cache(prev, target) &&
	    (available_idle_cpu(prev) || sched_idle_cpu(prev)) &&
	    asym_fits_cpu(task_util, util_min, util_max, prev))
		return prev;

	/*
	 * Allow a per-cpu kthread to stack with the wakee if the
	 * kworker thread and the tasks previous CPUs are the same.
	 * The assumption is that the wakee queued work for the
	 * per-cpu kthread that is now complete and the wakeup is
	 * essentially a sync wakeup. An obvious example of this
	 * pattern is IO completions.
	 */
	if (is_per_cpu_kthread(current) &&
	    in_task() &&
	    prev == smp_processor_id() &&
	    this_rq()->nr_running <= 1 &&
	    asym_fits_cpu(task_util, util_min, util_max, prev)) {
		return prev;
	}

	/* Check a recently used CPU as a potential idle candidate: */
	recent_used_cpu = p->recent_used_cpu;
	p->recent_used_cpu = prev;
	if (recent_used_cpu != prev &&
	    recent_used_cpu != target &&
	    cpus_share_cache(recent_used_cpu, target) &&
	    (available_idle_cpu(recent_used_cpu) || sched_idle_cpu(recent_used_cpu)) &&
	    cpumask_test_cpu(recent_used_cpu, p->cpus_ptr) &&
	    asym_fits_cpu(task_util, util_min, util_max, recent_used_cpu)) {
		return recent_used_cpu;
	}

	/*
	 * For asymmetric CPU capacity systems, our domain of interest is
	 * sd_asym_cpucapacity rather than sd_llc.
	 */
	if (sched_asym_cpucap_active()) {
		sd = rcu_dereference(per_cpu(sd_asym_cpucapacity, target));
		/*
		 * On an asymmetric CPU capacity system where an exclusive
		 * cpuset defines a symmetric island (i.e. one unique
		 * capacity_orig value through the cpuset), the key will be set
		 * but the CPUs within that cpuset will not have a domain with
		 * SD_ASYM_CPUCAPACITY. These should follow the usual symmetric
		 * capacity path.
		 */
		if (sd) {
			i = select_idle_capacity(p, sd, target);
			return ((unsigned)i < nr_cpumask_bits) ? i : target;
		}
	}

	sd = rcu_dereference(per_cpu(sd_llc, target));
	if (!sd)
		return target;

	if (sched_smt_active()) {
		has_idle_core = test_idle_cores(target);

		if (!has_idle_core && cpus_share_cache(prev, target)) {
			i = select_idle_smt(p, prev);
			if ((unsigned int)i < nr_cpumask_bits)
				return i;
		}
	}

	i = select_idle_cpu(p, sd, has_idle_core, target);
	if ((unsigned)i < nr_cpumask_bits)
		return i;

	return target;
}

/**
 * cpu_util() - Estimates the amount of CPU capacity used by CFS tasks.
 * @cpu: the CPU to get the utilization for
 * @p: task for which the CPU utilization should be predicted or NULL
 * @dst_cpu: CPU @p migrates to, -1 if @p moves from @cpu or @p == NULL
 * @boost: 1 to enable boosting, otherwise 0
 *
 * The unit of the return value must be the same as the one of CPU capacity
 * so that CPU utilization can be compared with CPU capacity.
 *
 * CPU utilization is the sum of running time of runnable tasks plus the
 * recent utilization of currently non-runnable tasks on that CPU.
 * It represents the amount of CPU capacity currently used by CFS tasks in
 * the range [0..max CPU capacity] with max CPU capacity being the CPU
 * capacity at f_max.
 *
 * The estimated CPU utilization is defined as the maximum between CPU
 * utilization and sum of the estimated utilization of the currently
 * runnable tasks on that CPU. It preserves a utilization "snapshot" of
 * previously-executed tasks, which helps better deduce how busy a CPU will
 * be when a long-sleeping task wakes up. The contribution to CPU utilization
 * of such a task would be significantly decayed at this point of time.
 *
 * Boosted CPU utilization is defined as max(CPU runnable, CPU utilization).
 * CPU contention for CFS tasks can be detected by CPU runnable > CPU
 * utilization. Boosting is implemented in cpu_util() so that internal
 * users (e.g. EAS) can use it next to external users (e.g. schedutil),
 * latter via cpu_util_cfs_boost().
 *
 * CPU utilization can be higher than the current CPU capacity
 * (f_curr/f_max * max CPU capacity) or even the max CPU capacity because
 * of rounding errors as well as task migrations or wakeups of new tasks.
 * CPU utilization has to be capped to fit into the [0..max CPU capacity]
 * range. Otherwise a group of CPUs (CPU0 util = 121% + CPU1 util = 80%)
 * could be seen as over-utilized even though CPU1 has 20% of spare CPU
 * capacity. CPU utilization is allowed to overshoot current CPU capacity
 * though since this is useful for predicting the CPU capacity required
 * after task migrations (scheduler-driven DVFS).
 *
 * Return: (Boosted) (estimated) utilization for the specified CPU.
 */
static unsigned long
cpu_util(int cpu, struct task_struct *p, int dst_cpu, int boost)
{
	struct cfs_rq *cfs_rq = &cpu_rq(cpu)->cfs;
	unsigned long util = READ_ONCE(cfs_rq->avg.util_avg);
	unsigned long runnable;

	if (boost) {
		runnable = READ_ONCE(cfs_rq->avg.runnable_avg);
		util = max(util, runnable);
	}

	/*
	 * If @dst_cpu is -1 or @p migrates from @cpu to @dst_cpu remove its
	 * contribution. If @p migrates from another CPU to @cpu add its
	 * contribution. In all the other cases @cpu is not impacted by the
	 * migration so its util_avg is already correct.
	 */
	if (p && task_cpu(p) == cpu && dst_cpu != cpu)
		lsub_positive(&util, task_util(p));
	else if (p && task_cpu(p) != cpu && dst_cpu == cpu)
		util += task_util(p);

	if (sched_feat(UTIL_EST)) {
		unsigned long util_est;

		util_est = READ_ONCE(cfs_rq->avg.util_est.enqueued);

		/*
		 * During wake-up @p isn't enqueued yet and doesn't contribute
		 * to any cpu_rq(cpu)->cfs.avg.util_est.enqueued.
		 * If @dst_cpu == @cpu add it to "simulate" cpu_util after @p
		 * has been enqueued.
		 *
		 * During exec (@dst_cpu = -1) @p is enqueued and does
		 * contribute to cpu_rq(cpu)->cfs.util_est.enqueued.
		 * Remove it to "simulate" cpu_util without @p's contribution.
		 *
		 * Despite the task_on_rq_queued(@p) check there is still a
		 * small window for a possible race when an exec
		 * select_task_rq_fair() races with LB's detach_task().
		 *
		 *   detach_task()
		 *     deactivate_task()
		 *       p->on_rq = TASK_ON_RQ_MIGRATING;
		 *       -------------------------------- A
		 *       dequeue_task()                    \
		 *         dequeue_task_fair()              + Race Time
		 *           util_est_dequeue()            /
		 *       -------------------------------- B
		 *
		 * The additional check "current == p" is required to further
		 * reduce the race window.
		 */
		if (dst_cpu == cpu)
			util_est += _task_util_est(p);
		else if (p && unlikely(task_on_rq_queued(p) || current == p))
			lsub_positive(&util_est, _task_util_est(p));

		util = max(util, util_est);
	}

	return min(util, capacity_orig_of(cpu));
}

unsigned long cpu_util_cfs(int cpu)
{
	return cpu_util(cpu, NULL, -1, 0);
}

unsigned long cpu_util_cfs_boost(int cpu)
{
	return cpu_util(cpu, NULL, -1, 1);
}

/*
 * cpu_util_without: compute cpu utilization without any contributions from *p
 * @cpu: the CPU which utilization is requested
 * @p: the task which utilization should be discounted
 *
 * The utilization of a CPU is defined by the utilization of tasks currently
 * enqueued on that CPU as well as tasks which are currently sleeping after an
 * execution on that CPU.
 *
 * This method returns the utilization of the specified CPU by discounting the
 * utilization of the specified task, whenever the task is currently
 * contributing to the CPU utilization.
 */
static unsigned long cpu_util_without(int cpu, struct task_struct *p)
{
	/* Task has no contribution or is new */
	if (cpu != task_cpu(p) || !READ_ONCE(p->se.avg.last_update_time))
		p = NULL;

	return cpu_util(cpu, p, -1, 0);
}

/*
 * energy_env - Utilization landscape for energy estimation.
 * @task_busy_time: Utilization contribution by the task for which we test the
 *                  placement. Given by eenv_task_busy_time().
 * @pd_busy_time:   Utilization of the whole perf domain without the task
 *                  contribution. Given by eenv_pd_busy_time().
 * @cpu_cap:        Maximum CPU capacity for the perf domain.
 * @pd_cap:         Entire perf domain capacity. (pd->nr_cpus * cpu_cap).
 */
struct energy_env {
	unsigned long task_busy_time;
	unsigned long pd_busy_time;
	unsigned long cpu_cap;
	unsigned long pd_cap;
};

/*
 * Compute the task busy time for compute_energy(). This time cannot be
 * injected directly into effective_cpu_util() because of the IRQ scaling.
 * The latter only makes sense with the most recent CPUs where the task has
 * run.
 */
static inline void eenv_task_busy_time(struct energy_env *eenv,
				       struct task_struct *p, int prev_cpu)
{
	unsigned long busy_time, max_cap = arch_scale_cpu_capacity(prev_cpu);
	unsigned long irq = cpu_util_irq(cpu_rq(prev_cpu));

	if (unlikely(irq >= max_cap))
		busy_time = max_cap;
	else
		busy_time = scale_irq_capacity(task_util_est(p), irq, max_cap);

	eenv->task_busy_time = busy_time;
}

/*
 * Compute the perf_domain (PD) busy time for compute_energy(). Based on the
 * utilization for each @pd_cpus, it however doesn't take into account
 * clamping since the ratio (utilization / cpu_capacity) is already enough to
 * scale the EM reported power consumption at the (eventually clamped)
 * cpu_capacity.
 *
 * The contribution of the task @p for which we want to estimate the
 * energy cost is removed (by cpu_util()) and must be calculated
 * separately (see eenv_task_busy_time). This ensures:
 *
 *   - A stable PD utilization, no matter which CPU of that PD we want to place
 *     the task on.
 *
 *   - A fair comparison between CPUs as the task contribution (task_util())
 *     will always be the same no matter which CPU utilization we rely on
 *     (util_avg or util_est).
 *
 * Set @eenv busy time for the PD that spans @pd_cpus. This busy time can't
 * exceed @eenv->pd_cap.
 */
static inline void eenv_pd_busy_time(struct energy_env *eenv,
				     struct cpumask *pd_cpus,
				     struct task_struct *p)
{
	unsigned long busy_time = 0;
	int cpu;

	for_each_cpu(cpu, pd_cpus) {
		unsigned long util = cpu_util(cpu, p, -1, 0);

		busy_time += effective_cpu_util(cpu, util, ENERGY_UTIL, NULL);
	}

	eenv->pd_busy_time = min(eenv->pd_cap, busy_time);
}

/*
 * Compute the maximum utilization for compute_energy() when the task @p
 * is placed on the cpu @dst_cpu.
 *
 * Returns the maximum utilization among @eenv->cpus. This utilization can't
 * exceed @eenv->cpu_cap.
 */
static inline unsigned long
eenv_pd_max_util(struct energy_env *eenv, struct cpumask *pd_cpus,
		 struct task_struct *p, int dst_cpu)
{
	unsigned long max_util = 0;
	int cpu;

	for_each_cpu(cpu, pd_cpus) {
		struct task_struct *tsk = (cpu == dst_cpu) ? p : NULL;
		unsigned long util = cpu_util(cpu, p, dst_cpu, 1);
		unsigned long eff_util;

		/*
		 * Performance domain frequency: utilization clamping
		 * must be considered since it affects the selection
		 * of the performance domain frequency.
		 * NOTE: in case RT tasks are running, by default the
		 * FREQUENCY_UTIL's utilization can be max OPP.
		 */
		eff_util = effective_cpu_util(cpu, util, FREQUENCY_UTIL, tsk);
		max_util = max(max_util, eff_util);
	}

	return min(max_util, eenv->cpu_cap);
}

/*
 * compute_energy(): Use the Energy Model to estimate the energy that @pd would
 * consume for a given utilization landscape @eenv. When @dst_cpu < 0, the task
 * contribution is ignored.
 */
static inline unsigned long
compute_energy(struct energy_env *eenv, struct perf_domain *pd,
	       struct cpumask *pd_cpus, struct task_struct *p, int dst_cpu)
{
	unsigned long max_util = eenv_pd_max_util(eenv, pd_cpus, p, dst_cpu);
	unsigned long busy_time = eenv->pd_busy_time;

	if (dst_cpu >= 0)
		busy_time = min(eenv->pd_cap, busy_time + eenv->task_busy_time);

	return em_cpu_energy(pd->em_pd, max_util, busy_time, eenv->cpu_cap);
}

/*
 * find_energy_efficient_cpu(): Find most energy-efficient target CPU for the
 * waking task. find_energy_efficient_cpu() looks for the CPU with maximum
 * spare capacity in each performance domain and uses it as a potential
 * candidate to execute the task. Then, it uses the Energy Model to figure
 * out which of the CPU candidates is the most energy-efficient.
 *
 * The rationale for this heuristic is as follows. In a performance domain,
 * all the most energy efficient CPU candidates (according to the Energy
 * Model) are those for which we'll request a low frequency. When there are
 * several CPUs for which the frequency request will be the same, we don't
 * have enough data to break the tie between them, because the Energy Model
 * only includes active power costs. With this model, if we assume that
 * frequency requests follow utilization (e.g. using schedutil), the CPU with
 * the maximum spare capacity in a performance domain is guaranteed to be among
 * the best candidates of the performance domain.
 *
 * In practice, it could be preferable from an energy standpoint to pack
 * small tasks on a CPU in order to let other CPUs go in deeper idle states,
 * but that could also hurt our chances to go cluster idle, and we have no
 * ways to tell with the current Energy Model if this is actually a good
 * idea or not. So, find_energy_efficient_cpu() basically favors
 * cluster-packing, and spreading inside a cluster. That should at least be
 * a good thing for latency, and this is consistent with the idea that most
 * of the energy savings of EAS come from the asymmetry of the system, and
 * not so much from breaking the tie between identical CPUs. That's also the
 * reason why EAS is enabled in the topology code only for systems where
 * SD_ASYM_CPUCAPACITY is set.
 *
 * NOTE: Forkees are not accepted in the energy-aware wake-up path because
 * they don't have any useful utilization data yet and it's not possible to
 * forecast their impact on energy consumption. Consequently, they will be
 * placed by find_idlest_cpu() on the least loaded CPU, which might turn out
 * to be energy-inefficient in some use-cases. The alternative would be to
 * bias new tasks towards specific types of CPUs first, or to try to infer
 * their util_avg from the parent task, but those heuristics could hurt
 * other use-cases too. So, until someone finds a better way to solve this,
 * let's keep things simple by re-using the existing slow path.
 */
static int find_energy_efficient_cpu(struct task_struct *p, int prev_cpu, int sync)
{
	struct cpumask *cpus = this_cpu_cpumask_var_ptr(select_rq_mask);
	unsigned long prev_delta = ULONG_MAX, best_delta = ULONG_MAX;
	unsigned long p_util_min = uclamp_is_used() ? uclamp_eff_value(p, UCLAMP_MIN) : 0;
	unsigned long p_util_max = uclamp_is_used() ? uclamp_eff_value(p, UCLAMP_MAX) : 1024;
	struct root_domain *rd = this_rq()->rd;
	int cpu, best_energy_cpu, target = -1;
	int prev_fits = -1, best_fits = -1;
	unsigned long best_thermal_cap = 0;
	unsigned long prev_thermal_cap = 0;
	struct sched_domain *sd;
	struct perf_domain *pd;
	struct energy_env eenv;

	sync_entity_load_avg(&p->se);

	rcu_read_lock();
	pd = rcu_dereference(rd->pd);
	if (!pd || READ_ONCE(rd->overutilized))
		goto unlock;

	cpu = smp_processor_id();
	if (sync && cpu_rq(cpu)->nr_running == 1 &&
	    cpumask_test_cpu(cpu, p->cpus_ptr) &&
	    task_fits_cpu(p, cpu)) {
		rcu_read_unlock();
		return cpu;
	}

	/*
	 * Energy-aware wake-up happens on the lowest sched_domain starting
	 * from sd_asym_cpucapacity spanning over this_cpu and prev_cpu.
	 */
	sd = rcu_dereference(*this_cpu_ptr(&sd_asym_cpucapacity));
	while (sd && !cpumask_test_cpu(prev_cpu, sched_domain_span(sd)))
		sd = sd->parent;
	if (!sd)
		goto unlock;

	target = prev_cpu;

	sync_entity_load_avg(&p->se);
	if (!uclamp_task_util(p, p_util_min, p_util_max))
		goto unlock;

	eenv_task_busy_time(&eenv, p, prev_cpu);

	for (; pd; pd = pd->next) {
		unsigned long util_min = p_util_min, util_max = p_util_max;
		unsigned long cpu_cap, cpu_thermal_cap, util;
		unsigned long cur_delta, max_spare_cap = 0;
		unsigned long rq_util_min, rq_util_max;
		unsigned long prev_spare_cap = 0;
		int max_spare_cap_cpu = -1;
		unsigned long base_energy;
		int fits, max_fits = -1;

		cpumask_and(cpus, perf_domain_span(pd), cpu_online_mask);

		if (cpumask_empty(cpus))
			continue;

		/* Account thermal pressure for the energy estimation */
		cpu = cpumask_first(cpus);
		cpu_thermal_cap = arch_scale_cpu_capacity(cpu);
		cpu_thermal_cap -= arch_scale_thermal_pressure(cpu);

		eenv.cpu_cap = cpu_thermal_cap;
		eenv.pd_cap = 0;

		for_each_cpu(cpu, cpus) {
			struct rq *rq = cpu_rq(cpu);

			eenv.pd_cap += cpu_thermal_cap;

			if (!cpumask_test_cpu(cpu, sched_domain_span(sd)))
				continue;

			if (!cpumask_test_cpu(cpu, p->cpus_ptr))
				continue;

			util = cpu_util(cpu, p, cpu, 0);
			cpu_cap = capacity_of(cpu);

			/*
			 * Skip CPUs that cannot satisfy the capacity request.
			 * IOW, placing the task there would make the CPU
			 * overutilized. Take uclamp into account to see how
			 * much capacity we can get out of the CPU; this is
			 * aligned with sched_cpu_util().
			 */
			if (uclamp_is_used() && !uclamp_rq_is_idle(rq)) {
				/*
				 * Open code uclamp_rq_util_with() except for
				 * the clamp() part. Ie: apply max aggregation
				 * only. util_fits_cpu() logic requires to
				 * operate on non clamped util but must use the
				 * max-aggregated uclamp_{min, max}.
				 */
				rq_util_min = uclamp_rq_get(rq, UCLAMP_MIN);
				rq_util_max = uclamp_rq_get(rq, UCLAMP_MAX);

				util_min = max(rq_util_min, p_util_min);
				util_max = max(rq_util_max, p_util_max);
			}

			fits = util_fits_cpu(util, util_min, util_max, cpu);
			if (!fits)
				continue;

			lsub_positive(&cpu_cap, util);

			if (cpu == prev_cpu) {
				/* Always use prev_cpu as a candidate. */
				prev_spare_cap = cpu_cap;
				prev_fits = fits;
			} else if ((fits > max_fits) ||
				   ((fits == max_fits) && (cpu_cap > max_spare_cap))) {
				/*
				 * Find the CPU with the maximum spare capacity
				 * among the remaining CPUs in the performance
				 * domain.
				 */
				max_spare_cap = cpu_cap;
				max_spare_cap_cpu = cpu;
				max_fits = fits;
			}
		}

		if (max_spare_cap_cpu < 0 && prev_spare_cap == 0)
			continue;

		eenv_pd_busy_time(&eenv, cpus, p);
		/* Compute the 'base' energy of the pd, without @p */
		base_energy = compute_energy(&eenv, pd, cpus, p, -1);

		/* Evaluate the energy impact of using prev_cpu. */
		if (prev_spare_cap > 0) {
			prev_delta = compute_energy(&eenv, pd, cpus, p,
						    prev_cpu);
			/* CPU utilization has changed */
			if (prev_delta < base_energy)
				goto unlock;
			prev_delta -= base_energy;
			prev_thermal_cap = cpu_thermal_cap;
			best_delta = min(best_delta, prev_delta);
		}

		/* Evaluate the energy impact of using max_spare_cap_cpu. */
		if (max_spare_cap_cpu >= 0 && max_spare_cap > prev_spare_cap) {
			/* Current best energy cpu fits better */
			if (max_fits < best_fits)
				continue;

			/*
			 * Both don't fit performance hint (i.e. uclamp_min)
			 * but best energy cpu has better capacity.
			 */
			if ((max_fits < 0) &&
			    (cpu_thermal_cap <= best_thermal_cap))
				continue;

			cur_delta = compute_energy(&eenv, pd, cpus, p,
						   max_spare_cap_cpu);
			/* CPU utilization has changed */
			if (cur_delta < base_energy)
				goto unlock;
			cur_delta -= base_energy;

			/*
			 * Both fit for the task but best energy cpu has lower
			 * energy impact.
			 */
			if ((max_fits > 0) && (best_fits > 0) &&
			    (cur_delta >= best_delta))
				continue;

			best_delta = cur_delta;
			best_energy_cpu = max_spare_cap_cpu;
			best_fits = max_fits;
			best_thermal_cap = cpu_thermal_cap;
		}
	}
	rcu_read_unlock();

	if ((best_fits > prev_fits) ||
	    ((best_fits > 0) && (best_delta < prev_delta)) ||
	    ((best_fits < 0) && (best_thermal_cap > prev_thermal_cap)))
		target = best_energy_cpu;

	return target;

unlock:
	rcu_read_unlock();

	return target;
}

/*
 * select_task_rq_fair: Select target runqueue for the waking task in domains
 * that have the relevant SD flag set. In practice, this is SD_BALANCE_WAKE,
 * SD_BALANCE_FORK, or SD_BALANCE_EXEC.
 *
 * Balances load by selecting the idlest CPU in the idlest group, or under
 * certain conditions an idle sibling CPU if the domain has SD_WAKE_AFFINE set.
 *
 * Returns the target CPU number.
 */
static int
select_task_rq_fair(struct task_struct *p, int prev_cpu, int wake_flags)
{
	int sync = (wake_flags & WF_SYNC) && !(current->flags & PF_EXITING);
	struct sched_domain *tmp, *sd = NULL;
	int cpu = smp_processor_id();
	int new_cpu = prev_cpu;
	int want_affine = 0;
	int target_cpu = -1;
	/* SD_flags and WF_flags share the first nibble */
	int sd_flag = wake_flags & 0xF;

	if (trace_android_rvh_select_task_rq_fair_enabled() &&
	    !(sd_flag & SD_BALANCE_FORK))
		sync_entity_load_avg(&p->se);
	trace_android_rvh_select_task_rq_fair(p, prev_cpu, sd_flag,
			wake_flags, &target_cpu);
	if (target_cpu >= 0)
		return target_cpu;

	/*
	 * required for stable ->cpus_allowed
	 */
	lockdep_assert_held(&p->pi_lock);
	if (wake_flags & WF_TTWU) {
		record_wakee(p);

		if ((wake_flags & WF_CURRENT_CPU) &&
		    cpumask_test_cpu(cpu, p->cpus_ptr))
			return cpu;

		if (sched_energy_enabled()) {
			new_cpu = find_energy_efficient_cpu(p, prev_cpu, sync);
			if (new_cpu >= 0)
				return new_cpu;
			new_cpu = prev_cpu;
		}

		want_affine = !wake_wide(p) && cpumask_test_cpu(cpu, p->cpus_ptr);
	}

	rcu_read_lock();
	for_each_domain(cpu, tmp) {
		/*
		 * If both 'cpu' and 'prev_cpu' are part of this domain,
		 * cpu is a valid SD_WAKE_AFFINE target.
		 */
		if (want_affine && (tmp->flags & SD_WAKE_AFFINE) &&
		    cpumask_test_cpu(prev_cpu, sched_domain_span(tmp))) {
			if (cpu != prev_cpu)
				new_cpu = wake_affine(tmp, p, cpu, prev_cpu, sync);

			sd = NULL; /* Prefer wake_affine over balance flags */
			break;
		}

		/*
		 * Usually only true for WF_EXEC and WF_FORK, as sched_domains
		 * usually do not have SD_BALANCE_WAKE set. That means wakeup
		 * will usually go to the fast path.
		 */
		if (tmp->flags & sd_flag)
			sd = tmp;
		else if (!want_affine)
			break;
	}

	if (unlikely(sd)) {
		/* Slow path */
		new_cpu = find_idlest_cpu(sd, p, cpu, prev_cpu, sd_flag);
	} else if (wake_flags & WF_TTWU) { /* XXX always ? */
		/* Fast path */
		new_cpu = select_idle_sibling(p, prev_cpu, new_cpu);
	}
	rcu_read_unlock();

	return new_cpu;
}

/*
 * Called immediately before a task is migrated to a new CPU; task_cpu(p) and
 * cfs_rq_of(p) references at time of call are still valid and identify the
 * previous CPU. The caller guarantees p->pi_lock or task_rq(p)->lock is held.
 */
static void migrate_task_rq_fair(struct task_struct *p, int new_cpu)
{
	struct sched_entity *se = &p->se;

	if (!task_on_rq_migrating(p)) {
		remove_entity_load_avg(se);

		/*
		 * Here, the task's PELT values have been updated according to
		 * the current rq's clock. But if that clock hasn't been
		 * updated in a while, a substantial idle time will be missed,
		 * leading to an inflation after wake-up on the new rq.
		 *
		 * Estimate the missing time from the cfs_rq last_update_time
		 * and update sched_avg to improve the PELT continuity after
		 * migration.
		 */
		migrate_se_pelt_lag(se);
	}

	/* Tell new CPU we are migrated */
	se->avg.last_update_time = 0;

	update_scan_period(p, new_cpu);
}

static void task_dead_fair(struct task_struct *p)
{
	remove_entity_load_avg(&p->se);
}

static int
balance_fair(struct rq *rq, struct task_struct *prev, struct rq_flags *rf)
{
	if (rq->nr_running)
		return 1;

	return newidle_balance(rq, rf) != 0;
}
#endif /* CONFIG_SMP */

static void set_next_buddy(struct sched_entity *se)
{
	for_each_sched_entity(se) {
		if (SCHED_WARN_ON(!se->on_rq))
			return;
		if (se_is_idle(se))
			return;
		cfs_rq_of(se)->next = se;
	}
}

/*
 * Preempt the current task with a newly woken task if needed:
 */
static void check_preempt_wakeup(struct rq *rq, struct task_struct *p, int wake_flags)
{
	struct task_struct *curr = rq->curr;
	struct sched_entity *se = &curr->se, *pse = &p->se;
	struct cfs_rq *cfs_rq = task_cfs_rq(curr);
	int next_buddy_marked = 0;
	int cse_is_idle, pse_is_idle;
	bool ignore = false;

	if (unlikely(se == pse))
		return;
	trace_android_rvh_check_preempt_wakeup_ignore(curr, &ignore);
	if (ignore)
		return;

	/*
	 * This is possible from callers such as attach_tasks(), in which we
	 * unconditionally check_preempt_curr() after an enqueue (which may have
	 * lead to a throttle).  This both saves work and prevents false
	 * next-buddy nomination below.
	 */
	if (unlikely(throttled_hierarchy(cfs_rq_of(pse))))
		return;

	if (sched_feat(NEXT_BUDDY) && !(wake_flags & WF_FORK)) {
		set_next_buddy(pse);
		next_buddy_marked = 1;
	}

	/*
	 * We can come here with TIF_NEED_RESCHED already set from new task
	 * wake up path.
	 *
	 * Note: this also catches the edge-case of curr being in a throttled
	 * group (e.g. via set_curr_task), since update_curr() (in the
	 * enqueue of curr) will have resulted in resched being set.  This
	 * prevents us from potentially nominating it as a false LAST_BUDDY
	 * below.
	 */
	if (test_tsk_need_resched(curr))
		return;

	/* Idle tasks are by definition preempted by non-idle tasks. */
	if (unlikely(task_has_idle_policy(curr)) &&
	    likely(!task_has_idle_policy(p)))
		goto preempt;

	/*
	 * Batch and idle tasks do not preempt non-idle tasks (their preemption
	 * is driven by the tick):
	 */
	if (unlikely(p->policy != SCHED_NORMAL) || !sched_feat(WAKEUP_PREEMPTION))
		return;

	find_matching_se(&se, &pse);
	WARN_ON_ONCE(!pse);

	cse_is_idle = se_is_idle(se);
	pse_is_idle = se_is_idle(pse);

	/*
	 * Preempt an idle group in favor of a non-idle group (and don't preempt
	 * in the inverse case).
	 */
	if (cse_is_idle && !pse_is_idle)
		goto preempt;
	if (cse_is_idle != pse_is_idle)
		return;

	cfs_rq = cfs_rq_of(se);
	update_curr(cfs_rq);

	/*
	 * XXX pick_eevdf(cfs_rq) != se ?
	 */
	if (pick_eevdf(cfs_rq) == pse)
		goto preempt;

	return;

preempt:
	resched_curr(rq);
}

#ifdef CONFIG_SMP
static struct task_struct *pick_task_fair(struct rq *rq)
{
	struct sched_entity *se;
	struct cfs_rq *cfs_rq;

again:
	cfs_rq = &rq->cfs;
	if (!cfs_rq->nr_running)
		return NULL;

	do {
		struct sched_entity *curr = cfs_rq->curr;

		/* When we pick for a remote RQ, we'll not have done put_prev_entity() */
		if (curr) {
			if (curr->on_rq)
				update_curr(cfs_rq);
			else
				curr = NULL;

			if (unlikely(check_cfs_rq_runtime(cfs_rq)))
				goto again;
		}

		se = pick_next_entity(cfs_rq, curr);
		cfs_rq = group_cfs_rq(se);
	} while (cfs_rq);

	return task_of(se);
}
#endif

struct task_struct *
pick_next_task_fair(struct rq *rq, struct task_struct *prev, struct rq_flags *rf)
{
	struct cfs_rq *cfs_rq = &rq->cfs;
	struct sched_entity *se = NULL;
	struct task_struct *p = NULL;
	int new_tasks;
	bool repick = false;

again:
	if (!sched_fair_runnable(rq))
		goto idle;

#ifdef CONFIG_FAIR_GROUP_SCHED
	if (!prev || prev->sched_class != &fair_sched_class)
		goto simple;

	/*
	 * Because of the set_next_buddy() in dequeue_task_fair() it is rather
	 * likely that a next task is from the same cgroup as the current.
	 *
	 * Therefore attempt to avoid putting and setting the entire cgroup
	 * hierarchy, only change the part that actually changes.
	 */

	do {
		struct sched_entity *curr = cfs_rq->curr;

		/*
		 * Since we got here without doing put_prev_entity() we also
		 * have to consider cfs_rq->curr. If it is still a runnable
		 * entity, update_curr() will update its vruntime, otherwise
		 * forget we've ever seen it.
		 */
		if (curr) {
			if (curr->on_rq)
				update_curr(cfs_rq);
			else
				curr = NULL;

			/*
			 * This call to check_cfs_rq_runtime() will do the
			 * throttle and dequeue its entity in the parent(s).
			 * Therefore the nr_running test will indeed
			 * be correct.
			 */
			if (unlikely(check_cfs_rq_runtime(cfs_rq))) {
				cfs_rq = &rq->cfs;

				if (!cfs_rq->nr_running)
					goto idle;

				goto simple;
			}
		}

		se = pick_next_entity(cfs_rq, curr);
		cfs_rq = group_cfs_rq(se);
	} while (cfs_rq);

	p = task_of(se);
	trace_android_rvh_replace_next_task_fair(rq, &p, &se, &repick, false, prev);
	/*
	 * Since we haven't yet done put_prev_entity and if the selected task
	 * is a different task than we started out with, try and touch the
	 * least amount of cfs_rqs.
	 */
	if (prev != p) {
		struct sched_entity *pse = &prev->se;

		while (!(cfs_rq = is_same_group(se, pse))) {
			int se_depth = se->depth;
			int pse_depth = pse->depth;

			if (se_depth <= pse_depth) {
				put_prev_entity(cfs_rq_of(pse), pse);
				pse = parent_entity(pse);
			}
			if (se_depth >= pse_depth) {
				set_next_entity(cfs_rq_of(se), se);
				se = parent_entity(se);
			}
		}

		put_prev_entity(cfs_rq, pse);
		set_next_entity(cfs_rq, se);
	}

	goto done;
simple:
#endif
	if (prev)
		put_prev_task(rq, prev);

	trace_android_rvh_replace_next_task_fair(rq, &p, &se, &repick, true, prev);
	if (repick)
		goto done;

	do {
		se = pick_next_entity(cfs_rq, NULL);
		set_next_entity(cfs_rq, se);
		cfs_rq = group_cfs_rq(se);
	} while (cfs_rq);

	p = task_of(se);

done: __maybe_unused;
#ifdef CONFIG_SMP
	/*
	 * Move the next running task to the front of
	 * the list, so our cfs_tasks list becomes MRU
	 * one.
	 */
	list_move(&p->se.group_node, &rq->cfs_tasks);
#endif

	if (hrtick_enabled_fair(rq))
		hrtick_start_fair(rq, p);

	update_misfit_status(p, rq);
	sched_fair_update_stop_tick(rq, p);

	return p;

idle:
	if (!rf)
		return NULL;

	new_tasks = newidle_balance(rq, rf);

	/*
	 * Because newidle_balance() releases (and re-acquires) rq->lock, it is
	 * possible for any higher priority task to appear. In that case we
	 * must re-start the pick_next_entity() loop.
	 */
	if (new_tasks < 0)
		return RETRY_TASK;

	if (new_tasks > 0)
		goto again;

	/*
	 * rq is about to be idle, check if we need to update the
	 * lost_idle_time of clock_pelt
	 */
	update_idle_rq_clock_pelt(rq);

	return NULL;
}

static struct task_struct *__pick_next_task_fair(struct rq *rq)
{
	return pick_next_task_fair(rq, NULL, NULL);
}

/*
 * Account for a descheduled task:
 */
static void put_prev_task_fair(struct rq *rq, struct task_struct *prev)
{
	struct sched_entity *se = &prev->se;
	struct cfs_rq *cfs_rq;

	for_each_sched_entity(se) {
		cfs_rq = cfs_rq_of(se);
		put_prev_entity(cfs_rq, se);
	}
}

/*
 * sched_yield() is very simple
 */
static void yield_task_fair(struct rq *rq)
{
	struct task_struct *curr = rq->curr;
	struct cfs_rq *cfs_rq = task_cfs_rq(curr);
	struct sched_entity *se = &curr->se;

	/*
	 * Are we the only task in the tree?
	 */
	if (unlikely(rq->nr_running == 1))
		return;

	clear_buddies(cfs_rq, se);

	update_rq_clock(rq);
	/*
	 * Update run-time statistics of the 'current'.
	 */
	update_curr(cfs_rq);
	/*
	 * Tell update_rq_clock() that we've just updated,
	 * so we don't do microscopic update in schedule()
	 * and double the fastpath cost.
	 */
	rq_clock_skip_update(rq);

	se->deadline += calc_delta_fair(se->slice, se);
}

static bool yield_to_task_fair(struct rq *rq, struct task_struct *p)
{
	struct sched_entity *se = &p->se;

	/* throttled hierarchies are not runnable */
	if (!se->on_rq || throttled_hierarchy(cfs_rq_of(se)))
		return false;

	/* Tell the scheduler that we'd really like pse to run next. */
	set_next_buddy(se);

	yield_task_fair(rq);

	return true;
}

#ifdef CONFIG_SMP
/**************************************************
 * Fair scheduling class load-balancing methods.
 *
 * BASICS
 *
 * The purpose of load-balancing is to achieve the same basic fairness the
 * per-CPU scheduler provides, namely provide a proportional amount of compute
 * time to each task. This is expressed in the following equation:
 *
 *   W_i,n/P_i == W_j,n/P_j for all i,j                               (1)
 *
 * Where W_i,n is the n-th weight average for CPU i. The instantaneous weight
 * W_i,0 is defined as:
 *
 *   W_i,0 = \Sum_j w_i,j                                             (2)
 *
 * Where w_i,j is the weight of the j-th runnable task on CPU i. This weight
 * is derived from the nice value as per sched_prio_to_weight[].
 *
 * The weight average is an exponential decay average of the instantaneous
 * weight:
 *
 *   W'_i,n = (2^n - 1) / 2^n * W_i,n + 1 / 2^n * W_i,0               (3)
 *
 * C_i is the compute capacity of CPU i, typically it is the
 * fraction of 'recent' time available for SCHED_OTHER task execution. But it
 * can also include other factors [XXX].
 *
 * To achieve this balance we define a measure of imbalance which follows
 * directly from (1):
 *
 *   imb_i,j = max{ avg(W/C), W_i/C_i } - min{ avg(W/C), W_j/C_j }    (4)
 *
 * We them move tasks around to minimize the imbalance. In the continuous
 * function space it is obvious this converges, in the discrete case we get
 * a few fun cases generally called infeasible weight scenarios.
 *
 * [XXX expand on:
 *     - infeasible weights;
 *     - local vs global optima in the discrete case. ]
 *
 *
 * SCHED DOMAINS
 *
 * In order to solve the imbalance equation (4), and avoid the obvious O(n^2)
 * for all i,j solution, we create a tree of CPUs that follows the hardware
 * topology where each level pairs two lower groups (or better). This results
 * in O(log n) layers. Furthermore we reduce the number of CPUs going up the
 * tree to only the first of the previous level and we decrease the frequency
 * of load-balance at each level inv. proportional to the number of CPUs in
 * the groups.
 *
 * This yields:
 *
 *     log_2 n     1     n
 *   \Sum       { --- * --- * 2^i } = O(n)                            (5)
 *     i = 0      2^i   2^i
 *                               `- size of each group
 *         |         |     `- number of CPUs doing load-balance
 *         |         `- freq
 *         `- sum over all levels
 *
 * Coupled with a limit on how many tasks we can migrate every balance pass,
 * this makes (5) the runtime complexity of the balancer.
 *
 * An important property here is that each CPU is still (indirectly) connected
 * to every other CPU in at most O(log n) steps:
 *
 * The adjacency matrix of the resulting graph is given by:
 *
 *             log_2 n
 *   A_i,j = \Union     (i % 2^k == 0) && i / 2^(k+1) == j / 2^(k+1)  (6)
 *             k = 0
 *
 * And you'll find that:
 *
 *   A^(log_2 n)_i,j != 0  for all i,j                                (7)
 *
 * Showing there's indeed a path between every CPU in at most O(log n) steps.
 * The task movement gives a factor of O(m), giving a convergence complexity
 * of:
 *
 *   O(nm log n),  n := nr_cpus, m := nr_tasks                        (8)
 *
 *
 * WORK CONSERVING
 *
 * In order to avoid CPUs going idle while there's still work to do, new idle
 * balancing is more aggressive and has the newly idle CPU iterate up the domain
 * tree itself instead of relying on other CPUs to bring it work.
 *
 * This adds some complexity to both (5) and (8) but it reduces the total idle
 * time.
 *
 * [XXX more?]
 *
 *
 * CGROUPS
 *
 * Cgroups make a horror show out of (2), instead of a simple sum we get:
 *
 *                                s_k,i
 *   W_i,0 = \Sum_j \Prod_k w_k * -----                               (9)
 *                                 S_k
 *
 * Where
 *
 *   s_k,i = \Sum_j w_i,j,k  and  S_k = \Sum_i s_k,i                 (10)
 *
 * w_i,j,k is the weight of the j-th runnable task in the k-th cgroup on CPU i.
 *
 * The big problem is S_k, its a global sum needed to compute a local (W_i)
 * property.
 *
 * [XXX write more on how we solve this.. _after_ merging pjt's patches that
 *      rewrite all of this once again.]
 */

unsigned long __read_mostly max_load_balance_interval = HZ/10;
EXPORT_SYMBOL_GPL(max_load_balance_interval);

enum fbq_type { regular, remote, all };

/*
 * 'group_type' describes the group of CPUs at the moment of load balancing.
 *
 * The enum is ordered by pulling priority, with the group with lowest priority
 * first so the group_type can simply be compared when selecting the busiest
 * group. See update_sd_pick_busiest().
 */
enum group_type {
	/* The group has spare capacity that can be used to run more tasks.  */
	group_has_spare = 0,
	/*
	 * The group is fully used and the tasks don't compete for more CPU
	 * cycles. Nevertheless, some tasks might wait before running.
	 */
	group_fully_busy,
	/*
	 * One task doesn't fit with CPU's capacity and must be migrated to a
	 * more powerful CPU.
	 */
	group_misfit_task,
	/*
	 * Balance SMT group that's fully busy. Can benefit from migration
	 * a task on SMT with busy sibling to another CPU on idle core.
	 */
	group_smt_balance,
	/*
	 * SD_ASYM_PACKING only: One local CPU with higher capacity is available,
	 * and the task should be migrated to it instead of running on the
	 * current CPU.
	 */
	group_asym_packing,
	/*
	 * The tasks' affinity constraints previously prevented the scheduler
	 * from balancing the load across the system.
	 */
	group_imbalanced,
	/*
	 * The CPU is overloaded and can't provide expected CPU cycles to all
	 * tasks.
	 */
	group_overloaded
};

enum migration_type {
	migrate_load = 0,
	migrate_util,
	migrate_task,
	migrate_misfit
};

#define LBF_ALL_PINNED	0x01
#define LBF_NEED_BREAK	0x02
#define LBF_DST_PINNED  0x04
#define LBF_SOME_PINNED	0x08
#define LBF_ACTIVE_LB	0x10

struct lb_env {
	struct sched_domain	*sd;

	struct rq		*src_rq;
	int			src_cpu;

	int			dst_cpu;
	struct rq		*dst_rq;

	struct cpumask		*dst_grpmask;
	int			new_dst_cpu;
	enum cpu_idle_type	idle;
	long			imbalance;
	/* The set of CPUs under consideration for load-balancing */
	struct cpumask		*cpus;

	unsigned int		flags;

	unsigned int		loop;
	unsigned int		loop_break;
	unsigned int		loop_max;

	enum fbq_type		fbq_type;
	enum migration_type	migration_type;
	struct list_head	tasks;
	struct rq_flags		*src_rq_rf;
};

/*
 * Is this task likely cache-hot:
 */
static int task_hot(struct task_struct *p, struct lb_env *env)
{
	s64 delta;

	lockdep_assert_rq_held(env->src_rq);

	if (p->sched_class != &fair_sched_class)
		return 0;

	if (unlikely(task_has_idle_policy(p)))
		return 0;

	/* SMT siblings share cache */
	if (env->sd->flags & SD_SHARE_CPUCAPACITY)
		return 0;

	/*
	 * Buddy candidates are cache hot:
	 */
	if (sched_feat(CACHE_HOT_BUDDY) && env->dst_rq->nr_running &&
	    (&p->se == cfs_rq_of(&p->se)->next))
		return 1;

	if (sysctl_sched_migration_cost == -1)
		return 1;

	/*
	 * Don't migrate task if the task's cookie does not match
	 * with the destination CPU's core cookie.
	 */
	if (!sched_core_cookie_match(cpu_rq(env->dst_cpu), p))
		return 1;

	if (sysctl_sched_migration_cost == 0)
		return 0;

	delta = rq_clock_task(env->src_rq) - p->se.exec_start;

	return delta < (s64)sysctl_sched_migration_cost;
}

#ifdef CONFIG_NUMA_BALANCING
/*
 * Returns 1, if task migration degrades locality
 * Returns 0, if task migration improves locality i.e migration preferred.
 * Returns -1, if task migration is not affected by locality.
 */
static int migrate_degrades_locality(struct task_struct *p, struct lb_env *env)
{
	struct numa_group *numa_group = rcu_dereference(p->numa_group);
	unsigned long src_weight, dst_weight;
	int src_nid, dst_nid, dist;

	if (!static_branch_likely(&sched_numa_balancing))
		return -1;

	if (!p->numa_faults || !(env->sd->flags & SD_NUMA))
		return -1;

	src_nid = cpu_to_node(env->src_cpu);
	dst_nid = cpu_to_node(env->dst_cpu);

	if (src_nid == dst_nid)
		return -1;

	/* Migrating away from the preferred node is always bad. */
	if (src_nid == p->numa_preferred_nid) {
		if (env->src_rq->nr_running > env->src_rq->nr_preferred_running)
			return 1;
		else
			return -1;
	}

	/* Encourage migration to the preferred node. */
	if (dst_nid == p->numa_preferred_nid)
		return 0;

	/* Leaving a core idle is often worse than degrading locality. */
	if (env->idle == CPU_IDLE)
		return -1;

	dist = node_distance(src_nid, dst_nid);
	if (numa_group) {
		src_weight = group_weight(p, src_nid, dist);
		dst_weight = group_weight(p, dst_nid, dist);
	} else {
		src_weight = task_weight(p, src_nid, dist);
		dst_weight = task_weight(p, dst_nid, dist);
	}

	return dst_weight < src_weight;
}

#else
static inline int migrate_degrades_locality(struct task_struct *p,
					     struct lb_env *env)
{
	return -1;
}
#endif

/*
 * can_migrate_task - may task p from runqueue rq be migrated to this_cpu?
 */
static
int can_migrate_task(struct task_struct *p, struct lb_env *env)
{
	int tsk_cache_hot;
	int can_migrate = 1;

	lockdep_assert_rq_held(env->src_rq);

	trace_android_rvh_can_migrate_task(p, env->dst_cpu, &can_migrate);
	if (!can_migrate)
		return 0;

	/*
	 * We do not migrate tasks that are:
	 * 1) throttled_lb_pair, or
	 * 2) cannot be migrated to this CPU due to cpus_ptr, or
	 * 3) running (obviously), or
	 * 4) are cache-hot on their current CPU.
	 */
	if (throttled_lb_pair(task_group(p), env->src_cpu, env->dst_cpu))
		return 0;

	/* Disregard pcpu kthreads; they are where they need to be. */
	if (kthread_is_per_cpu(p))
		return 0;

	if (!cpumask_test_cpu(env->dst_cpu, p->cpus_ptr)) {
		int cpu;

		schedstat_inc(p->stats.nr_failed_migrations_affine);

		env->flags |= LBF_SOME_PINNED;

		/*
		 * Remember if this task can be migrated to any other CPU in
		 * our sched_group. We may want to revisit it if we couldn't
		 * meet load balance goals by pulling other tasks on src_cpu.
		 *
		 * Avoid computing new_dst_cpu
		 * - for NEWLY_IDLE
		 * - if we have already computed one in current iteration
		 * - if it's an active balance
		 */
		if (env->idle == CPU_NEWLY_IDLE ||
		    env->flags & (LBF_DST_PINNED | LBF_ACTIVE_LB))
			return 0;

		/* Prevent to re-select dst_cpu via env's CPUs: */
		for_each_cpu_and(cpu, env->dst_grpmask, env->cpus) {
			if (cpumask_test_cpu(cpu, p->cpus_ptr)) {
				env->flags |= LBF_DST_PINNED;
				env->new_dst_cpu = cpu;
				break;
			}
		}

		return 0;
	}

	/* Record that we found at least one task that could run on dst_cpu */
	env->flags &= ~LBF_ALL_PINNED;

	if (task_on_cpu(env->src_rq, p)) {
		schedstat_inc(p->stats.nr_failed_migrations_running);
		return 0;
	}

	/*
	 * Aggressive migration if:
	 * 1) active balance
	 * 2) destination numa is preferred
	 * 3) task is cache cold, or
	 * 4) too many balance attempts have failed.
	 */
	if (env->flags & LBF_ACTIVE_LB)
		return 1;

	tsk_cache_hot = migrate_degrades_locality(p, env);
	if (tsk_cache_hot == -1)
		tsk_cache_hot = task_hot(p, env);

	if (tsk_cache_hot <= 0 ||
	    env->sd->nr_balance_failed > env->sd->cache_nice_tries) {
		if (tsk_cache_hot == 1) {
			schedstat_inc(env->sd->lb_hot_gained[env->idle]);
			schedstat_inc(p->stats.nr_forced_migrations);
		}
		return 1;
	}

	schedstat_inc(p->stats.nr_failed_migrations_hot);
	return 0;
}

/*
 * detach_task() -- detach the task for the migration specified in env
 */
static void detach_task(struct task_struct *p, struct lb_env *env)
{
	int detached = 0;

	lockdep_assert_rq_held(env->src_rq);

	/*
	 * The vendor hook may drop the lock temporarily, so
	 * pass the rq flags to unpin lock. We expect the
	 * rq lock to be held after return.
	 */
	trace_android_rvh_migrate_queued_task(env->src_rq, env->src_rq_rf, p,
					      env->dst_cpu, &detached);
	if (detached)
		return;

	deactivate_task(env->src_rq, p, DEQUEUE_NOCLOCK);
	set_task_cpu(p, env->dst_cpu);
}

/*
 * detach_one_task() -- tries to dequeue exactly one task from env->src_rq, as
 * part of active balancing operations within "domain".
 *
 * Returns a task if successful and NULL otherwise.
 */
static struct task_struct *detach_one_task(struct lb_env *env)
{
	struct task_struct *p;

	lockdep_assert_rq_held(env->src_rq);

	list_for_each_entry_reverse(p,
			&env->src_rq->cfs_tasks, se.group_node) {
		if (!can_migrate_task(p, env))
			continue;

		detach_task(p, env);

		/*
		 * Right now, this is only the second place where
		 * lb_gained[env->idle] is updated (other is detach_tasks)
		 * so we can safely collect stats here rather than
		 * inside detach_tasks().
		 */
		schedstat_inc(env->sd->lb_gained[env->idle]);
		return p;
	}
	return NULL;
}

/*
 * detach_tasks() -- tries to detach up to imbalance load/util/tasks from
 * busiest_rq, as part of a balancing operation within domain "sd".
 *
 * Returns number of detached tasks if successful and 0 otherwise.
 */
static int detach_tasks(struct lb_env *env)
{
	struct list_head *tasks = &env->src_rq->cfs_tasks;
	unsigned long util, load;
	struct task_struct *p;
	int detached = 0;

	lockdep_assert_rq_held(env->src_rq);

	/*
	 * Source run queue has been emptied by another CPU, clear
	 * LBF_ALL_PINNED flag as we will not test any task.
	 */
	if (env->src_rq->nr_running <= 1) {
		env->flags &= ~LBF_ALL_PINNED;
		return 0;
	}

	if (env->imbalance <= 0)
		return 0;

	while (!list_empty(tasks)) {
		/*
		 * We don't want to steal all, otherwise we may be treated likewise,
		 * which could at worst lead to a livelock crash.
		 */
		if (env->idle != CPU_NOT_IDLE && env->src_rq->nr_running <= 1)
			break;

		env->loop++;
		/*
		 * We've more or less seen every task there is, call it quits
		 * unless we haven't found any movable task yet.
		 */
		if (env->loop > env->loop_max &&
		    !(env->flags & LBF_ALL_PINNED))
			break;

		/* take a breather every nr_migrate tasks */
		if (env->loop > env->loop_break) {
			env->loop_break += SCHED_NR_MIGRATE_BREAK;
			env->flags |= LBF_NEED_BREAK;
			break;
		}

		p = list_last_entry(tasks, struct task_struct, se.group_node);

		if (!can_migrate_task(p, env))
			goto next;

		switch (env->migration_type) {
		case migrate_load:
			/*
			 * Depending of the number of CPUs and tasks and the
			 * cgroup hierarchy, task_h_load() can return a null
			 * value. Make sure that env->imbalance decreases
			 * otherwise detach_tasks() will stop only after
			 * detaching up to loop_max tasks.
			 */
			load = max_t(unsigned long, task_h_load(p), 1);

			if (sched_feat(LB_MIN) &&
			    load < 16 && !env->sd->nr_balance_failed)
				goto next;

			/*
			 * Make sure that we don't migrate too much load.
			 * Nevertheless, let relax the constraint if
			 * scheduler fails to find a good waiting task to
			 * migrate.
			 */
			if (shr_bound(load, env->sd->nr_balance_failed) > env->imbalance)
				goto next;

			env->imbalance -= load;
			break;

		case migrate_util:
			util = task_util_est(p);

			if (util > env->imbalance)
				goto next;

			env->imbalance -= util;
			break;

		case migrate_task:
			env->imbalance--;
			break;

		case migrate_misfit:
			/* This is not a misfit task */
			if (task_fits_cpu(p, env->src_cpu))
				goto next;

			env->imbalance = 0;
			break;
		}

		detach_task(p, env);
		list_add(&p->se.group_node, &env->tasks);

		detached++;

#ifdef CONFIG_PREEMPTION
		/*
		 * NEWIDLE balancing is a source of latency, so preemptible
		 * kernels will stop after the first task is detached to minimize
		 * the critical section.
		 */
		if (env->idle == CPU_NEWLY_IDLE)
			break;
#endif

		/*
		 * We only want to steal up to the prescribed amount of
		 * load/util/tasks.
		 */
		if (env->imbalance <= 0)
			break;

		continue;
next:
		list_move(&p->se.group_node, tasks);
	}

	/*
	 * Right now, this is one of only two places we collect this stat
	 * so we can safely collect detach_one_task() stats here rather
	 * than inside detach_one_task().
	 */
	schedstat_add(env->sd->lb_gained[env->idle], detached);

	return detached;
}

/*
 * attach_task() -- attach the task detached by detach_task() to its new rq.
 */
static void attach_task(struct rq *rq, struct task_struct *p)
{
	lockdep_assert_rq_held(rq);

	WARN_ON_ONCE(task_rq(p) != rq);
	activate_task(rq, p, ENQUEUE_NOCLOCK);
	check_preempt_curr(rq, p, 0);
}

/*
 * attach_one_task() -- attaches the task returned from detach_one_task() to
 * its new rq.
 */
static void attach_one_task(struct rq *rq, struct task_struct *p)
{
	struct rq_flags rf;

	rq_lock(rq, &rf);
	update_rq_clock(rq);
	attach_task(rq, p);
	rq_unlock(rq, &rf);
}

/*
 * attach_tasks() -- attaches all tasks detached by detach_tasks() to their
 * new rq.
 */
static void attach_tasks(struct lb_env *env)
{
	struct list_head *tasks = &env->tasks;
	struct task_struct *p;
	struct rq_flags rf;

	rq_lock(env->dst_rq, &rf);
	update_rq_clock(env->dst_rq);

	while (!list_empty(tasks)) {
		p = list_first_entry(tasks, struct task_struct, se.group_node);
		list_del_init(&p->se.group_node);

		attach_task(env->dst_rq, p);
	}

	rq_unlock(env->dst_rq, &rf);
}

#ifdef CONFIG_NO_HZ_COMMON
static inline bool cfs_rq_has_blocked(struct cfs_rq *cfs_rq)
{
	if (cfs_rq->avg.load_avg)
		return true;

	if (cfs_rq->avg.util_avg)
		return true;

	return false;
}

static inline bool others_have_blocked(struct rq *rq)
{
	if (READ_ONCE(rq->avg_rt.util_avg))
		return true;

	if (READ_ONCE(rq->avg_dl.util_avg))
		return true;

	if (thermal_load_avg(rq))
		return true;

#ifdef CONFIG_HAVE_SCHED_AVG_IRQ
	if (READ_ONCE(rq->avg_irq.util_avg))
		return true;
#endif

	return false;
}

static inline void update_blocked_load_tick(struct rq *rq)
{
	WRITE_ONCE(rq->last_blocked_load_update_tick, jiffies);
}

static inline void update_blocked_load_status(struct rq *rq, bool has_blocked)
{
	if (!has_blocked)
		rq->has_blocked_load = 0;
}
#else
static inline bool cfs_rq_has_blocked(struct cfs_rq *cfs_rq) { return false; }
static inline bool others_have_blocked(struct rq *rq) { return false; }
static inline void update_blocked_load_tick(struct rq *rq) {}
static inline void update_blocked_load_status(struct rq *rq, bool has_blocked) {}
#endif

static bool __update_blocked_others(struct rq *rq, bool *done)
{
	const struct sched_class *curr_class;
	u64 now = rq_clock_pelt(rq);
	unsigned long thermal_pressure;
	bool decayed;

	/*
	 * update_load_avg() can call cpufreq_update_util(). Make sure that RT,
	 * DL and IRQ signals have been updated before updating CFS.
	 */
	curr_class = rq->curr->sched_class;

	thermal_pressure = arch_scale_thermal_pressure(cpu_of(rq));

	decayed = update_rt_rq_load_avg(now, rq, curr_class == &rt_sched_class) |
		  update_dl_rq_load_avg(now, rq, curr_class == &dl_sched_class) |
		  update_thermal_load_avg(rq_clock_thermal(rq), rq, thermal_pressure) |
		  update_irq_load_avg(rq, 0);

	if (others_have_blocked(rq))
		*done = false;

	return decayed;
}

#ifdef CONFIG_FAIR_GROUP_SCHED

static bool __update_blocked_fair(struct rq *rq, bool *done)
{
	struct cfs_rq *cfs_rq, *pos;
	bool decayed = false;
	int cpu = cpu_of(rq);

	/*
	 * Iterates the task_group tree in a bottom up fashion, see
	 * list_add_leaf_cfs_rq() for details.
	 */
	for_each_leaf_cfs_rq_safe(rq, cfs_rq, pos) {
		struct sched_entity *se;

		if (update_cfs_rq_load_avg(cfs_rq_clock_pelt(cfs_rq), cfs_rq)) {
			update_tg_load_avg(cfs_rq);

			if (cfs_rq->nr_running == 0)
				update_idle_cfs_rq_clock_pelt(cfs_rq);

			if (cfs_rq == &rq->cfs)
				decayed = true;
		}

		/* Propagate pending load changes to the parent, if any: */
		se = cfs_rq->tg->se[cpu];
		if (se && !skip_blocked_update(se))
			update_load_avg(cfs_rq_of(se), se, UPDATE_TG);

		/*
		 * There can be a lot of idle CPU cgroups.  Don't let fully
		 * decayed cfs_rqs linger on the list.
		 */
		if (cfs_rq_is_decayed(cfs_rq))
			list_del_leaf_cfs_rq(cfs_rq);

		/* Don't need periodic decay once load/util_avg are null */
		if (cfs_rq_has_blocked(cfs_rq))
			*done = false;
	}

	return decayed;
}

/*
 * Compute the hierarchical load factor for cfs_rq and all its ascendants.
 * This needs to be done in a top-down fashion because the load of a child
 * group is a fraction of its parents load.
 */
static void update_cfs_rq_h_load(struct cfs_rq *cfs_rq)
{
	struct rq *rq = rq_of(cfs_rq);
	struct sched_entity *se = cfs_rq->tg->se[cpu_of(rq)];
	unsigned long now = jiffies;
	unsigned long load;

	if (cfs_rq->last_h_load_update == now)
		return;

	WRITE_ONCE(cfs_rq->h_load_next, NULL);
	for_each_sched_entity(se) {
		cfs_rq = cfs_rq_of(se);
		WRITE_ONCE(cfs_rq->h_load_next, se);
		if (cfs_rq->last_h_load_update == now)
			break;
	}

	if (!se) {
		cfs_rq->h_load = cfs_rq_load_avg(cfs_rq);
		cfs_rq->last_h_load_update = now;
	}

	while ((se = READ_ONCE(cfs_rq->h_load_next)) != NULL) {
		load = cfs_rq->h_load;
		load = div64_ul(load * se->avg.load_avg,
			cfs_rq_load_avg(cfs_rq) + 1);
		cfs_rq = group_cfs_rq(se);
		cfs_rq->h_load = load;
		cfs_rq->last_h_load_update = now;
	}
}

static unsigned long task_h_load(struct task_struct *p)
{
	struct cfs_rq *cfs_rq = task_cfs_rq(p);

	update_cfs_rq_h_load(cfs_rq);
	return div64_ul(p->se.avg.load_avg * cfs_rq->h_load,
			cfs_rq_load_avg(cfs_rq) + 1);
}
#else
static bool __update_blocked_fair(struct rq *rq, bool *done)
{
	struct cfs_rq *cfs_rq = &rq->cfs;
	bool decayed;

	decayed = update_cfs_rq_load_avg(cfs_rq_clock_pelt(cfs_rq), cfs_rq);
	if (cfs_rq_has_blocked(cfs_rq))
		*done = false;

	return decayed;
}

static unsigned long task_h_load(struct task_struct *p)
{
	return p->se.avg.load_avg;
}
#endif

static void update_blocked_averages(int cpu)
{
	bool decayed = false, done = true;
	struct rq *rq = cpu_rq(cpu);
	struct rq_flags rf;

	rq_lock_irqsave(rq, &rf);
	update_blocked_load_tick(rq);
	update_rq_clock(rq);

	decayed |= __update_blocked_others(rq, &done);
	decayed |= __update_blocked_fair(rq, &done);

	update_blocked_load_status(rq, !done);
	if (decayed)
		cpufreq_update_util(rq, 0);
	rq_unlock_irqrestore(rq, &rf);
}

/********** Helpers for find_busiest_group ************************/

/*
 * sg_lb_stats - stats of a sched_group required for load_balancing
 */
struct sg_lb_stats {
	unsigned long avg_load; /*Avg load across the CPUs of the group */
	unsigned long group_load; /* Total load over the CPUs of the group */
	unsigned long group_capacity;
	unsigned long group_util; /* Total utilization over the CPUs of the group */
	unsigned long group_runnable; /* Total runnable time over the CPUs of the group */
	unsigned int sum_nr_running; /* Nr of tasks running in the group */
	unsigned int sum_h_nr_running; /* Nr of CFS tasks running in the group */
	unsigned int idle_cpus;
	unsigned int group_weight;
	enum group_type group_type;
	unsigned int group_asym_packing; /* Tasks should be moved to preferred CPU */
	unsigned int group_smt_balance;  /* Task on busy SMT be moved */
	unsigned long group_misfit_task_load; /* A CPU has a task too big for its capacity */
#ifdef CONFIG_NUMA_BALANCING
	unsigned int nr_numa_running;
	unsigned int nr_preferred_running;
#endif
};

/*
 * sd_lb_stats - Structure to store the statistics of a sched_domain
 *		 during load balancing.
 */
struct sd_lb_stats {
	struct sched_group *busiest;	/* Busiest group in this sd */
	struct sched_group *local;	/* Local group in this sd */
	unsigned long total_load;	/* Total load of all groups in sd */
	unsigned long total_capacity;	/* Total capacity of all groups in sd */
	unsigned long avg_load;	/* Average load across all groups in sd */
	unsigned int prefer_sibling; /* tasks should go to sibling first */

	struct sg_lb_stats busiest_stat;/* Statistics of the busiest group */
	struct sg_lb_stats local_stat;	/* Statistics of the local group */
};

static inline void init_sd_lb_stats(struct sd_lb_stats *sds)
{
	/*
	 * Skimp on the clearing to avoid duplicate work. We can avoid clearing
	 * local_stat because update_sg_lb_stats() does a full clear/assignment.
	 * We must however set busiest_stat::group_type and
	 * busiest_stat::idle_cpus to the worst busiest group because
	 * update_sd_pick_busiest() reads these before assignment.
	 */
	*sds = (struct sd_lb_stats){
		.busiest = NULL,
		.local = NULL,
		.total_load = 0UL,
		.total_capacity = 0UL,
		.busiest_stat = {
			.idle_cpus = UINT_MAX,
			.group_type = group_has_spare,
		},
	};
}

static unsigned long scale_rt_capacity(int cpu)
{
	struct rq *rq = cpu_rq(cpu);
	unsigned long max = arch_scale_cpu_capacity(cpu);
	unsigned long used, free;
	unsigned long irq;

	irq = cpu_util_irq(rq);

	if (unlikely(irq >= max))
		return 1;

	/*
	 * avg_rt.util_avg and avg_dl.util_avg track binary signals
	 * (running and not running) with weights 0 and 1024 respectively.
	 * avg_thermal.load_avg tracks thermal pressure and the weighted
	 * average uses the actual delta max capacity(load).
	 */
	used = READ_ONCE(rq->avg_rt.util_avg);
	used += READ_ONCE(rq->avg_dl.util_avg);
	used += thermal_load_avg(rq);

	if (unlikely(used >= max))
		return 1;

	free = max - used;

	return scale_irq_capacity(free, irq, max);
}

static void update_cpu_capacity(struct sched_domain *sd, int cpu)
{
	unsigned long capacity = scale_rt_capacity(cpu);
	struct sched_group *sdg = sd->groups;

	cpu_rq(cpu)->cpu_capacity_orig = arch_scale_cpu_capacity(cpu);

	if (!capacity)
		capacity = 1;

	trace_android_rvh_update_cpu_capacity(cpu, &capacity);
	cpu_rq(cpu)->cpu_capacity = capacity;
	trace_sched_cpu_capacity_tp(cpu_rq(cpu));

	sdg->sgc->capacity = capacity;
	sdg->sgc->min_capacity = capacity;
	sdg->sgc->max_capacity = capacity;
}

void update_group_capacity(struct sched_domain *sd, int cpu)
{
	struct sched_domain *child = sd->child;
	struct sched_group *group, *sdg = sd->groups;
	unsigned long capacity, min_capacity, max_capacity;
	unsigned long interval;

	interval = msecs_to_jiffies(sd->balance_interval);
	interval = clamp(interval, 1UL, max_load_balance_interval);
	sdg->sgc->next_update = jiffies + interval;

	if (!child) {
		update_cpu_capacity(sd, cpu);
		return;
	}

	capacity = 0;
	min_capacity = ULONG_MAX;
	max_capacity = 0;

	if (child->flags & SD_OVERLAP) {
		/*
		 * SD_OVERLAP domains cannot assume that child groups
		 * span the current group.
		 */

		for_each_cpu(cpu, sched_group_span(sdg)) {
			unsigned long cpu_cap = capacity_of(cpu);

			capacity += cpu_cap;
			min_capacity = min(cpu_cap, min_capacity);
			max_capacity = max(cpu_cap, max_capacity);
		}
	} else  {
		/*
		 * !SD_OVERLAP domains can assume that child groups
		 * span the current group.
		 */

		group = child->groups;
		do {
			struct sched_group_capacity *sgc = group->sgc;

			capacity += sgc->capacity;
			min_capacity = min(sgc->min_capacity, min_capacity);
			max_capacity = max(sgc->max_capacity, max_capacity);
			group = group->next;
		} while (group != child->groups);
	}

	sdg->sgc->capacity = capacity;
	sdg->sgc->min_capacity = min_capacity;
	sdg->sgc->max_capacity = max_capacity;
}

/*
 * Check whether the capacity of the rq has been noticeably reduced by side
 * activity. The imbalance_pct is used for the threshold.
 * Return true is the capacity is reduced
 */
static inline int
check_cpu_capacity(struct rq *rq, struct sched_domain *sd)
{
	return ((rq->cpu_capacity * sd->imbalance_pct) <
				(rq->cpu_capacity_orig * 100));
}

/*
 * Check whether a rq has a misfit task and if it looks like we can actually
 * help that task: we can migrate the task to a CPU of higher capacity, or
 * the task's current CPU is heavily pressured.
 */
static inline int check_misfit_status(struct rq *rq, struct sched_domain *sd)
{
	return rq->misfit_task_load &&
		(rq->cpu_capacity_orig < rq->rd->max_cpu_capacity ||
		 check_cpu_capacity(rq, sd));
}

/*
 * Group imbalance indicates (and tries to solve) the problem where balancing
 * groups is inadequate due to ->cpus_ptr constraints.
 *
 * Imagine a situation of two groups of 4 CPUs each and 4 tasks each with a
 * cpumask covering 1 CPU of the first group and 3 CPUs of the second group.
 * Something like:
 *
 *	{ 0 1 2 3 } { 4 5 6 7 }
 *	        *     * * *
 *
 * If we were to balance group-wise we'd place two tasks in the first group and
 * two tasks in the second group. Clearly this is undesired as it will overload
 * cpu 3 and leave one of the CPUs in the second group unused.
 *
 * The current solution to this issue is detecting the skew in the first group
 * by noticing the lower domain failed to reach balance and had difficulty
 * moving tasks due to affinity constraints.
 *
 * When this is so detected; this group becomes a candidate for busiest; see
 * update_sd_pick_busiest(). And calculate_imbalance() and
 * find_busiest_group() avoid some of the usual balance conditions to allow it
 * to create an effective group imbalance.
 *
 * This is a somewhat tricky proposition since the next run might not find the
 * group imbalance and decide the groups need to be balanced again. A most
 * subtle and fragile situation.
 */

static inline int sg_imbalanced(struct sched_group *group)
{
	return group->sgc->imbalance;
}

/*
 * group_has_capacity returns true if the group has spare capacity that could
 * be used by some tasks.
 * We consider that a group has spare capacity if the number of task is
 * smaller than the number of CPUs or if the utilization is lower than the
 * available capacity for CFS tasks.
 * For the latter, we use a threshold to stabilize the state, to take into
 * account the variance of the tasks' load and to return true if the available
 * capacity in meaningful for the load balancer.
 * As an example, an available capacity of 1% can appear but it doesn't make
 * any benefit for the load balance.
 */
static inline bool
group_has_capacity(unsigned int imbalance_pct, struct sg_lb_stats *sgs)
{
	if (sgs->sum_nr_running < sgs->group_weight)
		return true;

	if ((sgs->group_capacity * imbalance_pct) <
			(sgs->group_runnable * 100))
		return false;

	if ((sgs->group_capacity * 100) >
			(sgs->group_util * imbalance_pct))
		return true;

	return false;
}

/*
 *  group_is_overloaded returns true if the group has more tasks than it can
 *  handle.
 *  group_is_overloaded is not equals to !group_has_capacity because a group
 *  with the exact right number of tasks, has no more spare capacity but is not
 *  overloaded so both group_has_capacity and group_is_overloaded return
 *  false.
 */
static inline bool
group_is_overloaded(unsigned int imbalance_pct, struct sg_lb_stats *sgs)
{
	if (sgs->sum_nr_running <= sgs->group_weight)
		return false;

	if ((sgs->group_capacity * 100) <
			(sgs->group_util * imbalance_pct))
		return true;

	if ((sgs->group_capacity * imbalance_pct) <
			(sgs->group_runnable * 100))
		return true;

	return false;
}

static inline enum
group_type group_classify(unsigned int imbalance_pct,
			  struct sched_group *group,
			  struct sg_lb_stats *sgs)
{
	if (group_is_overloaded(imbalance_pct, sgs))
		return group_overloaded;

	if (sg_imbalanced(group))
		return group_imbalanced;

	if (sgs->group_asym_packing)
		return group_asym_packing;

	if (sgs->group_smt_balance)
		return group_smt_balance;

	if (sgs->group_misfit_task_load)
		return group_misfit_task;

	if (!group_has_capacity(imbalance_pct, sgs))
		return group_fully_busy;

	return group_has_spare;
}

/**
 * sched_use_asym_prio - Check whether asym_packing priority must be used
 * @sd:		The scheduling domain of the load balancing
 * @cpu:	A CPU
 *
 * Always use CPU priority when balancing load between SMT siblings. When
 * balancing load between cores, it is not sufficient that @cpu is idle. Only
 * use CPU priority if the whole core is idle.
 *
 * Returns: True if the priority of @cpu must be followed. False otherwise.
 */
static bool sched_use_asym_prio(struct sched_domain *sd, int cpu)
{
	if (!sched_smt_active())
		return true;

	return sd->flags & SD_SHARE_CPUCAPACITY || is_core_idle(cpu);
}

/**
 * sched_asym - Check if the destination CPU can do asym_packing load balance
 * @env:	The load balancing environment
 * @sds:	Load-balancing data with statistics of the local group
 * @sgs:	Load-balancing statistics of the candidate busiest group
 * @group:	The candidate busiest group
 *
 * @env::dst_cpu can do asym_packing if it has higher priority than the
 * preferred CPU of @group.
 *
 * SMT is a special case. If we are balancing load between cores, @env::dst_cpu
 * can do asym_packing balance only if all its SMT siblings are idle. Also, it
 * can only do it if @group is an SMT group and has exactly on busy CPU. Larger
 * imbalances in the number of CPUS are dealt with in find_busiest_group().
 *
 * If we are balancing load within an SMT core, or at DIE domain level, always
 * proceed.
 *
 * Return: true if @env::dst_cpu can do with asym_packing load balance. False
 * otherwise.
 */
static inline bool
sched_asym(struct lb_env *env, struct sd_lb_stats *sds,  struct sg_lb_stats *sgs,
	   struct sched_group *group)
{
	/* Ensure that the whole local core is idle, if applicable. */
	if (!sched_use_asym_prio(env->sd, env->dst_cpu))
		return false;

	/*
	 * CPU priorities does not make sense for SMT cores with more than one
	 * busy sibling.
	 */
	if (group->flags & SD_SHARE_CPUCAPACITY) {
		if (sgs->group_weight - sgs->idle_cpus != 1)
			return false;
	}

	return sched_asym_prefer(env->dst_cpu, group->asym_prefer_cpu);
}

/* One group has more than one SMT CPU while the other group does not */
static inline bool smt_vs_nonsmt_groups(struct sched_group *sg1,
				    struct sched_group *sg2)
{
	if (!sg1 || !sg2)
		return false;

	return (sg1->flags & SD_SHARE_CPUCAPACITY) !=
		(sg2->flags & SD_SHARE_CPUCAPACITY);
}

static inline bool smt_balance(struct lb_env *env, struct sg_lb_stats *sgs,
			       struct sched_group *group)
{
	if (env->idle == CPU_NOT_IDLE)
		return false;

	/*
	 * For SMT source group, it is better to move a task
	 * to a CPU that doesn't have multiple tasks sharing its CPU capacity.
	 * Note that if a group has a single SMT, SD_SHARE_CPUCAPACITY
	 * will not be on.
	 */
	if (group->flags & SD_SHARE_CPUCAPACITY &&
	    sgs->sum_h_nr_running > 1)
		return true;

	return false;
}

static inline long sibling_imbalance(struct lb_env *env,
				    struct sd_lb_stats *sds,
				    struct sg_lb_stats *busiest,
				    struct sg_lb_stats *local)
{
	int ncores_busiest, ncores_local;
	long imbalance;

	if (env->idle == CPU_NOT_IDLE || !busiest->sum_nr_running)
		return 0;

	ncores_busiest = sds->busiest->cores;
	ncores_local = sds->local->cores;

	if (ncores_busiest == ncores_local) {
		imbalance = busiest->sum_nr_running;
		lsub_positive(&imbalance, local->sum_nr_running);
		return imbalance;
	}

	/* Balance such that nr_running/ncores ratio are same on both groups */
	imbalance = ncores_local * busiest->sum_nr_running;
	lsub_positive(&imbalance, ncores_busiest * local->sum_nr_running);
	/* Normalize imbalance and do rounding on normalization */
	imbalance = 2 * imbalance + ncores_local + ncores_busiest;
	imbalance /= ncores_local + ncores_busiest;

	/* Take advantage of resource in an empty sched group */
	if (imbalance <= 1 && local->sum_nr_running == 0 &&
	    busiest->sum_nr_running > 1)
		imbalance = 2;

	return imbalance;
}

static inline bool
sched_reduced_capacity(struct rq *rq, struct sched_domain *sd)
{
	/*
	 * When there is more than 1 task, the group_overloaded case already
	 * takes care of cpu with reduced capacity
	 */
	if (rq->cfs.h_nr_running != 1)
		return false;

	return check_cpu_capacity(rq, sd);
}

/**
 * update_sg_lb_stats - Update sched_group's statistics for load balancing.
 * @env: The load balancing environment.
 * @sds: Load-balancing data with statistics of the local group.
 * @group: sched_group whose statistics are to be updated.
 * @sgs: variable to hold the statistics for this group.
 * @sg_status: Holds flag indicating the status of the sched_group
 */
static inline void update_sg_lb_stats(struct lb_env *env,
				      struct sd_lb_stats *sds,
				      struct sched_group *group,
				      struct sg_lb_stats *sgs,
				      int *sg_status)
{
	int i, nr_running, local_group;

	memset(sgs, 0, sizeof(*sgs));

	local_group = group == sds->local;

	for_each_cpu_and(i, sched_group_span(group), env->cpus) {
		struct rq *rq = cpu_rq(i);
		unsigned long load = cpu_load(rq);

		sgs->group_load += load;
		sgs->group_util += cpu_util_cfs(i);
		sgs->group_runnable += cpu_runnable(rq);
		sgs->sum_h_nr_running += rq->cfs.h_nr_running;

		nr_running = rq->nr_running;
		sgs->sum_nr_running += nr_running;

		if (nr_running > 1)
			*sg_status |= SG_OVERLOAD;

		if (cpu_overutilized(i))
			*sg_status |= SG_OVERUTILIZED;

#ifdef CONFIG_NUMA_BALANCING
		sgs->nr_numa_running += rq->nr_numa_running;
		sgs->nr_preferred_running += rq->nr_preferred_running;
#endif
		/*
		 * No need to call idle_cpu() if nr_running is not 0
		 */
		if (!nr_running && idle_cpu(i)) {
			sgs->idle_cpus++;
			/* Idle cpu can't have misfit task */
			continue;
		}

		if (local_group)
			continue;

		if (env->sd->flags & SD_ASYM_CPUCAPACITY) {
			/* Check for a misfit task on the cpu */
			if (sgs->group_misfit_task_load < rq->misfit_task_load) {
				sgs->group_misfit_task_load = rq->misfit_task_load;
				*sg_status |= SG_OVERLOAD;
			}
		} else if ((env->idle != CPU_NOT_IDLE) &&
			   sched_reduced_capacity(rq, env->sd)) {
			/* Check for a task running on a CPU with reduced capacity */
			if (sgs->group_misfit_task_load < load)
				sgs->group_misfit_task_load = load;
		}
	}

	sgs->group_capacity = group->sgc->capacity;

	sgs->group_weight = group->group_weight;

	/* Check if dst CPU is idle and preferred to this group */
	if (!local_group && env->sd->flags & SD_ASYM_PACKING &&
	    env->idle != CPU_NOT_IDLE && sgs->sum_h_nr_running &&
	    sched_asym(env, sds, sgs, group)) {
		sgs->group_asym_packing = 1;
	}

	/* Check for loaded SMT group to be balanced to dst CPU */
	if (!local_group && smt_balance(env, sgs, group))
		sgs->group_smt_balance = 1;

	sgs->group_type = group_classify(env->sd->imbalance_pct, group, sgs);

	/* Computing avg_load makes sense only when group is overloaded */
	if (sgs->group_type == group_overloaded)
		sgs->avg_load = (sgs->group_load * SCHED_CAPACITY_SCALE) /
				sgs->group_capacity;
}

/**
 * update_sd_pick_busiest - return 1 on busiest group
 * @env: The load balancing environment.
 * @sds: sched_domain statistics
 * @sg: sched_group candidate to be checked for being the busiest
 * @sgs: sched_group statistics
 *
 * Determine if @sg is a busier group than the previously selected
 * busiest group.
 *
 * Return: %true if @sg is a busier group than the previously selected
 * busiest group. %false otherwise.
 */
static bool update_sd_pick_busiest(struct lb_env *env,
				   struct sd_lb_stats *sds,
				   struct sched_group *sg,
				   struct sg_lb_stats *sgs)
{
	struct sg_lb_stats *busiest = &sds->busiest_stat;

	/* Make sure that there is at least one task to pull */
	if (!sgs->sum_h_nr_running)
		return false;

	/*
	 * Don't try to pull misfit tasks we can't help.
	 * We can use max_capacity here as reduction in capacity on some
	 * CPUs in the group should either be possible to resolve
	 * internally or be covered by avg_load imbalance (eventually).
	 */
	if ((env->sd->flags & SD_ASYM_CPUCAPACITY) &&
	    (sgs->group_type == group_misfit_task) &&
	    (!capacity_greater(capacity_of(env->dst_cpu), sg->sgc->max_capacity) ||
	     sds->local_stat.group_type != group_has_spare))
		return false;

	if (sgs->group_type > busiest->group_type)
		return true;

	if (sgs->group_type < busiest->group_type)
		return false;

	/*
	 * The candidate and the current busiest group are the same type of
	 * group. Let check which one is the busiest according to the type.
	 */

	switch (sgs->group_type) {
	case group_overloaded:
		/* Select the overloaded group with highest avg_load. */
		if (sgs->avg_load <= busiest->avg_load)
			return false;
		break;

	case group_imbalanced:
		/*
		 * Select the 1st imbalanced group as we don't have any way to
		 * choose one more than another.
		 */
		return false;

	case group_asym_packing:
		/* Prefer to move from lowest priority CPU's work */
		if (sched_asym_prefer(sg->asym_prefer_cpu, sds->busiest->asym_prefer_cpu))
			return false;
		break;

	case group_misfit_task:
		/*
		 * If we have more than one misfit sg go with the biggest
		 * misfit.
		 */
		if (sgs->group_misfit_task_load < busiest->group_misfit_task_load)
			return false;
		break;

	case group_smt_balance:
		/*
		 * Check if we have spare CPUs on either SMT group to
		 * choose has spare or fully busy handling.
		 */
		if (sgs->idle_cpus != 0 || busiest->idle_cpus != 0)
			goto has_spare;

		fallthrough;

	case group_fully_busy:
		/*
		 * Select the fully busy group with highest avg_load. In
		 * theory, there is no need to pull task from such kind of
		 * group because tasks have all compute capacity that they need
		 * but we can still improve the overall throughput by reducing
		 * contention when accessing shared HW resources.
		 *
		 * XXX for now avg_load is not computed and always 0 so we
		 * select the 1st one, except if @sg is composed of SMT
		 * siblings.
		 */

		if (sgs->avg_load < busiest->avg_load)
			return false;

		if (sgs->avg_load == busiest->avg_load) {
			/*
			 * SMT sched groups need more help than non-SMT groups.
			 * If @sg happens to also be SMT, either choice is good.
			 */
			if (sds->busiest->flags & SD_SHARE_CPUCAPACITY)
				return false;
		}

		break;

	case group_has_spare:
		/*
		 * Do not pick sg with SMT CPUs over sg with pure CPUs,
		 * as we do not want to pull task off SMT core with one task
		 * and make the core idle.
		 */
		if (smt_vs_nonsmt_groups(sds->busiest, sg)) {
			if (sg->flags & SD_SHARE_CPUCAPACITY && sgs->sum_h_nr_running <= 1)
				return false;
			else
				return true;
		}
has_spare:

		/*
		 * Select not overloaded group with lowest number of idle cpus
		 * and highest number of running tasks. We could also compare
		 * the spare capacity which is more stable but it can end up
		 * that the group has less spare capacity but finally more idle
		 * CPUs which means less opportunity to pull tasks.
		 */
		if (sgs->idle_cpus > busiest->idle_cpus)
			return false;
		else if ((sgs->idle_cpus == busiest->idle_cpus) &&
			 (sgs->sum_nr_running <= busiest->sum_nr_running))
			return false;

		break;
	}

	/*
	 * Candidate sg has no more than one task per CPU and has higher
	 * per-CPU capacity. Migrating tasks to less capable CPUs may harm
	 * throughput. Maximize throughput, power/energy consequences are not
	 * considered.
	 */
	if ((env->sd->flags & SD_ASYM_CPUCAPACITY) &&
	    (sgs->group_type <= group_fully_busy) &&
	    (capacity_greater(sg->sgc->min_capacity, capacity_of(env->dst_cpu))))
		return false;

	return true;
}

#ifdef CONFIG_NUMA_BALANCING
static inline enum fbq_type fbq_classify_group(struct sg_lb_stats *sgs)
{
	if (sgs->sum_h_nr_running > sgs->nr_numa_running)
		return regular;
	if (sgs->sum_h_nr_running > sgs->nr_preferred_running)
		return remote;
	return all;
}

static inline enum fbq_type fbq_classify_rq(struct rq *rq)
{
	if (rq->nr_running > rq->nr_numa_running)
		return regular;
	if (rq->nr_running > rq->nr_preferred_running)
		return remote;
	return all;
}
#else
static inline enum fbq_type fbq_classify_group(struct sg_lb_stats *sgs)
{
	return all;
}

static inline enum fbq_type fbq_classify_rq(struct rq *rq)
{
	return regular;
}
#endif /* CONFIG_NUMA_BALANCING */


struct sg_lb_stats;

/*
 * task_running_on_cpu - return 1 if @p is running on @cpu.
 */

static unsigned int task_running_on_cpu(int cpu, struct task_struct *p)
{
	/* Task has no contribution or is new */
	if (cpu != task_cpu(p) || !READ_ONCE(p->se.avg.last_update_time))
		return 0;

	if (task_on_rq_queued(p))
		return 1;

	return 0;
}

/**
 * idle_cpu_without - would a given CPU be idle without p ?
 * @cpu: the processor on which idleness is tested.
 * @p: task which should be ignored.
 *
 * Return: 1 if the CPU would be idle. 0 otherwise.
 */
static int idle_cpu_without(int cpu, struct task_struct *p)
{
	struct rq *rq = cpu_rq(cpu);

	if (rq->curr != rq->idle && rq->curr != p)
		return 0;

	/*
	 * rq->nr_running can't be used but an updated version without the
	 * impact of p on cpu must be used instead. The updated nr_running
	 * be computed and tested before calling idle_cpu_without().
	 */

#ifdef CONFIG_SMP
	if (rq->ttwu_pending)
		return 0;
#endif

	return 1;
}

/*
 * update_sg_wakeup_stats - Update sched_group's statistics for wakeup.
 * @sd: The sched_domain level to look for idlest group.
 * @group: sched_group whose statistics are to be updated.
 * @sgs: variable to hold the statistics for this group.
 * @p: The task for which we look for the idlest group/CPU.
 */
static inline void update_sg_wakeup_stats(struct sched_domain *sd,
					  struct sched_group *group,
					  struct sg_lb_stats *sgs,
					  struct task_struct *p)
{
	int i, nr_running;

	memset(sgs, 0, sizeof(*sgs));

	/* Assume that task can't fit any CPU of the group */
	if (sd->flags & SD_ASYM_CPUCAPACITY)
		sgs->group_misfit_task_load = 1;

	for_each_cpu(i, sched_group_span(group)) {
		struct rq *rq = cpu_rq(i);
		unsigned int local;

		sgs->group_load += cpu_load_without(rq, p);
		sgs->group_util += cpu_util_without(i, p);
		sgs->group_runnable += cpu_runnable_without(rq, p);
		local = task_running_on_cpu(i, p);
		sgs->sum_h_nr_running += rq->cfs.h_nr_running - local;

		nr_running = rq->nr_running - local;
		sgs->sum_nr_running += nr_running;

		/*
		 * No need to call idle_cpu_without() if nr_running is not 0
		 */
		if (!nr_running && idle_cpu_without(i, p))
			sgs->idle_cpus++;

		/* Check if task fits in the CPU */
		if (sd->flags & SD_ASYM_CPUCAPACITY &&
		    sgs->group_misfit_task_load &&
		    task_fits_cpu(p, i))
			sgs->group_misfit_task_load = 0;

	}

	sgs->group_capacity = group->sgc->capacity;

	sgs->group_weight = group->group_weight;

	sgs->group_type = group_classify(sd->imbalance_pct, group, sgs);

	/*
	 * Computing avg_load makes sense only when group is fully busy or
	 * overloaded
	 */
	if (sgs->group_type == group_fully_busy ||
		sgs->group_type == group_overloaded)
		sgs->avg_load = (sgs->group_load * SCHED_CAPACITY_SCALE) /
				sgs->group_capacity;
}

static bool update_pick_idlest(struct sched_group *idlest,
			       struct sg_lb_stats *idlest_sgs,
			       struct sched_group *group,
			       struct sg_lb_stats *sgs)
{
	if (sgs->group_type < idlest_sgs->group_type)
		return true;

	if (sgs->group_type > idlest_sgs->group_type)
		return false;

	/*
	 * The candidate and the current idlest group are the same type of
	 * group. Let check which one is the idlest according to the type.
	 */

	switch (sgs->group_type) {
	case group_overloaded:
	case group_fully_busy:
		/* Select the group with lowest avg_load. */
		if (idlest_sgs->avg_load <= sgs->avg_load)
			return false;
		break;

	case group_imbalanced:
	case group_asym_packing:
	case group_smt_balance:
		/* Those types are not used in the slow wakeup path */
		return false;

	case group_misfit_task:
		/* Select group with the highest max capacity */
		if (idlest->sgc->max_capacity >= group->sgc->max_capacity)
			return false;
		break;

	case group_has_spare:
		/* Select group with most idle CPUs */
		if (idlest_sgs->idle_cpus > sgs->idle_cpus)
			return false;

		/* Select group with lowest group_util */
		if (idlest_sgs->idle_cpus == sgs->idle_cpus &&
			idlest_sgs->group_util <= sgs->group_util)
			return false;

		break;
	}

	return true;
}

/*
 * find_idlest_group() finds and returns the least busy CPU group within the
 * domain.
 *
 * Assumes p is allowed on at least one CPU in sd.
 */
static struct sched_group *
find_idlest_group(struct sched_domain *sd, struct task_struct *p, int this_cpu)
{
	struct sched_group *idlest = NULL, *local = NULL, *group = sd->groups;
	struct sg_lb_stats local_sgs, tmp_sgs;
	struct sg_lb_stats *sgs;
	unsigned long imbalance;
	struct sg_lb_stats idlest_sgs = {
			.avg_load = UINT_MAX,
			.group_type = group_overloaded,
	};

	do {
		int local_group;

		/* Skip over this group if it has no CPUs allowed */
		if (!cpumask_intersects(sched_group_span(group),
					p->cpus_ptr))
			continue;

		/* Skip over this group if no cookie matched */
		if (!sched_group_cookie_match(cpu_rq(this_cpu), p, group))
			continue;

		local_group = cpumask_test_cpu(this_cpu,
					       sched_group_span(group));

		if (local_group) {
			sgs = &local_sgs;
			local = group;
		} else {
			sgs = &tmp_sgs;
		}

		update_sg_wakeup_stats(sd, group, sgs, p);

		if (!local_group && update_pick_idlest(idlest, &idlest_sgs, group, sgs)) {
			idlest = group;
			idlest_sgs = *sgs;
		}

	} while (group = group->next, group != sd->groups);


	/* There is no idlest group to push tasks to */
	if (!idlest)
		return NULL;

	/* The local group has been skipped because of CPU affinity */
	if (!local)
		return idlest;

	/*
	 * If the local group is idler than the selected idlest group
	 * don't try and push the task.
	 */
	if (local_sgs.group_type < idlest_sgs.group_type)
		return NULL;

	/*
	 * If the local group is busier than the selected idlest group
	 * try and push the task.
	 */
	if (local_sgs.group_type > idlest_sgs.group_type)
		return idlest;

	switch (local_sgs.group_type) {
	case group_overloaded:
	case group_fully_busy:

		/* Calculate allowed imbalance based on load */
		imbalance = scale_load_down(NICE_0_LOAD) *
				(sd->imbalance_pct-100) / 100;

		/*
		 * When comparing groups across NUMA domains, it's possible for
		 * the local domain to be very lightly loaded relative to the
		 * remote domains but "imbalance" skews the comparison making
		 * remote CPUs look much more favourable. When considering
		 * cross-domain, add imbalance to the load on the remote node
		 * and consider staying local.
		 */

		if ((sd->flags & SD_NUMA) &&
		    ((idlest_sgs.avg_load + imbalance) >= local_sgs.avg_load))
			return NULL;

		/*
		 * If the local group is less loaded than the selected
		 * idlest group don't try and push any tasks.
		 */
		if (idlest_sgs.avg_load >= (local_sgs.avg_load + imbalance))
			return NULL;

		if (100 * local_sgs.avg_load <= sd->imbalance_pct * idlest_sgs.avg_load)
			return NULL;
		break;

	case group_imbalanced:
	case group_asym_packing:
	case group_smt_balance:
		/* Those type are not used in the slow wakeup path */
		return NULL;

	case group_misfit_task:
		/* Select group with the highest max capacity */
		if (local->sgc->max_capacity >= idlest->sgc->max_capacity)
			return NULL;
		break;

	case group_has_spare:
#ifdef CONFIG_NUMA
		if (sd->flags & SD_NUMA) {
			int imb_numa_nr = sd->imb_numa_nr;
#ifdef CONFIG_NUMA_BALANCING
			int idlest_cpu;
			/*
			 * If there is spare capacity at NUMA, try to select
			 * the preferred node
			 */
			if (cpu_to_node(this_cpu) == p->numa_preferred_nid)
				return NULL;

			idlest_cpu = cpumask_first(sched_group_span(idlest));
			if (cpu_to_node(idlest_cpu) == p->numa_preferred_nid)
				return idlest;
#endif /* CONFIG_NUMA_BALANCING */
			/*
			 * Otherwise, keep the task close to the wakeup source
			 * and improve locality if the number of running tasks
			 * would remain below threshold where an imbalance is
			 * allowed while accounting for the possibility the
			 * task is pinned to a subset of CPUs. If there is a
			 * real need of migration, periodic load balance will
			 * take care of it.
			 */
			if (p->nr_cpus_allowed != NR_CPUS) {
				struct cpumask *cpus = this_cpu_cpumask_var_ptr(select_rq_mask);

				cpumask_and(cpus, sched_group_span(local), p->cpus_ptr);
				imb_numa_nr = min(cpumask_weight(cpus), sd->imb_numa_nr);
			}

			imbalance = abs(local_sgs.idle_cpus - idlest_sgs.idle_cpus);
			if (!adjust_numa_imbalance(imbalance,
						   local_sgs.sum_nr_running + 1,
						   imb_numa_nr)) {
				return NULL;
			}
		}
#endif /* CONFIG_NUMA */

		/*
		 * Select group with highest number of idle CPUs. We could also
		 * compare the utilization which is more stable but it can end
		 * up that the group has less spare capacity but finally more
		 * idle CPUs which means more opportunity to run task.
		 */
		if (local_sgs.idle_cpus >= idlest_sgs.idle_cpus)
			return NULL;
		break;
	}

	return idlest;
}

static void update_idle_cpu_scan(struct lb_env *env,
				 unsigned long sum_util)
{
	struct sched_domain_shared *sd_share;
	int llc_weight, pct;
	u64 x, y, tmp;
	/*
	 * Update the number of CPUs to scan in LLC domain, which could
	 * be used as a hint in select_idle_cpu(). The update of sd_share
	 * could be expensive because it is within a shared cache line.
	 * So the write of this hint only occurs during periodic load
	 * balancing, rather than CPU_NEWLY_IDLE, because the latter
	 * can fire way more frequently than the former.
	 */
	if (!sched_feat(SIS_UTIL) || env->idle == CPU_NEWLY_IDLE)
		return;

	llc_weight = per_cpu(sd_llc_size, env->dst_cpu);
	if (env->sd->span_weight != llc_weight)
		return;

	sd_share = rcu_dereference(per_cpu(sd_llc_shared, env->dst_cpu));
	if (!sd_share)
		return;

	/*
	 * The number of CPUs to search drops as sum_util increases, when
	 * sum_util hits 85% or above, the scan stops.
	 * The reason to choose 85% as the threshold is because this is the
	 * imbalance_pct(117) when a LLC sched group is overloaded.
	 *
	 * let y = SCHED_CAPACITY_SCALE - p * x^2                       [1]
	 * and y'= y / SCHED_CAPACITY_SCALE
	 *
	 * x is the ratio of sum_util compared to the CPU capacity:
	 * x = sum_util / (llc_weight * SCHED_CAPACITY_SCALE)
	 * y' is the ratio of CPUs to be scanned in the LLC domain,
	 * and the number of CPUs to scan is calculated by:
	 *
	 * nr_scan = llc_weight * y'                                    [2]
	 *
	 * When x hits the threshold of overloaded, AKA, when
	 * x = 100 / pct, y drops to 0. According to [1],
	 * p should be SCHED_CAPACITY_SCALE * pct^2 / 10000
	 *
	 * Scale x by SCHED_CAPACITY_SCALE:
	 * x' = sum_util / llc_weight;                                  [3]
	 *
	 * and finally [1] becomes:
	 * y = SCHED_CAPACITY_SCALE -
	 *     x'^2 * pct^2 / (10000 * SCHED_CAPACITY_SCALE)            [4]
	 *
	 */
	/* equation [3] */
	x = sum_util;
	do_div(x, llc_weight);

	/* equation [4] */
	pct = env->sd->imbalance_pct;
	tmp = x * x * pct * pct;
	do_div(tmp, 10000 * SCHED_CAPACITY_SCALE);
	tmp = min_t(long, tmp, SCHED_CAPACITY_SCALE);
	y = SCHED_CAPACITY_SCALE - tmp;

	/* equation [2] */
	y *= llc_weight;
	do_div(y, SCHED_CAPACITY_SCALE);
	if ((int)y != sd_share->nr_idle_scan)
		WRITE_ONCE(sd_share->nr_idle_scan, (int)y);
}

/**
 * update_sd_lb_stats - Update sched_domain's statistics for load balancing.
 * @env: The load balancing environment.
 * @sds: variable to hold the statistics for this sched_domain.
 */

static inline void update_sd_lb_stats(struct lb_env *env, struct sd_lb_stats *sds)
{
	struct sched_group *sg = env->sd->groups;
	struct sg_lb_stats *local = &sds->local_stat;
	struct sg_lb_stats tmp_sgs;
	unsigned long sum_util = 0;
	int sg_status = 0;

	do {
		struct sg_lb_stats *sgs = &tmp_sgs;
		int local_group;

		local_group = cpumask_test_cpu(env->dst_cpu, sched_group_span(sg));
		if (local_group) {
			sds->local = sg;
			sgs = local;

			if (env->idle != CPU_NEWLY_IDLE ||
			    time_after_eq(jiffies, sg->sgc->next_update))
				update_group_capacity(env->sd, env->dst_cpu);
		}

		update_sg_lb_stats(env, sds, sg, sgs, &sg_status);

		if (local_group)
			goto next_group;


		if (update_sd_pick_busiest(env, sds, sg, sgs)) {
			sds->busiest = sg;
			sds->busiest_stat = *sgs;
		}

next_group:
		/* Now, start updating sd_lb_stats */
		sds->total_load += sgs->group_load;
		sds->total_capacity += sgs->group_capacity;

		sum_util += sgs->group_util;
		sg = sg->next;
	} while (sg != env->sd->groups);

	/*
	 * Indicate that the child domain of the busiest group prefers tasks
	 * go to a child's sibling domains first. NB the flags of a sched group
	 * are those of the child domain.
	 */
	if (sds->busiest)
		sds->prefer_sibling = !!(sds->busiest->flags & SD_PREFER_SIBLING);


	if (env->sd->flags & SD_NUMA)
		env->fbq_type = fbq_classify_group(&sds->busiest_stat);

	if (!env->sd->parent) {
		struct root_domain *rd = env->dst_rq->rd;

		/* update overload indicator if we are at root domain */
		WRITE_ONCE(rd->overload, sg_status & SG_OVERLOAD);

		/* Update over-utilization (tipping point, U >= 0) indicator */
		WRITE_ONCE(rd->overutilized, sg_status & SG_OVERUTILIZED);
		trace_sched_overutilized_tp(rd, sg_status & SG_OVERUTILIZED);
	} else if (sg_status & SG_OVERUTILIZED) {
		struct root_domain *rd = env->dst_rq->rd;

		WRITE_ONCE(rd->overutilized, SG_OVERUTILIZED);
		trace_sched_overutilized_tp(rd, SG_OVERUTILIZED);
	}

	update_idle_cpu_scan(env, sum_util);
}

/**
 * calculate_imbalance - Calculate the amount of imbalance present within the
 *			 groups of a given sched_domain during load balance.
 * @env: load balance environment
 * @sds: statistics of the sched_domain whose imbalance is to be calculated.
 */
static inline void calculate_imbalance(struct lb_env *env, struct sd_lb_stats *sds)
{
	struct sg_lb_stats *local, *busiest;

	local = &sds->local_stat;
	busiest = &sds->busiest_stat;

	if (busiest->group_type == group_misfit_task) {
		if (env->sd->flags & SD_ASYM_CPUCAPACITY) {
			/* Set imbalance to allow misfit tasks to be balanced. */
			env->migration_type = migrate_misfit;
			env->imbalance = 1;
		} else {
			/*
			 * Set load imbalance to allow moving task from cpu
			 * with reduced capacity.
			 */
			env->migration_type = migrate_load;
			env->imbalance = busiest->group_misfit_task_load;
		}
		return;
	}

	if (busiest->group_type == group_asym_packing) {
		/*
		 * In case of asym capacity, we will try to migrate all load to
		 * the preferred CPU.
		 */
		env->migration_type = migrate_task;
		env->imbalance = busiest->sum_h_nr_running;
		return;
	}

	if (busiest->group_type == group_smt_balance) {
		/* Reduce number of tasks sharing CPU capacity */
		env->migration_type = migrate_task;
		env->imbalance = 1;
		return;
	}

	if (busiest->group_type == group_imbalanced) {
		/*
		 * In the group_imb case we cannot rely on group-wide averages
		 * to ensure CPU-load equilibrium, try to move any task to fix
		 * the imbalance. The next load balance will take care of
		 * balancing back the system.
		 */
		env->migration_type = migrate_task;
		env->imbalance = 1;
		return;
	}

	/*
	 * Try to use spare capacity of local group without overloading it or
	 * emptying busiest.
	 */
	if (local->group_type == group_has_spare) {
		if ((busiest->group_type > group_fully_busy) &&
		    !(env->sd->flags & SD_SHARE_PKG_RESOURCES)) {
			/*
			 * If busiest is overloaded, try to fill spare
			 * capacity. This might end up creating spare capacity
			 * in busiest or busiest still being overloaded but
			 * there is no simple way to directly compute the
			 * amount of load to migrate in order to balance the
			 * system.
			 */
			env->migration_type = migrate_util;
			env->imbalance = max(local->group_capacity, local->group_util) -
					 local->group_util;

			/*
			 * In some cases, the group's utilization is max or even
			 * higher than capacity because of migrations but the
			 * local CPU is (newly) idle. There is at least one
			 * waiting task in this overloaded busiest group. Let's
			 * try to pull it.
			 */
			if (env->idle != CPU_NOT_IDLE && env->imbalance == 0) {
				env->migration_type = migrate_task;
				env->imbalance = 1;
			}

			return;
		}

		if (busiest->group_weight == 1 || sds->prefer_sibling) {
			/*
			 * When prefer sibling, evenly spread running tasks on
			 * groups.
			 */
			env->migration_type = migrate_task;
			env->imbalance = sibling_imbalance(env, sds, busiest, local);
		} else {

			/*
			 * If there is no overload, we just want to even the number of
			 * idle cpus.
			 */
			env->migration_type = migrate_task;
			env->imbalance = max_t(long, 0,
					       (local->idle_cpus - busiest->idle_cpus));
		}

#ifdef CONFIG_NUMA
		/* Consider allowing a small imbalance between NUMA groups */
		if (env->sd->flags & SD_NUMA) {
			env->imbalance = adjust_numa_imbalance(env->imbalance,
							       local->sum_nr_running + 1,
							       env->sd->imb_numa_nr);
		}
#endif

		/* Number of tasks to move to restore balance */
		env->imbalance >>= 1;

		return;
	}

	/*
	 * Local is fully busy but has to take more load to relieve the
	 * busiest group
	 */
	if (local->group_type < group_overloaded) {
		/*
		 * Local will become overloaded so the avg_load metrics are
		 * finally needed.
		 */

		local->avg_load = (local->group_load * SCHED_CAPACITY_SCALE) /
				  local->group_capacity;

		/*
		 * If the local group is more loaded than the selected
		 * busiest group don't try to pull any tasks.
		 */
		if (local->avg_load >= busiest->avg_load) {
			env->imbalance = 0;
			return;
		}

		sds->avg_load = (sds->total_load * SCHED_CAPACITY_SCALE) /
				sds->total_capacity;

		/*
		 * If the local group is more loaded than the average system
		 * load, don't try to pull any tasks.
		 */
		if (local->avg_load >= sds->avg_load) {
			env->imbalance = 0;
			return;
		}

	}

	/*
	 * Both group are or will become overloaded and we're trying to get all
	 * the CPUs to the average_load, so we don't want to push ourselves
	 * above the average load, nor do we wish to reduce the max loaded CPU
	 * below the average load. At the same time, we also don't want to
	 * reduce the group load below the group capacity. Thus we look for
	 * the minimum possible imbalance.
	 */
	env->migration_type = migrate_load;
	env->imbalance = min(
		(busiest->avg_load - sds->avg_load) * busiest->group_capacity,
		(sds->avg_load - local->avg_load) * local->group_capacity
	) / SCHED_CAPACITY_SCALE;
}

/******* find_busiest_group() helpers end here *********************/

/*
 * Decision matrix according to the local and busiest group type:
 *
 * busiest \ local has_spare fully_busy misfit asym imbalanced overloaded
 * has_spare        nr_idle   balanced   N/A    N/A  balanced   balanced
 * fully_busy       nr_idle   nr_idle    N/A    N/A  balanced   balanced
 * misfit_task      force     N/A        N/A    N/A  N/A        N/A
 * asym_packing     force     force      N/A    N/A  force      force
 * imbalanced       force     force      N/A    N/A  force      force
 * overloaded       force     force      N/A    N/A  force      avg_load
 *
 * N/A :      Not Applicable because already filtered while updating
 *            statistics.
 * balanced : The system is balanced for these 2 groups.
 * force :    Calculate the imbalance as load migration is probably needed.
 * avg_load : Only if imbalance is significant enough.
 * nr_idle :  dst_cpu is not busy and the number of idle CPUs is quite
 *            different in groups.
 */

/**
 * find_busiest_group - Returns the busiest group within the sched_domain
 * if there is an imbalance.
 * @env: The load balancing environment.
 *
 * Also calculates the amount of runnable load which should be moved
 * to restore balance.
 *
 * Return:	- The busiest group if imbalance exists.
 */
static struct sched_group *find_busiest_group(struct lb_env *env)
{
	struct sg_lb_stats *local, *busiest;
	struct sd_lb_stats sds;

	init_sd_lb_stats(&sds);

	/*
	 * Compute the various statistics relevant for load balancing at
	 * this level.
	 */
	update_sd_lb_stats(env, &sds);

	/* There is no busy sibling group to pull tasks from */
	if (!sds.busiest)
		goto out_balanced;

	busiest = &sds.busiest_stat;

	/* Misfit tasks should be dealt with regardless of the avg load */
	if (busiest->group_type == group_misfit_task)
		goto force_balance;

	if (sched_energy_enabled()) {
		struct root_domain *rd = env->dst_rq->rd;
		int out_balance = 1;

		trace_android_rvh_find_busiest_group(sds.busiest, env->dst_rq,
					&out_balance);
		if (rcu_dereference(rd->pd) && !READ_ONCE(rd->overutilized)
					&& out_balance)
			goto out_balanced;
	}

	/* ASYM feature bypasses nice load balance check */
	if (busiest->group_type == group_asym_packing)
		goto force_balance;

	/*
	 * If the busiest group is imbalanced the below checks don't
	 * work because they assume all things are equal, which typically
	 * isn't true due to cpus_ptr constraints and the like.
	 */
	if (busiest->group_type == group_imbalanced)
		goto force_balance;

	local = &sds.local_stat;
	/*
	 * If the local group is busier than the selected busiest group
	 * don't try and pull any tasks.
	 */
	if (local->group_type > busiest->group_type)
		goto out_balanced;

	/*
	 * When groups are overloaded, use the avg_load to ensure fairness
	 * between tasks.
	 */
	if (local->group_type == group_overloaded) {
		/*
		 * If the local group is more loaded than the selected
		 * busiest group don't try to pull any tasks.
		 */
		if (local->avg_load >= busiest->avg_load)
			goto out_balanced;

		/* XXX broken for overlapping NUMA groups */
		sds.avg_load = (sds.total_load * SCHED_CAPACITY_SCALE) /
				sds.total_capacity;

		/*
		 * Don't pull any tasks if this group is already above the
		 * domain average load.
		 */
		if (local->avg_load >= sds.avg_load)
			goto out_balanced;

		/*
		 * If the busiest group is more loaded, use imbalance_pct to be
		 * conservative.
		 */
		if (100 * busiest->avg_load <=
				env->sd->imbalance_pct * local->avg_load)
			goto out_balanced;
	}

	/*
	 * Try to move all excess tasks to a sibling domain of the busiest
	 * group's child domain.
	 */
	if (sds.prefer_sibling && local->group_type == group_has_spare &&
	    sibling_imbalance(env, &sds, busiest, local) > 1)
		goto force_balance;

	if (busiest->group_type != group_overloaded) {
		if (env->idle == CPU_NOT_IDLE) {
			/*
			 * If the busiest group is not overloaded (and as a
			 * result the local one too) but this CPU is already
			 * busy, let another idle CPU try to pull task.
			 */
			goto out_balanced;
		}

		if (busiest->group_type == group_smt_balance &&
		    smt_vs_nonsmt_groups(sds.local, sds.busiest)) {
			/* Let non SMT CPU pull from SMT CPU sharing with sibling */
			goto force_balance;
		}

		if (busiest->group_weight > 1 &&
		    local->idle_cpus <= (busiest->idle_cpus + 1)) {
			/*
			 * If the busiest group is not overloaded
			 * and there is no imbalance between this and busiest
			 * group wrt idle CPUs, it is balanced. The imbalance
			 * becomes significant if the diff is greater than 1
			 * otherwise we might end up to just move the imbalance
			 * on another group. Of course this applies only if
			 * there is more than 1 CPU per group.
			 */
			goto out_balanced;
		}

		if (busiest->sum_h_nr_running == 1) {
			/*
			 * busiest doesn't have any tasks waiting to run
			 */
			goto out_balanced;
		}
	}

force_balance:
	/* Looks like there is an imbalance. Compute it */
	calculate_imbalance(env, &sds);
	return env->imbalance ? sds.busiest : NULL;

out_balanced:
	env->imbalance = 0;
	return NULL;
}

/*
 * find_busiest_queue - find the busiest runqueue among the CPUs in the group.
 */
static struct rq *find_busiest_queue(struct lb_env *env,
				     struct sched_group *group)
{
	struct rq *busiest = NULL, *rq;
	unsigned long busiest_util = 0, busiest_load = 0, busiest_capacity = 1;
	unsigned int busiest_nr = 0;
	int i, done = 0;

	trace_android_rvh_find_busiest_queue(env->dst_cpu, group, env->cpus,
					     &busiest, &done);
	if (done)
		return busiest;

	for_each_cpu_and(i, sched_group_span(group), env->cpus) {
		unsigned long capacity, load, util;
		unsigned int nr_running;
		enum fbq_type rt;

		rq = cpu_rq(i);
		rt = fbq_classify_rq(rq);

		/*
		 * We classify groups/runqueues into three groups:
		 *  - regular: there are !numa tasks
		 *  - remote:  there are numa tasks that run on the 'wrong' node
		 *  - all:     there is no distinction
		 *
		 * In order to avoid migrating ideally placed numa tasks,
		 * ignore those when there's better options.
		 *
		 * If we ignore the actual busiest queue to migrate another
		 * task, the next balance pass can still reduce the busiest
		 * queue by moving tasks around inside the node.
		 *
		 * If we cannot move enough load due to this classification
		 * the next pass will adjust the group classification and
		 * allow migration of more tasks.
		 *
		 * Both cases only affect the total convergence complexity.
		 */
		if (rt > env->fbq_type)
			continue;

		nr_running = rq->cfs.h_nr_running;
		if (!nr_running)
			continue;

		capacity = capacity_of(i);

		/*
		 * For ASYM_CPUCAPACITY domains, don't pick a CPU that could
		 * eventually lead to active_balancing high->low capacity.
		 * Higher per-CPU capacity is considered better than balancing
		 * average load.
		 */
		if (env->sd->flags & SD_ASYM_CPUCAPACITY &&
		    !capacity_greater(capacity_of(env->dst_cpu), capacity) &&
		    nr_running == 1)
			continue;

		/*
		 * Make sure we only pull tasks from a CPU of lower priority
		 * when balancing between SMT siblings.
		 *
		 * If balancing between cores, let lower priority CPUs help
		 * SMT cores with more than one busy sibling.
		 */
		if ((env->sd->flags & SD_ASYM_PACKING) &&
		    sched_use_asym_prio(env->sd, i) &&
		    sched_asym_prefer(i, env->dst_cpu) &&
		    nr_running == 1)
			continue;

		switch (env->migration_type) {
		case migrate_load:
			/*
			 * When comparing with load imbalance, use cpu_load()
			 * which is not scaled with the CPU capacity.
			 */
			load = cpu_load(rq);

			if (nr_running == 1 && load > env->imbalance &&
			    !check_cpu_capacity(rq, env->sd))
				break;

			/*
			 * For the load comparisons with the other CPUs,
			 * consider the cpu_load() scaled with the CPU
			 * capacity, so that the load can be moved away
			 * from the CPU that is potentially running at a
			 * lower capacity.
			 *
			 * Thus we're looking for max(load_i / capacity_i),
			 * crosswise multiplication to rid ourselves of the
			 * division works out to:
			 * load_i * capacity_j > load_j * capacity_i;
			 * where j is our previous maximum.
			 */
			if (load * busiest_capacity > busiest_load * capacity) {
				busiest_load = load;
				busiest_capacity = capacity;
				busiest = rq;
			}
			break;

		case migrate_util:
			util = cpu_util_cfs_boost(i);

			/*
			 * Don't try to pull utilization from a CPU with one
			 * running task. Whatever its utilization, we will fail
			 * detach the task.
			 */
			if (nr_running <= 1)
				continue;

			if (busiest_util < util) {
				busiest_util = util;
				busiest = rq;
			}
			break;

		case migrate_task:
			if (busiest_nr < nr_running) {
				busiest_nr = nr_running;
				busiest = rq;
			}
			break;

		case migrate_misfit:
			/*
			 * For ASYM_CPUCAPACITY domains with misfit tasks we
			 * simply seek the "biggest" misfit task.
			 */
			if (rq->misfit_task_load > busiest_load) {
				busiest_load = rq->misfit_task_load;
				busiest = rq;
			}

			break;

		}
	}

	return busiest;
}

/*
 * Max backoff if we encounter pinned tasks. Pretty arbitrary value, but
 * so long as it is large enough.
 */
#define MAX_PINNED_INTERVAL	512

static inline bool
asym_active_balance(struct lb_env *env)
{
	/*
	 * ASYM_PACKING needs to force migrate tasks from busy but lower
	 * priority CPUs in order to pack all tasks in the highest priority
	 * CPUs. When done between cores, do it only if the whole core if the
	 * whole core is idle.
	 *
	 * If @env::src_cpu is an SMT core with busy siblings, let
	 * the lower priority @env::dst_cpu help it. Do not follow
	 * CPU priority.
	 */
	return env->idle != CPU_NOT_IDLE && (env->sd->flags & SD_ASYM_PACKING) &&
	       sched_use_asym_prio(env->sd, env->dst_cpu) &&
	       (sched_asym_prefer(env->dst_cpu, env->src_cpu) ||
		!sched_use_asym_prio(env->sd, env->src_cpu));
}

static inline bool
imbalanced_active_balance(struct lb_env *env)
{
	struct sched_domain *sd = env->sd;

	/*
	 * The imbalanced case includes the case of pinned tasks preventing a fair
	 * distribution of the load on the system but also the even distribution of the
	 * threads on a system with spare capacity
	 */
	if ((env->migration_type == migrate_task) &&
	    (sd->nr_balance_failed > sd->cache_nice_tries+2))
		return 1;

	return 0;
}

static int need_active_balance(struct lb_env *env)
{
	struct sched_domain *sd = env->sd;

	if (asym_active_balance(env))
		return 1;

	if (imbalanced_active_balance(env))
		return 1;

	/*
	 * The dst_cpu is idle and the src_cpu CPU has only 1 CFS task.
	 * It's worth migrating the task if the src_cpu's capacity is reduced
	 * because of other sched_class or IRQs if more capacity stays
	 * available on dst_cpu.
	 */
	if ((env->idle != CPU_NOT_IDLE) &&
	    (env->src_rq->cfs.h_nr_running == 1)) {
		if ((check_cpu_capacity(env->src_rq, sd)) &&
		    (capacity_of(env->src_cpu)*sd->imbalance_pct < capacity_of(env->dst_cpu)*100))
			return 1;
	}

	if (env->migration_type == migrate_misfit)
		return 1;

	return 0;
}

static int active_load_balance_cpu_stop(void *data);

static int should_we_balance(struct lb_env *env)
{
	struct cpumask *swb_cpus = this_cpu_cpumask_var_ptr(should_we_balance_tmpmask);
	struct sched_group *sg = env->sd->groups;
	int cpu, idle_smt = -1;

	/*
	 * Ensure the balancing environment is consistent; can happen
	 * when the softirq triggers 'during' hotplug.
	 */
	if (!cpumask_test_cpu(env->dst_cpu, env->cpus))
		return 0;

	/*
	 * In the newly idle case, we will allow all the CPUs
	 * to do the newly idle load balance.
	 *
	 * However, we bail out if we already have tasks or a wakeup pending,
	 * to optimize wakeup latency.
	 */
	if (env->idle == CPU_NEWLY_IDLE) {
		if (env->dst_rq->nr_running > 0 || env->dst_rq->ttwu_pending)
			return 0;
		return 1;
	}

	cpumask_copy(swb_cpus, group_balance_mask(sg));
	/* Try to find first idle CPU */
	for_each_cpu_and(cpu, swb_cpus, env->cpus) {
		if (!idle_cpu(cpu))
			continue;

		/*
		 * Don't balance to idle SMT in busy core right away when
		 * balancing cores, but remember the first idle SMT CPU for
		 * later consideration.  Find CPU on an idle core first.
		 */
		if (!(env->sd->flags & SD_SHARE_CPUCAPACITY) && !is_core_idle(cpu)) {
			if (idle_smt == -1)
				idle_smt = cpu;
			/*
			 * If the core is not idle, and first SMT sibling which is
			 * idle has been found, then its not needed to check other
			 * SMT siblings for idleness:
			 */
#ifdef CONFIG_SCHED_SMT
			cpumask_andnot(swb_cpus, swb_cpus, cpu_smt_mask(cpu));
#endif
			continue;
		}

		/* Are we the first idle CPU? */
		return cpu == env->dst_cpu;
	}

	if (idle_smt == env->dst_cpu)
		return true;

	/* Are we the first CPU of this group ? */
	return group_balance_cpu(sg) == env->dst_cpu;
}

/*
 * Check this_cpu to ensure it is balanced within domain. Attempt to move
 * tasks if there is an imbalance.
 */
static int load_balance(int this_cpu, struct rq *this_rq,
			struct sched_domain *sd, enum cpu_idle_type idle,
			int *continue_balancing)
{
	int ld_moved, cur_ld_moved, active_balance = 0;
	struct sched_domain *sd_parent = sd->parent;
	struct sched_group *group;
	struct rq *busiest;
	struct rq_flags rf;
	struct cpumask *cpus = this_cpu_cpumask_var_ptr(load_balance_mask);
	struct lb_env env = {
		.sd		= sd,
		.dst_cpu	= this_cpu,
		.dst_rq		= this_rq,
		.dst_grpmask    = group_balance_mask(sd->groups),
		.idle		= idle,
		.loop_break	= SCHED_NR_MIGRATE_BREAK,
		.cpus		= cpus,
		.fbq_type	= all,
		.tasks		= LIST_HEAD_INIT(env.tasks),
	};

	cpumask_and(cpus, sched_domain_span(sd), cpu_active_mask);

	schedstat_inc(sd->lb_count[idle]);

redo:
	if (!should_we_balance(&env)) {
		*continue_balancing = 0;
		goto out_balanced;
	}

	group = find_busiest_group(&env);
	if (!group) {
		schedstat_inc(sd->lb_nobusyg[idle]);
		goto out_balanced;
	}

	busiest = find_busiest_queue(&env, group);
	if (!busiest) {
		schedstat_inc(sd->lb_nobusyq[idle]);
		goto out_balanced;
	}

	WARN_ON_ONCE(busiest == env.dst_rq);

	schedstat_add(sd->lb_imbalance[idle], env.imbalance);

	env.src_cpu = busiest->cpu;
	env.src_rq = busiest;

	ld_moved = 0;
	/* Clear this flag as soon as we find a pullable task */
	env.flags |= LBF_ALL_PINNED;
	if (busiest->nr_running > 1) {
		/*
		 * Attempt to move tasks. If find_busiest_group has found
		 * an imbalance but busiest->nr_running <= 1, the group is
		 * still unbalanced. ld_moved simply stays zero, so it is
		 * correctly treated as an imbalance.
		 */
		env.loop_max  = min(sysctl_sched_nr_migrate, busiest->nr_running);

more_balance:
		rq_lock_irqsave(busiest, &rf);
		env.src_rq_rf = &rf;
		update_rq_clock(busiest);

		/*
		 * cur_ld_moved - load moved in current iteration
		 * ld_moved     - cumulative load moved across iterations
		 */
		cur_ld_moved = detach_tasks(&env);

		/*
		 * We've detached some tasks from busiest_rq. Every
		 * task is masked "TASK_ON_RQ_MIGRATING", so we can safely
		 * unlock busiest->lock, and we are able to be sure
		 * that nobody can manipulate the tasks in parallel.
		 * See task_rq_lock() family for the details.
		 */

		rq_unlock(busiest, &rf);

		if (cur_ld_moved) {
			attach_tasks(&env);
			ld_moved += cur_ld_moved;
		}

		local_irq_restore(rf.flags);

		if (env.flags & LBF_NEED_BREAK) {
			env.flags &= ~LBF_NEED_BREAK;
			/* Stop if we tried all running tasks */
			if (env.loop < busiest->nr_running)
				goto more_balance;
		}

		/*
		 * Revisit (affine) tasks on src_cpu that couldn't be moved to
		 * us and move them to an alternate dst_cpu in our sched_group
		 * where they can run. The upper limit on how many times we
		 * iterate on same src_cpu is dependent on number of CPUs in our
		 * sched_group.
		 *
		 * This changes load balance semantics a bit on who can move
		 * load to a given_cpu. In addition to the given_cpu itself
		 * (or a ilb_cpu acting on its behalf where given_cpu is
		 * nohz-idle), we now have balance_cpu in a position to move
		 * load to given_cpu. In rare situations, this may cause
		 * conflicts (balance_cpu and given_cpu/ilb_cpu deciding
		 * _independently_ and at _same_ time to move some load to
		 * given_cpu) causing excess load to be moved to given_cpu.
		 * This however should not happen so much in practice and
		 * moreover subsequent load balance cycles should correct the
		 * excess load moved.
		 */
		if ((env.flags & LBF_DST_PINNED) && env.imbalance > 0) {

			/* Prevent to re-select dst_cpu via env's CPUs */
			__cpumask_clear_cpu(env.dst_cpu, env.cpus);

			env.dst_rq	 = cpu_rq(env.new_dst_cpu);
			env.dst_cpu	 = env.new_dst_cpu;
			env.flags	&= ~LBF_DST_PINNED;
			env.loop	 = 0;
			env.loop_break	 = SCHED_NR_MIGRATE_BREAK;

			/*
			 * Go back to "more_balance" rather than "redo" since we
			 * need to continue with same src_cpu.
			 */
			goto more_balance;
		}

		/*
		 * We failed to reach balance because of affinity.
		 */
		if (sd_parent) {
			int *group_imbalance = &sd_parent->groups->sgc->imbalance;

			if ((env.flags & LBF_SOME_PINNED) && env.imbalance > 0)
				*group_imbalance = 1;
		}

		/* All tasks on this runqueue were pinned by CPU affinity */
		if (unlikely(env.flags & LBF_ALL_PINNED)) {
			__cpumask_clear_cpu(cpu_of(busiest), cpus);
			/*
			 * Attempting to continue load balancing at the current
			 * sched_domain level only makes sense if there are
			 * active CPUs remaining as possible busiest CPUs to
			 * pull load from which are not contained within the
			 * destination group that is receiving any migrated
			 * load.
			 */
			if (!cpumask_subset(cpus, env.dst_grpmask)) {
				env.loop = 0;
				env.loop_break = SCHED_NR_MIGRATE_BREAK;
				goto redo;
			}
			goto out_all_pinned;
		}
	}

	if (!ld_moved) {
		schedstat_inc(sd->lb_failed[idle]);
		/*
		 * Increment the failure counter only on periodic balance.
		 * We do not want newidle balance, which can be very
		 * frequent, pollute the failure counter causing
		 * excessive cache_hot migrations and active balances.
		 */
		if (idle != CPU_NEWLY_IDLE)
			sd->nr_balance_failed++;

		if (need_active_balance(&env)) {
			unsigned long flags;

			raw_spin_rq_lock_irqsave(busiest, flags);

			/*
			 * Don't kick the active_load_balance_cpu_stop,
			 * if the curr task on busiest CPU can't be
			 * moved to this_cpu:
			 */
			if (!cpumask_test_cpu(this_cpu, busiest->curr->cpus_ptr)) {
				raw_spin_rq_unlock_irqrestore(busiest, flags);
				goto out_one_pinned;
			}

			/* Record that we found at least one task that could run on this_cpu */
			env.flags &= ~LBF_ALL_PINNED;

			/*
			 * ->active_balance synchronizes accesses to
			 * ->active_balance_work.  Once set, it's cleared
			 * only after active load balance is finished.
			 */
			if (!busiest->active_balance) {
				busiest->active_balance = 1;
				busiest->push_cpu = this_cpu;
				active_balance = 1;
			}
			raw_spin_rq_unlock_irqrestore(busiest, flags);

			if (active_balance) {
				stop_one_cpu_nowait(cpu_of(busiest),
					active_load_balance_cpu_stop, busiest,
					&busiest->active_balance_work);
			}
		}
	} else {
		sd->nr_balance_failed = 0;
	}

	if (likely(!active_balance) || need_active_balance(&env)) {
		/* We were unbalanced, so reset the balancing interval */
		sd->balance_interval = sd->min_interval;
	}

	goto out;

out_balanced:
	/*
	 * We reach balance although we may have faced some affinity
	 * constraints. Clear the imbalance flag only if other tasks got
	 * a chance to move and fix the imbalance.
	 */
	if (sd_parent && !(env.flags & LBF_ALL_PINNED)) {
		int *group_imbalance = &sd_parent->groups->sgc->imbalance;

		if (*group_imbalance)
			*group_imbalance = 0;
	}

out_all_pinned:
	/*
	 * We reach balance because all tasks are pinned at this level so
	 * we can't migrate them. Let the imbalance flag set so parent level
	 * can try to migrate them.
	 */
	schedstat_inc(sd->lb_balanced[idle]);

	sd->nr_balance_failed = 0;

out_one_pinned:
	ld_moved = 0;

	/*
	 * newidle_balance() disregards balance intervals, so we could
	 * repeatedly reach this code, which would lead to balance_interval
	 * skyrocketing in a short amount of time. Skip the balance_interval
	 * increase logic to avoid that.
	 */
	if (env.idle == CPU_NEWLY_IDLE)
		goto out;

	/* tune up the balancing interval */
	if ((env.flags & LBF_ALL_PINNED &&
	     sd->balance_interval < MAX_PINNED_INTERVAL) ||
	    sd->balance_interval < sd->max_interval)
		sd->balance_interval *= 2;
out:
	return ld_moved;
}

static inline unsigned long
get_sd_balance_interval(struct sched_domain *sd, int cpu_busy)
{
	unsigned long interval = sd->balance_interval;

	if (cpu_busy)
		interval *= sd->busy_factor;

	/* scale ms to jiffies */
	interval = msecs_to_jiffies(interval);

	/*
	 * Reduce likelihood of busy balancing at higher domains racing with
	 * balancing at lower domains by preventing their balancing periods
	 * from being multiples of each other.
	 */
	if (cpu_busy)
		interval -= 1;

	interval = clamp(interval, 1UL, max_load_balance_interval);

	return interval;
}

static inline void
update_next_balance(struct sched_domain *sd, unsigned long *next_balance)
{
	unsigned long interval, next;

	/* used by idle balance, so cpu_busy = 0 */
	interval = get_sd_balance_interval(sd, 0);
	next = sd->last_balance + interval;

	if (time_after(*next_balance, next))
		*next_balance = next;
}

/*
 * active_load_balance_cpu_stop is run by the CPU stopper. It pushes
 * running tasks off the busiest CPU onto idle CPUs. It requires at
 * least 1 task to be running on each physical CPU where possible, and
 * avoids physical / logical imbalances.
 */
static int active_load_balance_cpu_stop(void *data)
{
	struct rq *busiest_rq = data;
	int busiest_cpu = cpu_of(busiest_rq);
	int target_cpu = busiest_rq->push_cpu;
	struct rq *target_rq = cpu_rq(target_cpu);
	struct sched_domain *sd;
	struct task_struct *p = NULL;
	struct rq_flags rf;

	rq_lock_irq(busiest_rq, &rf);
	/*
	 * Between queueing the stop-work and running it is a hole in which
	 * CPUs can become inactive. We should not move tasks from or to
	 * inactive CPUs.
	 */
	if (!cpu_active(busiest_cpu) || !cpu_active(target_cpu))
		goto out_unlock;

	/* Make sure the requested CPU hasn't gone down in the meantime: */
	if (unlikely(busiest_cpu != smp_processor_id() ||
		     !busiest_rq->active_balance))
		goto out_unlock;

	/* Is there any task to move? */
	if (busiest_rq->nr_running <= 1)
		goto out_unlock;

	/*
	 * This condition is "impossible", if it occurs
	 * we need to fix it. Originally reported by
	 * Bjorn Helgaas on a 128-CPU setup.
	 */
	WARN_ON_ONCE(busiest_rq == target_rq);

	/* Search for an sd spanning us and the target CPU. */
	rcu_read_lock();
	for_each_domain(target_cpu, sd) {
		if (cpumask_test_cpu(busiest_cpu, sched_domain_span(sd)))
			break;
	}

	if (likely(sd)) {
		struct lb_env env = {
			.sd		= sd,
			.dst_cpu	= target_cpu,
			.dst_rq		= target_rq,
			.src_cpu	= busiest_rq->cpu,
			.src_rq		= busiest_rq,
			.idle		= CPU_IDLE,
			.flags		= LBF_ACTIVE_LB,
			.src_rq_rf	= &rf,
		};

		schedstat_inc(sd->alb_count);
		update_rq_clock(busiest_rq);

		p = detach_one_task(&env);
		if (p) {
			schedstat_inc(sd->alb_pushed);
			/* Active balancing done, reset the failure counter. */
			sd->nr_balance_failed = 0;
		} else {
			schedstat_inc(sd->alb_failed);
		}
	}
	rcu_read_unlock();
out_unlock:
	busiest_rq->active_balance = 0;
	rq_unlock(busiest_rq, &rf);

	if (p)
		attach_one_task(target_rq, p);

	local_irq_enable();

	return 0;
}

static DEFINE_SPINLOCK(balancing);

/*
 * Scale the max load_balance interval with the number of CPUs in the system.
 * This trades load-balance latency on larger machines for less cross talk.
 */
void update_max_interval(void)
{
	max_load_balance_interval = HZ*num_online_cpus()/10;
}

static inline bool update_newidle_cost(struct sched_domain *sd, u64 cost)
{
	if (cost > sd->max_newidle_lb_cost) {
		/*
		 * Track max cost of a domain to make sure to not delay the
		 * next wakeup on the CPU.
		 */
		sd->max_newidle_lb_cost = cost;
		sd->last_decay_max_lb_cost = jiffies;
	} else if (time_after(jiffies, sd->last_decay_max_lb_cost + HZ)) {
		/*
		 * Decay the newidle max times by ~1% per second to ensure that
		 * it is not outdated and the current max cost is actually
		 * shorter.
		 */
		sd->max_newidle_lb_cost = (sd->max_newidle_lb_cost * 253) / 256;
		sd->last_decay_max_lb_cost = jiffies;

		return true;
	}

	return false;
}

/*
 * It checks each scheduling domain to see if it is due to be balanced,
 * and initiates a balancing operation if so.
 *
 * Balancing parameters are set up in init_sched_domains.
 */
static void rebalance_domains(struct rq *rq, enum cpu_idle_type idle)
{
	int continue_balancing = 1;
	int cpu = rq->cpu;
	int busy = idle != CPU_IDLE && !sched_idle_cpu(cpu);
	unsigned long interval;
	struct sched_domain *sd;
	/* Earliest time when we have to do rebalance again */
	unsigned long next_balance = jiffies + 60*HZ;
	int update_next_balance = 0;
	int need_serialize, need_decay = 0;
	u64 max_cost = 0;

	trace_android_rvh_sched_rebalance_domains(rq, &continue_balancing);
	if (!continue_balancing)
		return;

	rcu_read_lock();
	for_each_domain(cpu, sd) {
		/*
		 * Decay the newidle max times here because this is a regular
		 * visit to all the domains.
		 */
		need_decay = update_newidle_cost(sd, 0);
		max_cost += sd->max_newidle_lb_cost;

		/*
		 * Stop the load balance at this level. There is another
		 * CPU in our sched group which is doing load balancing more
		 * actively.
		 */
		if (!continue_balancing) {
			if (need_decay)
				continue;
			break;
		}

		interval = get_sd_balance_interval(sd, busy);

		need_serialize = sd->flags & SD_SERIALIZE;
		if (need_serialize) {
			if (!spin_trylock(&balancing))
				goto out;
		}

		if (time_after_eq(jiffies, sd->last_balance + interval)) {
			if (load_balance(cpu, rq, sd, idle, &continue_balancing)) {
				/*
				 * The LBF_DST_PINNED logic could have changed
				 * env->dst_cpu, so we can't know our idle
				 * state even if we migrated tasks. Update it.
				 */
				idle = idle_cpu(cpu) ? CPU_IDLE : CPU_NOT_IDLE;
				busy = idle != CPU_IDLE && !sched_idle_cpu(cpu);
			}
			sd->last_balance = jiffies;
			interval = get_sd_balance_interval(sd, busy);
		}
		if (need_serialize)
			spin_unlock(&balancing);
out:
		if (time_after(next_balance, sd->last_balance + interval)) {
			next_balance = sd->last_balance + interval;
			update_next_balance = 1;
		}
	}
	if (need_decay) {
		/*
		 * Ensure the rq-wide value also decays but keep it at a
		 * reasonable floor to avoid funnies with rq->avg_idle.
		 */
		rq->max_idle_balance_cost =
			max((u64)sysctl_sched_migration_cost, max_cost);
	}
	rcu_read_unlock();

	/*
	 * next_balance will be updated only when there is a need.
	 * When the cpu is attached to null domain for ex, it will not be
	 * updated.
	 */
	if (likely(update_next_balance))
		rq->next_balance = next_balance;

}

static inline int on_null_domain(struct rq *rq)
{
	return unlikely(!rcu_dereference_sched(rq->sd));
}

#ifdef CONFIG_NO_HZ_COMMON
/*
 * idle load balancing details
 * - When one of the busy CPUs notice that there may be an idle rebalancing
 *   needed, they will kick the idle load balancer, which then does idle
 *   load balancing for all the idle CPUs.
 * - HK_TYPE_MISC CPUs are used for this task, because HK_TYPE_SCHED not set
 *   anywhere yet.
 */

static inline int find_new_ilb(void)
{
	int ilb;
	const struct cpumask *hk_mask;

	hk_mask = housekeeping_cpumask(HK_TYPE_MISC);

	for_each_cpu_and(ilb, nohz.idle_cpus_mask, hk_mask) {

		if (ilb == smp_processor_id())
			continue;

		if (idle_cpu(ilb))
			return ilb;
	}

	return nr_cpu_ids;
}

/*
 * Kick a CPU to do the nohz balancing, if it is time for it. We pick any
 * idle CPU in the HK_TYPE_MISC housekeeping set (if there is one).
 */
static void kick_ilb(unsigned int flags)
{
	int ilb_cpu;

	/*
	 * Increase nohz.next_balance only when if full ilb is triggered but
	 * not if we only update stats.
	 */
	if (flags & NOHZ_BALANCE_KICK)
		nohz.next_balance = jiffies+1;

	ilb_cpu = find_new_ilb();

	if (ilb_cpu >= nr_cpu_ids)
		return;

	/*
	 * Access to rq::nohz_csd is serialized by NOHZ_KICK_MASK; he who sets
	 * the first flag owns it; cleared by nohz_csd_func().
	 */
	flags = atomic_fetch_or(flags, nohz_flags(ilb_cpu));
	if (flags & NOHZ_KICK_MASK)
		return;

	/*
	 * This way we generate an IPI on the target CPU which
	 * is idle. And the softirq performing nohz idle load balance
	 * will be run before returning from the IPI.
	 */
	smp_call_function_single_async(ilb_cpu, &cpu_rq(ilb_cpu)->nohz_csd);
}

/*
 * Current decision point for kicking the idle load balancer in the presence
 * of idle CPUs in the system.
 */
static void nohz_balancer_kick(struct rq *rq)
{
	unsigned long now = jiffies;
	struct sched_domain_shared *sds;
	struct sched_domain *sd;
	int nr_busy, i, cpu = rq->cpu;
	unsigned int flags = 0;
	int done = 0;

	if (unlikely(rq->idle_balance))
		return;

	/*
	 * We may be recently in ticked or tickless idle mode. At the first
	 * busy tick after returning from idle, we will update the busy stats.
	 */
	nohz_balance_exit_idle(rq);

	/*
	 * None are in tickless mode and hence no need for NOHZ idle load
	 * balancing.
	 */
	if (likely(!atomic_read(&nohz.nr_cpus)))
		return;

	if (READ_ONCE(nohz.has_blocked) &&
	    time_after(now, READ_ONCE(nohz.next_blocked)))
		flags = NOHZ_STATS_KICK;

	if (time_before(now, nohz.next_balance))
		goto out;

	trace_android_rvh_sched_nohz_balancer_kick(rq, &flags, &done);
	if (done)
		goto out;

	if (rq->nr_running >= 2) {
		flags = NOHZ_STATS_KICK | NOHZ_BALANCE_KICK;
		goto out;
	}

	rcu_read_lock();

	sd = rcu_dereference(rq->sd);
	if (sd) {
		/*
		 * If there's a CFS task and the current CPU has reduced
		 * capacity; kick the ILB to see if there's a better CPU to run
		 * on.
		 */
		if (rq->cfs.h_nr_running >= 1 && check_cpu_capacity(rq, sd)) {
			flags = NOHZ_STATS_KICK | NOHZ_BALANCE_KICK;
			goto unlock;
		}
	}

	sd = rcu_dereference(per_cpu(sd_asym_packing, cpu));
	if (sd) {
		/*
		 * When ASYM_PACKING; see if there's a more preferred CPU
		 * currently idle; in which case, kick the ILB to move tasks
		 * around.
		 *
		 * When balancing betwen cores, all the SMT siblings of the
		 * preferred CPU must be idle.
		 */
		for_each_cpu_and(i, sched_domain_span(sd), nohz.idle_cpus_mask) {
			if (sched_use_asym_prio(sd, i) &&
			    sched_asym_prefer(i, cpu)) {
				flags = NOHZ_STATS_KICK | NOHZ_BALANCE_KICK;
				goto unlock;
			}
		}
	}

	sd = rcu_dereference(per_cpu(sd_asym_cpucapacity, cpu));
	if (sd) {
		/*
		 * When ASYM_CPUCAPACITY; see if there's a higher capacity CPU
		 * to run the misfit task on.
		 */
		if (check_misfit_status(rq, sd)) {
			flags = NOHZ_STATS_KICK | NOHZ_BALANCE_KICK;
			goto unlock;
		}

		/*
		 * For asymmetric systems, we do not want to nicely balance
		 * cache use, instead we want to embrace asymmetry and only
		 * ensure tasks have enough CPU capacity.
		 *
		 * Skip the LLC logic because it's not relevant in that case.
		 */
		goto unlock;
	}

	sds = rcu_dereference(per_cpu(sd_llc_shared, cpu));
	if (sds) {
		/*
		 * If there is an imbalance between LLC domains (IOW we could
		 * increase the overall cache use), we need some less-loaded LLC
		 * domain to pull some load. Likewise, we may need to spread
		 * load within the current LLC domain (e.g. packed SMT cores but
		 * other CPUs are idle). We can't really know from here how busy
		 * the others are - so just get a nohz balance going if it looks
		 * like this LLC domain has tasks we could move.
		 */
		nr_busy = atomic_read(&sds->nr_busy_cpus);
		if (nr_busy > 1) {
			flags = NOHZ_STATS_KICK | NOHZ_BALANCE_KICK;
			goto unlock;
		}
	}
unlock:
	rcu_read_unlock();
out:
	if (READ_ONCE(nohz.needs_update))
		flags |= NOHZ_NEXT_KICK;

	if (flags)
		kick_ilb(flags);
}

static void set_cpu_sd_state_busy(int cpu)
{
	struct sched_domain *sd;

	rcu_read_lock();
	sd = rcu_dereference(per_cpu(sd_llc, cpu));

	if (!sd || !sd->nohz_idle)
		goto unlock;
	sd->nohz_idle = 0;

	atomic_inc(&sd->shared->nr_busy_cpus);
unlock:
	rcu_read_unlock();
}

void nohz_balance_exit_idle(struct rq *rq)
{
	SCHED_WARN_ON(rq != this_rq());

	if (likely(!rq->nohz_tick_stopped))
		return;

	rq->nohz_tick_stopped = 0;
	cpumask_clear_cpu(rq->cpu, nohz.idle_cpus_mask);
	atomic_dec(&nohz.nr_cpus);

	set_cpu_sd_state_busy(rq->cpu);
}

static void set_cpu_sd_state_idle(int cpu)
{
	struct sched_domain *sd;

	rcu_read_lock();
	sd = rcu_dereference(per_cpu(sd_llc, cpu));

	if (!sd || sd->nohz_idle)
		goto unlock;
	sd->nohz_idle = 1;

	atomic_dec(&sd->shared->nr_busy_cpus);
unlock:
	rcu_read_unlock();
}

/*
 * This routine will record that the CPU is going idle with tick stopped.
 * This info will be used in performing idle load balancing in the future.
 */
void nohz_balance_enter_idle(int cpu)
{
	struct rq *rq = cpu_rq(cpu);

	SCHED_WARN_ON(cpu != smp_processor_id());

	/* If this CPU is going down, then nothing needs to be done: */
	if (!cpu_active(cpu))
		return;

	/* Spare idle load balancing on CPUs that don't want to be disturbed: */
	if (!housekeeping_cpu(cpu, HK_TYPE_SCHED))
		return;

	/*
	 * Can be set safely without rq->lock held
	 * If a clear happens, it will have evaluated last additions because
	 * rq->lock is held during the check and the clear
	 */
	rq->has_blocked_load = 1;

	/*
	 * The tick is still stopped but load could have been added in the
	 * meantime. We set the nohz.has_blocked flag to trig a check of the
	 * *_avg. The CPU is already part of nohz.idle_cpus_mask so the clear
	 * of nohz.has_blocked can only happen after checking the new load
	 */
	if (rq->nohz_tick_stopped)
		goto out;

	/* If we're a completely isolated CPU, we don't play: */
	if (on_null_domain(rq))
		return;

	rq->nohz_tick_stopped = 1;

	cpumask_set_cpu(cpu, nohz.idle_cpus_mask);
	atomic_inc(&nohz.nr_cpus);

	/*
	 * Ensures that if nohz_idle_balance() fails to observe our
	 * @idle_cpus_mask store, it must observe the @has_blocked
	 * and @needs_update stores.
	 */
	smp_mb__after_atomic();

	set_cpu_sd_state_idle(cpu);

	WRITE_ONCE(nohz.needs_update, 1);
out:
	/*
	 * Each time a cpu enter idle, we assume that it has blocked load and
	 * enable the periodic update of the load of idle cpus
	 */
	WRITE_ONCE(nohz.has_blocked, 1);
}

static bool update_nohz_stats(struct rq *rq)
{
	unsigned int cpu = rq->cpu;

	if (!rq->has_blocked_load)
		return false;

	if (!cpumask_test_cpu(cpu, nohz.idle_cpus_mask))
		return false;

	if (!time_after(jiffies, READ_ONCE(rq->last_blocked_load_update_tick)))
		return true;

	update_blocked_averages(cpu);

	return rq->has_blocked_load;
}

/*
 * Internal function that runs load balance for all idle cpus. The load balance
 * can be a simple update of blocked load or a complete load balance with
 * tasks movement depending of flags.
 */
static void _nohz_idle_balance(struct rq *this_rq, unsigned int flags)
{
	/* Earliest time when we have to do rebalance again */
	unsigned long now = jiffies;
	unsigned long next_balance = now + 60*HZ;
	bool has_blocked_load = false;
	int update_next_balance = 0;
	int this_cpu = this_rq->cpu;
	int balance_cpu;
	struct rq *rq;

	SCHED_WARN_ON((flags & NOHZ_KICK_MASK) == NOHZ_BALANCE_KICK);

	/*
	 * We assume there will be no idle load after this update and clear
	 * the has_blocked flag. If a cpu enters idle in the mean time, it will
	 * set the has_blocked flag and trigger another update of idle load.
	 * Because a cpu that becomes idle, is added to idle_cpus_mask before
	 * setting the flag, we are sure to not clear the state and not
	 * check the load of an idle cpu.
	 *
	 * Same applies to idle_cpus_mask vs needs_update.
	 */
	if (flags & NOHZ_STATS_KICK)
		WRITE_ONCE(nohz.has_blocked, 0);
	if (flags & NOHZ_NEXT_KICK)
		WRITE_ONCE(nohz.needs_update, 0);

	/*
	 * Ensures that if we miss the CPU, we must see the has_blocked
	 * store from nohz_balance_enter_idle().
	 */
	smp_mb();

	/*
	 * Start with the next CPU after this_cpu so we will end with this_cpu and let a
	 * chance for other idle cpu to pull load.
	 */
	for_each_cpu_wrap(balance_cpu,  nohz.idle_cpus_mask, this_cpu+1) {
		if (!idle_cpu(balance_cpu))
			continue;

		/*
		 * If this CPU gets work to do, stop the load balancing
		 * work being done for other CPUs. Next load
		 * balancing owner will pick it up.
		 */
		if (need_resched()) {
			if (flags & NOHZ_STATS_KICK)
				has_blocked_load = true;
			if (flags & NOHZ_NEXT_KICK)
				WRITE_ONCE(nohz.needs_update, 1);
			goto abort;
		}

		rq = cpu_rq(balance_cpu);

		if (flags & NOHZ_STATS_KICK)
			has_blocked_load |= update_nohz_stats(rq);

		/*
		 * If time for next balance is due,
		 * do the balance.
		 */
		if (time_after_eq(jiffies, rq->next_balance)) {
			struct rq_flags rf;

			rq_lock_irqsave(rq, &rf);
			update_rq_clock(rq);
			rq_unlock_irqrestore(rq, &rf);

			if (flags & NOHZ_BALANCE_KICK)
				rebalance_domains(rq, CPU_IDLE);
		}

		if (time_after(next_balance, rq->next_balance)) {
			next_balance = rq->next_balance;
			update_next_balance = 1;
		}
	}

	/*
	 * next_balance will be updated only when there is a need.
	 * When the CPU is attached to null domain for ex, it will not be
	 * updated.
	 */
	if (likely(update_next_balance))
		nohz.next_balance = next_balance;

	if (flags & NOHZ_STATS_KICK)
		WRITE_ONCE(nohz.next_blocked,
			   now + msecs_to_jiffies(LOAD_AVG_PERIOD));

abort:
	/* There is still blocked load, enable periodic update */
	if (has_blocked_load)
		WRITE_ONCE(nohz.has_blocked, 1);
}

/*
 * In CONFIG_NO_HZ_COMMON case, the idle balance kickee will do the
 * rebalancing for all the cpus for whom scheduler ticks are stopped.
 */
static bool nohz_idle_balance(struct rq *this_rq, enum cpu_idle_type idle)
{
	unsigned int flags = this_rq->nohz_idle_balance;

	if (!flags)
		return false;

	this_rq->nohz_idle_balance = 0;

	if (idle != CPU_IDLE)
		return false;

	_nohz_idle_balance(this_rq, flags);

	return true;
}

/*
 * Check if we need to run the ILB for updating blocked load before entering
 * idle state.
 */
void nohz_run_idle_balance(int cpu)
{
	unsigned int flags;

	flags = atomic_fetch_andnot(NOHZ_NEWILB_KICK, nohz_flags(cpu));

	/*
	 * Update the blocked load only if no SCHED_SOFTIRQ is about to happen
	 * (ie NOHZ_STATS_KICK set) and will do the same.
	 */
	if ((flags == NOHZ_NEWILB_KICK) && !need_resched())
		_nohz_idle_balance(cpu_rq(cpu), NOHZ_STATS_KICK);
}

static void nohz_newidle_balance(struct rq *this_rq)
{
	int this_cpu = this_rq->cpu;

	/*
	 * This CPU doesn't want to be disturbed by scheduler
	 * housekeeping
	 */
	if (!housekeeping_cpu(this_cpu, HK_TYPE_SCHED))
		return;

	/* Will wake up very soon. No time for doing anything else*/
	if (this_rq->avg_idle < sysctl_sched_migration_cost)
		return;

	/* Don't need to update blocked load of idle CPUs*/
	if (!READ_ONCE(nohz.has_blocked) ||
	    time_before(jiffies, READ_ONCE(nohz.next_blocked)))
		return;

	/*
	 * Set the need to trigger ILB in order to update blocked load
	 * before entering idle state.
	 */
	atomic_or(NOHZ_NEWILB_KICK, nohz_flags(this_cpu));
}

#else /* !CONFIG_NO_HZ_COMMON */
static inline void nohz_balancer_kick(struct rq *rq) { }

static inline bool nohz_idle_balance(struct rq *this_rq, enum cpu_idle_type idle)
{
	return false;
}

static inline void nohz_newidle_balance(struct rq *this_rq) { }
#endif /* CONFIG_NO_HZ_COMMON */

/*
 * newidle_balance is called by schedule() if this_cpu is about to become
 * idle. Attempts to pull tasks from other CPUs.
 *
 * Returns:
 *   < 0 - we released the lock and there are !fair tasks present
 *     0 - failed, no new tasks
 *   > 0 - success, new (fair) tasks present
 */
static int newidle_balance(struct rq *this_rq, struct rq_flags *rf)
{
	unsigned long next_balance = jiffies + HZ;
	int this_cpu = this_rq->cpu;
	u64 t0, t1, curr_cost = 0;
	struct sched_domain *sd;
	int pulled_task = 0;
	int done = 0;

	trace_android_rvh_sched_newidle_balance(this_rq, rf, &pulled_task, &done);
	if (done)
		return pulled_task;

	update_misfit_status(NULL, this_rq);

	/*
	 * There is a task waiting to run. No need to search for one.
	 * Return 0; the task will be enqueued when switching to idle.
	 */
	if (this_rq->ttwu_pending)
		return 0;

	/*
	 * We must set idle_stamp _before_ calling idle_balance(), such that we
	 * measure the duration of idle_balance() as idle time.
	 */
	this_rq->idle_stamp = rq_clock(this_rq);

	/*
	 * Do not pull tasks towards !active CPUs...
	 */
	if (!cpu_active(this_cpu))
		return 0;

	/*
	 * This is OK, because current is on_cpu, which avoids it being picked
	 * for load-balance and preemption/IRQs are still disabled avoiding
	 * further scheduler activity on it and we're being very careful to
	 * re-start the picking loop.
	 */
	rq_unpin_lock(this_rq, rf);

	rcu_read_lock();
	sd = rcu_dereference_check_sched_domain(this_rq->sd);

	if (!READ_ONCE(this_rq->rd->overload) ||
	    (sd && this_rq->avg_idle < sd->max_newidle_lb_cost)) {

		if (sd)
			update_next_balance(sd, &next_balance);
		rcu_read_unlock();

		goto out;
	}
	rcu_read_unlock();

	raw_spin_rq_unlock(this_rq);

	t0 = sched_clock_cpu(this_cpu);
	update_blocked_averages(this_cpu);

	rcu_read_lock();
	for_each_domain(this_cpu, sd) {
		int continue_balancing = 1;
		u64 domain_cost;

		update_next_balance(sd, &next_balance);

		if (this_rq->avg_idle < curr_cost + sd->max_newidle_lb_cost)
			break;

		if (sd->flags & SD_BALANCE_NEWIDLE) {

			pulled_task = load_balance(this_cpu, this_rq,
						   sd, CPU_NEWLY_IDLE,
						   &continue_balancing);

			t1 = sched_clock_cpu(this_cpu);
			domain_cost = t1 - t0;
			update_newidle_cost(sd, domain_cost);

			curr_cost += domain_cost;
			t0 = t1;
		}

		/*
		 * Stop searching for tasks to pull if there are
		 * now runnable tasks on this rq.
		 */
		if (pulled_task || this_rq->nr_running > 0 ||
		    this_rq->ttwu_pending)
			break;
	}
	rcu_read_unlock();

	raw_spin_rq_lock(this_rq);

	if (curr_cost > this_rq->max_idle_balance_cost)
		this_rq->max_idle_balance_cost = curr_cost;

	/*
	 * While browsing the domains, we released the rq lock, a task could
	 * have been enqueued in the meantime. Since we're not going idle,
	 * pretend we pulled a task.
	 */
	if (this_rq->cfs.h_nr_running && !pulled_task)
		pulled_task = 1;

	/* Is there a task of a high priority class? */
	if (this_rq->nr_running != this_rq->cfs.h_nr_running)
		pulled_task = -1;

out:
	/* Move the next balance forward */
	if (time_after(this_rq->next_balance, next_balance))
		this_rq->next_balance = next_balance;

	if (pulled_task)
		this_rq->idle_stamp = 0;
	else
		nohz_newidle_balance(this_rq);

	rq_repin_lock(this_rq, rf);

	return pulled_task;
}

/*
 * run_rebalance_domains is triggered when needed from the scheduler tick.
 * Also triggered for nohz idle balancing (with nohz_balancing_kick set).
 */
static __latent_entropy void run_rebalance_domains(struct softirq_action *h)
{
	struct rq *this_rq = this_rq();
	enum cpu_idle_type idle = this_rq->idle_balance ?
						CPU_IDLE : CPU_NOT_IDLE;

	/*
	 * If this CPU has a pending nohz_balance_kick, then do the
	 * balancing on behalf of the other idle CPUs whose ticks are
	 * stopped. Do nohz_idle_balance *before* rebalance_domains to
	 * give the idle CPUs a chance to load balance. Else we may
	 * load balance only within the local sched_domain hierarchy
	 * and abort nohz_idle_balance altogether if we pull some load.
	 */
	if (nohz_idle_balance(this_rq, idle))
		return;

	/* normal load balance */
	update_blocked_averages(this_rq->cpu);
	rebalance_domains(this_rq, idle);
}

/*
 * Trigger the SCHED_SOFTIRQ if it is time to do periodic load balancing.
 */
void trigger_load_balance(struct rq *rq)
{
	/*
	 * Don't need to rebalance while attached to NULL domain or
	 * runqueue CPU is not active
	 */
	if (unlikely(on_null_domain(rq) || !cpu_active(cpu_of(rq))))
		return;

	if (time_after_eq(jiffies, rq->next_balance))
		raise_softirq(SCHED_SOFTIRQ);

	nohz_balancer_kick(rq);
}

static void rq_online_fair(struct rq *rq)
{
	update_sysctl();

	update_runtime_enabled(rq);
}

static void rq_offline_fair(struct rq *rq)
{
	update_sysctl();

	/* Ensure any throttled groups are reachable by pick_next_task */
	unthrottle_offline_cfs_rqs(rq);
}

#endif /* CONFIG_SMP */

#ifdef CONFIG_SCHED_CORE
static inline bool
__entity_slice_used(struct sched_entity *se, int min_nr_tasks)
{
	u64 rtime = se->sum_exec_runtime - se->prev_sum_exec_runtime;
	u64 slice = se->slice;

	return (rtime * min_nr_tasks > slice);
}

#define MIN_NR_TASKS_DURING_FORCEIDLE	2
static inline void task_tick_core(struct rq *rq, struct task_struct *curr)
{
	if (!sched_core_enabled(rq))
		return;

	/*
	 * If runqueue has only one task which used up its slice and
	 * if the sibling is forced idle, then trigger schedule to
	 * give forced idle task a chance.
	 *
	 * sched_slice() considers only this active rq and it gets the
	 * whole slice. But during force idle, we have siblings acting
	 * like a single runqueue and hence we need to consider runnable
	 * tasks on this CPU and the forced idle CPU. Ideally, we should
	 * go through the forced idle rq, but that would be a perf hit.
	 * We can assume that the forced idle CPU has at least
	 * MIN_NR_TASKS_DURING_FORCEIDLE - 1 tasks and use that to check
	 * if we need to give up the CPU.
	 */
	if (rq->core->core_forceidle_count && rq->cfs.nr_running == 1 &&
	    __entity_slice_used(&curr->se, MIN_NR_TASKS_DURING_FORCEIDLE))
		resched_curr(rq);
}

/*
 * se_fi_update - Update the cfs_rq->min_vruntime_fi in a CFS hierarchy if needed.
 */
static void se_fi_update(const struct sched_entity *se, unsigned int fi_seq,
			 bool forceidle)
{
	for_each_sched_entity(se) {
		struct cfs_rq *cfs_rq = cfs_rq_of(se);

		if (forceidle) {
			if (cfs_rq->forceidle_seq == fi_seq)
				break;
			cfs_rq->forceidle_seq = fi_seq;
		}

		cfs_rq->min_vruntime_fi = cfs_rq->min_vruntime;
	}
}

void task_vruntime_update(struct rq *rq, struct task_struct *p, bool in_fi)
{
	struct sched_entity *se = &p->se;

	if (p->sched_class != &fair_sched_class)
		return;

	se_fi_update(se, rq->core->core_forceidle_seq, in_fi);
}

bool cfs_prio_less(const struct task_struct *a, const struct task_struct *b,
			bool in_fi)
{
	struct rq *rq = task_rq(a);
	const struct sched_entity *sea = &a->se;
	const struct sched_entity *seb = &b->se;
	struct cfs_rq *cfs_rqa;
	struct cfs_rq *cfs_rqb;
	s64 delta;

	SCHED_WARN_ON(task_rq(b)->core != rq->core);

#ifdef CONFIG_FAIR_GROUP_SCHED
	/*
	 * Find an se in the hierarchy for tasks a and b, such that the se's
	 * are immediate siblings.
	 */
	while (sea->cfs_rq->tg != seb->cfs_rq->tg) {
		int sea_depth = sea->depth;
		int seb_depth = seb->depth;

		if (sea_depth >= seb_depth)
			sea = parent_entity(sea);
		if (sea_depth <= seb_depth)
			seb = parent_entity(seb);
	}

	se_fi_update(sea, rq->core->core_forceidle_seq, in_fi);
	se_fi_update(seb, rq->core->core_forceidle_seq, in_fi);

	cfs_rqa = sea->cfs_rq;
	cfs_rqb = seb->cfs_rq;
#else
	cfs_rqa = &task_rq(a)->cfs;
	cfs_rqb = &task_rq(b)->cfs;
#endif

	/*
	 * Find delta after normalizing se's vruntime with its cfs_rq's
	 * min_vruntime_fi, which would have been updated in prior calls
	 * to se_fi_update().
	 */
	delta = (s64)(sea->vruntime - seb->vruntime) +
		(s64)(cfs_rqb->min_vruntime_fi - cfs_rqa->min_vruntime_fi);

	return delta > 0;
}

static int task_is_throttled_fair(struct task_struct *p, int cpu)
{
	struct cfs_rq *cfs_rq;

#ifdef CONFIG_FAIR_GROUP_SCHED
	cfs_rq = task_group(p)->cfs_rq[cpu];
#else
	cfs_rq = &cpu_rq(cpu)->cfs;
#endif
	return throttled_hierarchy(cfs_rq);
}
#else
static inline void task_tick_core(struct rq *rq, struct task_struct *curr) {}
#endif

/*
 * scheduler tick hitting a task of our scheduling class.
 *
 * NOTE: This function can be called remotely by the tick offload that
 * goes along full dynticks. Therefore no local assumption can be made
 * and everything must be accessed through the @rq and @curr passed in
 * parameters.
 */
static void task_tick_fair(struct rq *rq, struct task_struct *curr, int queued)
{
	struct cfs_rq *cfs_rq;
	struct sched_entity *se = &curr->se;

	for_each_sched_entity(se) {
		cfs_rq = cfs_rq_of(se);
		entity_tick(cfs_rq, se, queued);
	}

	if (static_branch_unlikely(&sched_numa_balancing))
		task_tick_numa(rq, curr);

	update_misfit_status(curr, rq);
	update_overutilized_status(task_rq(curr));

	task_tick_core(rq, curr);
}

/*
 * called on fork with the child task as argument from the parent's context
 *  - child not yet on the tasklist
 *  - preemption disabled
 */
static void task_fork_fair(struct task_struct *p)
{
	struct sched_entity *se = &p->se, *curr;
	struct cfs_rq *cfs_rq;
	struct rq *rq = this_rq();
	struct rq_flags rf;

	rq_lock(rq, &rf);
	update_rq_clock(rq);

	cfs_rq = task_cfs_rq(current);
	curr = cfs_rq->curr;
	if (curr)
		update_curr(cfs_rq);
	place_entity(cfs_rq, se, ENQUEUE_INITIAL);
	rq_unlock(rq, &rf);
}

/*
 * Priority of the task has changed. Check to see if we preempt
 * the current task.
 */
static void
prio_changed_fair(struct rq *rq, struct task_struct *p, int oldprio)
{
	if (!task_on_rq_queued(p))
		return;

	if (rq->cfs.nr_running == 1)
		return;

	/*
	 * Reschedule if we are currently running on this runqueue and
	 * our priority decreased, or if we are not currently running on
	 * this runqueue and our priority is higher than the current's
	 */
	if (task_current(rq, p)) {
		if (p->prio > oldprio)
			resched_curr(rq);
	} else
		check_preempt_curr(rq, p, 0);
}

#ifdef CONFIG_FAIR_GROUP_SCHED
/*
 * Propagate the changes of the sched_entity across the tg tree to make it
 * visible to the root
 */
static void propagate_entity_cfs_rq(struct sched_entity *se)
{
	struct cfs_rq *cfs_rq = cfs_rq_of(se);

	if (cfs_rq_throttled(cfs_rq))
		return;

	if (!throttled_hierarchy(cfs_rq))
		list_add_leaf_cfs_rq(cfs_rq);

	/* Start to propagate at parent */
	se = se->parent;

	for_each_sched_entity(se) {
		cfs_rq = cfs_rq_of(se);

		update_load_avg(cfs_rq, se, UPDATE_TG);

		if (cfs_rq_throttled(cfs_rq))
			break;

		if (!throttled_hierarchy(cfs_rq))
			list_add_leaf_cfs_rq(cfs_rq);
	}
}
#else
static void propagate_entity_cfs_rq(struct sched_entity *se) { }
#endif

static void detach_entity_cfs_rq(struct sched_entity *se)
{
	struct cfs_rq *cfs_rq = cfs_rq_of(se);

#ifdef CONFIG_SMP
	/*
	 * In case the task sched_avg hasn't been attached:
	 * - A forked task which hasn't been woken up by wake_up_new_task().
	 * - A task which has been woken up by try_to_wake_up() but is
	 *   waiting for actually being woken up by sched_ttwu_pending().
	 */
	if (!se->avg.last_update_time)
		return;
#endif

	/* Catch up with the cfs_rq and remove our load when we leave */
	update_load_avg(cfs_rq, se, 0);
	detach_entity_load_avg(cfs_rq, se);
	update_tg_load_avg(cfs_rq);
	propagate_entity_cfs_rq(se);
}

static void attach_entity_cfs_rq(struct sched_entity *se)
{
	struct cfs_rq *cfs_rq = cfs_rq_of(se);

	/* Synchronize entity with its cfs_rq */
	update_load_avg(cfs_rq, se, sched_feat(ATTACH_AGE_LOAD) ? 0 : SKIP_AGE_LOAD);
	attach_entity_load_avg(cfs_rq, se);
	update_tg_load_avg(cfs_rq);
	propagate_entity_cfs_rq(se);
}

static void detach_task_cfs_rq(struct task_struct *p)
{
	struct sched_entity *se = &p->se;

	detach_entity_cfs_rq(se);
}

static void attach_task_cfs_rq(struct task_struct *p)
{
	struct sched_entity *se = &p->se;

	attach_entity_cfs_rq(se);
}

static void switched_from_fair(struct rq *rq, struct task_struct *p)
{
	detach_task_cfs_rq(p);
}

static void switched_to_fair(struct rq *rq, struct task_struct *p)
{
	attach_task_cfs_rq(p);

	if (task_on_rq_queued(p)) {
		/*
		 * We were most likely switched from sched_rt, so
		 * kick off the schedule if running, otherwise just see
		 * if we can still preempt the current task.
		 */
		if (task_current(rq, p))
			resched_curr(rq);
		else
			check_preempt_curr(rq, p, 0);
	}
}

/* Account for a task changing its policy or group.
 *
 * This routine is mostly called to set cfs_rq->curr field when a task
 * migrates between groups/classes.
 */
static void set_next_task_fair(struct rq *rq, struct task_struct *p, bool first)
{
	struct sched_entity *se = &p->se;

#ifdef CONFIG_SMP
	if (task_on_rq_queued(p)) {
		/*
		 * Move the next running task to the front of the list, so our
		 * cfs_tasks list becomes MRU one.
		 */
		list_move(&se->group_node, &rq->cfs_tasks);
	}
#endif

	for_each_sched_entity(se) {
		struct cfs_rq *cfs_rq = cfs_rq_of(se);

		set_next_entity(cfs_rq, se);
		/* ensure bandwidth has been allocated on our new cfs_rq */
		account_cfs_rq_runtime(cfs_rq, 0);
	}
}

void init_cfs_rq(struct cfs_rq *cfs_rq)
{
	cfs_rq->tasks_timeline = RB_ROOT_CACHED;
	u64_u32_store(cfs_rq->min_vruntime, (u64)(-(1LL << 20)));
#ifdef CONFIG_SMP
	raw_spin_lock_init(&cfs_rq->removed.lock);
#endif
}

#ifdef CONFIG_FAIR_GROUP_SCHED
static void task_change_group_fair(struct task_struct *p)
{
	/*
	 * We couldn't detach or attach a forked task which
	 * hasn't been woken up by wake_up_new_task().
	 */
	if (READ_ONCE(p->__state) == TASK_NEW)
		return;

	detach_task_cfs_rq(p);

#ifdef CONFIG_SMP
	/* Tell se's cfs_rq has been changed -- migrated */
	p->se.avg.last_update_time = 0;
#endif
	set_task_rq(p, task_cpu(p));
	attach_task_cfs_rq(p);
}

void free_fair_sched_group(struct task_group *tg)
{
	int i;

	for_each_possible_cpu(i) {
		if (tg->cfs_rq)
			kfree(tg->cfs_rq[i]);
		if (tg->se)
			kfree(tg->se[i]);
	}

	kfree(tg->cfs_rq);
	kfree(tg->se);
}

int alloc_fair_sched_group(struct task_group *tg, struct task_group *parent)
{
	struct sched_entity *se;
	struct cfs_rq *cfs_rq;
	int i;

	tg->cfs_rq = kcalloc(nr_cpu_ids, sizeof(cfs_rq), GFP_KERNEL);
	if (!tg->cfs_rq)
		goto err;
	tg->se = kcalloc(nr_cpu_ids, sizeof(se), GFP_KERNEL);
	if (!tg->se)
		goto err;

	tg->shares = NICE_0_LOAD;

	init_cfs_bandwidth(tg_cfs_bandwidth(tg), tg_cfs_bandwidth(parent));

	for_each_possible_cpu(i) {
		cfs_rq = kzalloc_node(sizeof(struct cfs_rq),
				      GFP_KERNEL, cpu_to_node(i));
		if (!cfs_rq)
			goto err;

		se = kzalloc_node(sizeof(struct sched_entity_stats),
				  GFP_KERNEL, cpu_to_node(i));
		if (!se)
			goto err_free_rq;

		init_cfs_rq(cfs_rq);
		init_tg_cfs_entry(tg, cfs_rq, se, i, parent->se[i]);
		init_entity_runnable_average(se);
	}

	return 1;

err_free_rq:
	kfree(cfs_rq);
err:
	return 0;
}

void online_fair_sched_group(struct task_group *tg)
{
	struct sched_entity *se;
	struct rq_flags rf;
	struct rq *rq;
	int i;

	for_each_possible_cpu(i) {
		rq = cpu_rq(i);
		se = tg->se[i];
		rq_lock_irq(rq, &rf);
		update_rq_clock(rq);
		attach_entity_cfs_rq(se);
		sync_throttle(tg, i);
		rq_unlock_irq(rq, &rf);
	}
}

void unregister_fair_sched_group(struct task_group *tg)
{
	unsigned long flags;
	struct rq *rq;
	int cpu;

	destroy_cfs_bandwidth(tg_cfs_bandwidth(tg));

	for_each_possible_cpu(cpu) {
		if (tg->se[cpu])
			remove_entity_load_avg(tg->se[cpu]);

		/*
		 * Only empty task groups can be destroyed; so we can speculatively
		 * check on_list without danger of it being re-added.
		 */
		if (!tg->cfs_rq[cpu]->on_list)
			continue;

		rq = cpu_rq(cpu);

		raw_spin_rq_lock_irqsave(rq, flags);
		list_del_leaf_cfs_rq(tg->cfs_rq[cpu]);
		raw_spin_rq_unlock_irqrestore(rq, flags);
	}
}

void init_tg_cfs_entry(struct task_group *tg, struct cfs_rq *cfs_rq,
			struct sched_entity *se, int cpu,
			struct sched_entity *parent)
{
	struct rq *rq = cpu_rq(cpu);

	cfs_rq->tg = tg;
	cfs_rq->rq = rq;
	init_cfs_rq_runtime(cfs_rq);

	tg->cfs_rq[cpu] = cfs_rq;
	tg->se[cpu] = se;

	/* se could be NULL for root_task_group */
	if (!se)
		return;

	if (!parent) {
		se->cfs_rq = &rq->cfs;
		se->depth = 0;
	} else {
		se->cfs_rq = parent->my_q;
		se->depth = parent->depth + 1;
	}

	se->my_q = cfs_rq;
	/* guarantee group entities always have weight */
	update_load_set(&se->load, NICE_0_LOAD);
	se->parent = parent;
}

static DEFINE_MUTEX(shares_mutex);

static int __sched_group_set_shares(struct task_group *tg, unsigned long shares)
{
	int i;

	lockdep_assert_held(&shares_mutex);

	/*
	 * We can't change the weight of the root cgroup.
	 */
	if (!tg->se[0])
		return -EINVAL;

	shares = clamp(shares, scale_load(MIN_SHARES), scale_load(MAX_SHARES));

	if (tg->shares == shares)
		return 0;

	tg->shares = shares;
	for_each_possible_cpu(i) {
		struct rq *rq = cpu_rq(i);
		struct sched_entity *se = tg->se[i];
		struct rq_flags rf;

		/* Propagate contribution to hierarchy */
		rq_lock_irqsave(rq, &rf);
		update_rq_clock(rq);
		for_each_sched_entity(se) {
			update_load_avg(cfs_rq_of(se), se, UPDATE_TG);
			update_cfs_group(se);
		}
		rq_unlock_irqrestore(rq, &rf);
	}

	return 0;
}

int sched_group_set_shares(struct task_group *tg, unsigned long shares)
{
	int ret;

	mutex_lock(&shares_mutex);
	if (tg_is_idle(tg))
		ret = -EINVAL;
	else
		ret = __sched_group_set_shares(tg, shares);
	mutex_unlock(&shares_mutex);

	return ret;
}

int sched_group_set_idle(struct task_group *tg, long idle)
{
	int i;

	if (tg == &root_task_group)
		return -EINVAL;

	if (idle < 0 || idle > 1)
		return -EINVAL;

	mutex_lock(&shares_mutex);

	if (tg->idle == idle) {
		mutex_unlock(&shares_mutex);
		return 0;
	}

	tg->idle = idle;

	for_each_possible_cpu(i) {
		struct rq *rq = cpu_rq(i);
		struct sched_entity *se = tg->se[i];
		struct cfs_rq *parent_cfs_rq, *grp_cfs_rq = tg->cfs_rq[i];
		bool was_idle = cfs_rq_is_idle(grp_cfs_rq);
		long idle_task_delta;
		struct rq_flags rf;

		rq_lock_irqsave(rq, &rf);

		grp_cfs_rq->idle = idle;
		if (WARN_ON_ONCE(was_idle == cfs_rq_is_idle(grp_cfs_rq)))
			goto next_cpu;

		if (se->on_rq) {
			parent_cfs_rq = cfs_rq_of(se);
			if (cfs_rq_is_idle(grp_cfs_rq))
				parent_cfs_rq->idle_nr_running++;
			else
				parent_cfs_rq->idle_nr_running--;
		}

		idle_task_delta = grp_cfs_rq->h_nr_running -
				  grp_cfs_rq->idle_h_nr_running;
		if (!cfs_rq_is_idle(grp_cfs_rq))
			idle_task_delta *= -1;

		for_each_sched_entity(se) {
			struct cfs_rq *cfs_rq = cfs_rq_of(se);

			if (!se->on_rq)
				break;

			cfs_rq->idle_h_nr_running += idle_task_delta;

			/* Already accounted at parent level and above. */
			if (cfs_rq_is_idle(cfs_rq))
				break;
		}

next_cpu:
		rq_unlock_irqrestore(rq, &rf);
	}

	/* Idle groups have minimum weight. */
	if (tg_is_idle(tg))
		__sched_group_set_shares(tg, scale_load(WEIGHT_IDLEPRIO));
	else
		__sched_group_set_shares(tg, NICE_0_LOAD);

	mutex_unlock(&shares_mutex);
	return 0;
}

#else /* CONFIG_FAIR_GROUP_SCHED */

void free_fair_sched_group(struct task_group *tg) { }

int alloc_fair_sched_group(struct task_group *tg, struct task_group *parent)
{
	return 1;
}

void online_fair_sched_group(struct task_group *tg) { }

void unregister_fair_sched_group(struct task_group *tg) { }

#endif /* CONFIG_FAIR_GROUP_SCHED */


static unsigned int get_rr_interval_fair(struct rq *rq, struct task_struct *task)
{
	struct sched_entity *se = &task->se;
	unsigned int rr_interval = 0;

	/*
	 * Time slice is 0 for SCHED_OTHER tasks that are on an otherwise
	 * idle runqueue:
	 */
	if (rq->cfs.load.weight)
		rr_interval = NS_TO_JIFFIES(se->slice);

	return rr_interval;
}

/*
 * All the scheduling class methods:
 */
DEFINE_SCHED_CLASS(fair) = {

	.enqueue_task		= enqueue_task_fair,
	.dequeue_task		= dequeue_task_fair,
	.yield_task		= yield_task_fair,
	.yield_to_task		= yield_to_task_fair,

	.check_preempt_curr	= check_preempt_wakeup,

	.pick_next_task		= __pick_next_task_fair,
	.put_prev_task		= put_prev_task_fair,
	.set_next_task          = set_next_task_fair,

#ifdef CONFIG_SMP
	.balance		= balance_fair,
	.pick_task		= pick_task_fair,
	.select_task_rq		= select_task_rq_fair,
	.migrate_task_rq	= migrate_task_rq_fair,

	.rq_online		= rq_online_fair,
	.rq_offline		= rq_offline_fair,

	.task_dead		= task_dead_fair,
	.set_cpus_allowed	= set_cpus_allowed_common,
#endif

	.task_tick		= task_tick_fair,
	.task_fork		= task_fork_fair,

	.prio_changed		= prio_changed_fair,
	.switched_from		= switched_from_fair,
	.switched_to		= switched_to_fair,

	.get_rr_interval	= get_rr_interval_fair,

	.update_curr		= update_curr_fair,

#ifdef CONFIG_FAIR_GROUP_SCHED
	.task_change_group	= task_change_group_fair,
#endif

#ifdef CONFIG_SCHED_CORE
	.task_is_throttled	= task_is_throttled_fair,
#endif

#ifdef CONFIG_UCLAMP_TASK
	.uclamp_enabled		= 1,
#endif
};

#ifdef CONFIG_SCHED_DEBUG
void print_cfs_stats(struct seq_file *m, int cpu)
{
	struct cfs_rq *cfs_rq, *pos;

	rcu_read_lock();
	for_each_leaf_cfs_rq_safe(cpu_rq(cpu), cfs_rq, pos)
		print_cfs_rq(m, cpu, cfs_rq);
	rcu_read_unlock();
}

#ifdef CONFIG_NUMA_BALANCING
void show_numa_stats(struct task_struct *p, struct seq_file *m)
{
	int node;
	unsigned long tsf = 0, tpf = 0, gsf = 0, gpf = 0;
	struct numa_group *ng;

	rcu_read_lock();
	ng = rcu_dereference(p->numa_group);
	for_each_online_node(node) {
		if (p->numa_faults) {
			tsf = p->numa_faults[task_faults_idx(NUMA_MEM, node, 0)];
			tpf = p->numa_faults[task_faults_idx(NUMA_MEM, node, 1)];
		}
		if (ng) {
			gsf = ng->faults[task_faults_idx(NUMA_MEM, node, 0)],
			gpf = ng->faults[task_faults_idx(NUMA_MEM, node, 1)];
		}
		print_numa_stats(m, node, tsf, tpf, gsf, gpf);
	}
	rcu_read_unlock();
}
#endif /* CONFIG_NUMA_BALANCING */
#endif /* CONFIG_SCHED_DEBUG */

__init void init_sched_fair_class(void)
{
#ifdef CONFIG_SMP
	int i;

	for_each_possible_cpu(i) {
		zalloc_cpumask_var_node(&per_cpu(load_balance_mask, i), GFP_KERNEL, cpu_to_node(i));
		zalloc_cpumask_var_node(&per_cpu(select_rq_mask,    i), GFP_KERNEL, cpu_to_node(i));
		zalloc_cpumask_var_node(&per_cpu(should_we_balance_tmpmask, i),
					GFP_KERNEL, cpu_to_node(i));

#ifdef CONFIG_CFS_BANDWIDTH
		INIT_CSD(&cpu_rq(i)->cfsb_csd, __cfsb_csd_unthrottle, cpu_rq(i));
		INIT_LIST_HEAD(&cpu_rq(i)->cfsb_csd_list);
#endif
	}

	open_softirq(SCHED_SOFTIRQ, run_rebalance_domains);

#ifdef CONFIG_NO_HZ_COMMON
	nohz.next_balance = jiffies;
	nohz.next_blocked = jiffies;
	zalloc_cpumask_var(&nohz.idle_cpus_mask, GFP_NOWAIT);
#endif
#endif /* SMP */

}<|MERGE_RESOLUTION|>--- conflicted
+++ resolved
@@ -5093,47 +5093,11 @@
 	if (sched_feat(PLACE_DEADLINE_INITIAL) && (flags & ENQUEUE_INITIAL))
 		vslice /= 2;
 
-<<<<<<< HEAD
-		/*
-		 * Halve their sleep time's effect, to allow
-		 * for a gentler effect of sleepers:
-		 */
-		if (sched_feat(GENTLE_FAIR_SLEEPERS))
-			thresh >>= 1;
-
-		vruntime -= thresh;
-	}
-
-	/*
-	 * Pull vruntime of the entity being placed to the base level of
-	 * cfs_rq, to prevent boosting it if placed backwards.
-	 * However, min_vruntime can advance much faster than real time, with
-	 * the extreme being when an entity with the minimal weight always runs
-	 * on the cfs_rq. If the waking entity slept for a long time, its
-	 * vruntime difference from min_vruntime may overflow s64 and their
-	 * comparison may get inversed, so ignore the entity's original
-	 * vruntime in that case.
-	 * The maximal vruntime speedup is given by the ratio of normal to
-	 * minimal weight: scale_load_down(NICE_0_LOAD) / MIN_SHARES.
-	 * When placing a migrated waking entity, its exec_start has been set
-	 * from a different rq. In order to take into account a possible
-	 * divergence between new and prev rq's clocks task because of irq and
-	 * stolen time, we take an additional margin.
-	 * So, cutting off on the sleep time of
-	 *     2^63 / scale_load_down(NICE_0_LOAD) ~ 104 days
-	 * should be safe.
-	 */
-	if (entity_is_long_sleeper(se))
-		se->vruntime = vruntime;
-	else
-		se->vruntime = max_vruntime(se->vruntime, vruntime);
-	trace_android_rvh_place_entity(cfs_rq, se, initial, &vruntime);
-=======
 	/*
 	 * EEVDF: vd_i = ve_i + r_i/w_i
 	 */
 	se->deadline = se->vruntime + vslice;
->>>>>>> 2534b5ca
+	trace_android_rvh_place_entity(cfs_rq, se, flags, &vruntime);
 }
 
 static void check_enqueue_throttle(struct cfs_rq *cfs_rq);
