/* SPDX-License-Identifier: GPL-2.0 */
/*
 * Copyright (c) 2017-2018, The Linux Foundation. All rights reserved.
 * Copyright (c) 2022-2023, Qualcomm Innovation Center, Inc. All rights reserved.
 */

#ifndef _LINUX_QCOM_GENI_SE
#define _LINUX_QCOM_GENI_SE

#include <linux/interconnect.h>

/**
 * enum geni_se_xfer_mode: Transfer modes supported by Serial Engines
 *
 * @GENI_SE_INVALID: Invalid mode
 * @GENI_SE_FIFO: FIFO mode. Data is transferred with SE FIFO
 * by programmed IO method
 * @GENI_SE_DMA: Serial Engine DMA mode. Data is transferred
 * with SE by DMAengine internal to SE
 * @GENI_GPI_DMA: GPI DMA mode. Data is transferred using a DMAengine
 * configured by a firmware residing on a GSI engine. This DMA name is
 * interchangeably used as GSI or GPI which seem to imply the same DMAengine
 */

enum geni_se_xfer_mode {
	GENI_SE_INVALID,
	GENI_SE_FIFO,
	GENI_SE_DMA,
	GENI_GPI_DMA,
};

/* Protocols supported by GENI Serial Engines */
enum geni_se_protocol_type {
	GENI_SE_NONE,
	GENI_SE_SPI,
	GENI_SE_UART,
	GENI_SE_I2C,
	GENI_SE_I3C,
	GENI_SE_SPI_SLAVE,
<<<<<<< HEAD
	GENI_SE_Q2SPI = 0xE,
=======
>>>>>>> 7ea6fd6d
};

struct geni_wrapper;
struct clk;

enum geni_icc_path_index {
	GENI_TO_CORE,
	CPU_TO_GENI,
	GENI_TO_DDR
};

struct geni_icc_path {
	struct icc_path *path;
	unsigned int avg_bw;
};

/**
 * struct geni_se - GENI Serial Engine
 * @base:		Base Address of the Serial Engine's register block
 * @dev:		Pointer to the Serial Engine device
 * @wrapper:		Pointer to the parent QUP Wrapper core
 * @clk:		Handle to the core serial engine clock
 * @num_clk_levels:	Number of valid clock levels in clk_perf_tbl
 * @clk_perf_tbl:	Table of clock frequency input to serial engine clock
 * @icc_paths:		Array of ICC paths for SE
 */
struct geni_se {
	void __iomem *base;
	struct device *dev;
	struct geni_wrapper *wrapper;
	struct clk *clk;
	unsigned int num_clk_levels;
	unsigned long *clk_perf_tbl;
	struct geni_icc_path icc_paths[3];
};

/* Common SE registers */
#define GENI_FORCE_DEFAULT_REG		0x20
#define GENI_OUTPUT_CTRL		0x24
#define SE_GENI_STATUS			0x40
#define GENI_SER_M_CLK_CFG		0x48
#define GENI_SER_S_CLK_CFG		0x4c
#define GENI_IF_DISABLE_RO		0x64
#define GENI_FW_REVISION_RO		0x68
#define SE_GENI_CLK_SEL			0x7c
#define SE_GENI_CFG_SEQ_START		0x84
#define SE_GENI_DMA_MODE_EN		0x258
#define SE_GENI_M_CMD0			0x600
#define SE_GENI_M_CMD_CTRL_REG		0x604
#define SE_GENI_M_IRQ_STATUS		0x610
#define SE_GENI_M_IRQ_EN		0x614
#define SE_GENI_M_IRQ_CLEAR		0x618
#define SE_GENI_S_CMD0			0x630
#define SE_GENI_S_CMD_CTRL_REG		0x634
#define SE_GENI_S_IRQ_STATUS		0x640
#define SE_GENI_S_IRQ_EN		0x644
#define SE_GENI_S_IRQ_CLEAR		0x648
#define SE_GENI_TX_FIFOn		0x700
#define SE_GENI_RX_FIFOn		0x780
#define SE_GENI_TX_FIFO_STATUS		0x800
#define SE_GENI_RX_FIFO_STATUS		0x804
#define SE_GENI_TX_WATERMARK_REG	0x80c
#define SE_GENI_RX_WATERMARK_REG	0x810
#define SE_GENI_RX_RFR_WATERMARK_REG	0x814
#define SE_GENI_IOS			0x908
#define SE_DMA_TX_IRQ_STAT		0xc40
#define SE_DMA_TX_IRQ_CLR		0xc44
#define SE_DMA_TX_FSM_RST		0xc58
#define SE_DMA_RX_IRQ_STAT		0xd40
#define SE_DMA_RX_IRQ_CLR		0xd44
#define SE_DMA_RX_LEN_IN		0xd54
#define SE_DMA_RX_FSM_RST		0xd58
#define SE_HW_PARAM_0			0xe24
#define SE_HW_PARAM_1			0xe28
#define START_TRIGGER			(BIT(0))

/* GENI_FORCE_DEFAULT_REG fields */
#define FORCE_DEFAULT	BIT(0)

/* GENI_OUTPUT_CTRL fields */
#define GENI_IO_MUX_0_EN		BIT(0)

/* GENI_STATUS fields */
#define M_GENI_CMD_ACTIVE		BIT(0)
#define S_GENI_CMD_ACTIVE		BIT(12)

/* GENI_SER_M_CLK_CFG/GENI_SER_S_CLK_CFG */
#define SER_CLK_EN			BIT(0)
#define CLK_DIV_MSK			GENMASK(15, 4)
#define CLK_DIV_SHFT			4

/* GENI_IF_DISABLE_RO fields */
#define FIFO_IF_DISABLE			(BIT(0))

/* GENI_FW_REVISION_RO fields */
#define FW_REV_PROTOCOL_MSK		GENMASK(15, 8)
#define FW_REV_PROTOCOL_SHFT		8

/* GENI_CLK_SEL fields */
#define CLK_SEL_MSK			GENMASK(2, 0)

/* SE_GENI_CFG_SEQ_START fields */
#define START_TRIGGER			BIT(0)

/* SE_GENI_DMA_MODE_EN */
#define GENI_DMA_MODE_EN		BIT(0)

/* GENI_M_CMD0 fields */
#define M_OPCODE_MSK			GENMASK(31, 27)
#define M_OPCODE_SHFT			27
#define M_PARAMS_MSK			GENMASK(26, 0)

/* GENI_M_CMD_CTRL_REG */
#define M_GENI_CMD_CANCEL		BIT(2)
#define M_GENI_CMD_ABORT		BIT(1)
#define M_GENI_DISABLE			BIT(0)

/* GENI_S_CMD0 fields */
#define S_OPCODE_MSK			GENMASK(31, 27)
#define S_OPCODE_SHFT			27
#define S_PARAMS_MSK			GENMASK(26, 0)

/* GENI_S_CMD_CTRL_REG */
#define S_GENI_CMD_CANCEL		BIT(2)
#define S_GENI_CMD_ABORT		BIT(1)
#define S_GENI_DISABLE			BIT(0)

/* GENI_M_IRQ_EN fields */
#define M_CMD_DONE_EN			BIT(0)
#define M_CMD_OVERRUN_EN		BIT(1)
#define M_ILLEGAL_CMD_EN		BIT(2)
#define M_CMD_FAILURE_EN		BIT(3)
#define M_CMD_CANCEL_EN			BIT(4)
#define M_CMD_ABORT_EN			BIT(5)
#define M_TIMESTAMP_EN			BIT(6)
#define M_RX_IRQ_EN			BIT(7)
#define M_GP_SYNC_IRQ_0_EN		BIT(8)
#define M_GP_IRQ_0_EN			BIT(9)
#define M_GP_IRQ_1_EN			BIT(10)
#define M_GP_IRQ_2_EN			BIT(11)
#define M_GP_IRQ_3_EN			BIT(12)
#define M_GP_IRQ_4_EN			BIT(13)
#define M_GP_IRQ_5_EN			BIT(14)
#define M_IO_DATA_DEASSERT_EN		BIT(22)
#define M_IO_DATA_ASSERT_EN		BIT(23)
#define M_RX_FIFO_RD_ERR_EN		BIT(24)
#define M_RX_FIFO_WR_ERR_EN		BIT(25)
#define M_RX_FIFO_WATERMARK_EN		BIT(26)
#define M_RX_FIFO_LAST_EN		BIT(27)
#define M_TX_FIFO_RD_ERR_EN		BIT(28)
#define M_TX_FIFO_WR_ERR_EN		BIT(29)
#define M_TX_FIFO_WATERMARK_EN		BIT(30)
#define M_SEC_IRQ_EN			BIT(31)
#define M_COMMON_GENI_M_IRQ_EN	(GENMASK(6, 1) | \
				M_IO_DATA_DEASSERT_EN | \
				M_IO_DATA_ASSERT_EN | M_RX_FIFO_RD_ERR_EN | \
				M_RX_FIFO_WR_ERR_EN | M_TX_FIFO_RD_ERR_EN | \
				M_TX_FIFO_WR_ERR_EN)

/* GENI_S_IRQ_EN fields */
#define S_CMD_DONE_EN			BIT(0)
#define S_CMD_OVERRUN_EN		BIT(1)
#define S_ILLEGAL_CMD_EN		BIT(2)
#define S_CMD_FAILURE_EN		BIT(3)
#define S_CMD_CANCEL_EN			BIT(4)
#define S_CMD_ABORT_EN			BIT(5)
#define S_GP_SYNC_IRQ_0_EN		BIT(8)
#define S_GP_IRQ_0_EN			BIT(9)
#define S_GP_IRQ_1_EN			BIT(10)
#define S_GP_IRQ_2_EN			BIT(11)
#define S_GP_IRQ_3_EN			BIT(12)
#define S_GP_IRQ_4_EN			BIT(13)
#define S_GP_IRQ_5_EN			BIT(14)
#define S_IO_DATA_DEASSERT_EN		BIT(22)
#define S_IO_DATA_ASSERT_EN		BIT(23)
#define S_RX_FIFO_RD_ERR_EN		BIT(24)
#define S_RX_FIFO_WR_ERR_EN		BIT(25)
#define S_RX_FIFO_WATERMARK_EN		BIT(26)
#define S_RX_FIFO_LAST_EN		BIT(27)
#define S_COMMON_GENI_S_IRQ_EN	(GENMASK(5, 1) | GENMASK(13, 9) | \
				 S_RX_FIFO_RD_ERR_EN | S_RX_FIFO_WR_ERR_EN)

/*  GENI_/TX/RX/RX_RFR/_WATERMARK_REG fields */
#define WATERMARK_MSK			GENMASK(5, 0)

/* GENI_TX_FIFO_STATUS fields */
#define TX_FIFO_WC			GENMASK(27, 0)

/*  GENI_RX_FIFO_STATUS fields */
#define RX_LAST				BIT(31)
#define RX_LAST_BYTE_VALID_MSK		GENMASK(30, 28)
#define RX_LAST_BYTE_VALID_SHFT		28
#define RX_FIFO_WC_MSK			GENMASK(24, 0)

/* SE_GENI_IOS fields */
#define IO2_DATA_IN			BIT(1)
#define RX_DATA_IN			BIT(0)

/* SE_DMA_TX_IRQ_STAT Register fields */
#define TX_DMA_DONE			BIT(0)
#define TX_EOT				BIT(1)
#define TX_SBE				BIT(2)
#define TX_RESET_DONE			BIT(3)

/* SE_DMA_RX_IRQ_STAT Register fields */
#define RX_DMA_DONE			BIT(0)
#define RX_EOT				BIT(1)
#define RX_SBE				BIT(2)
#define RX_RESET_DONE			BIT(3)
#define RX_FLUSH_DONE			BIT(4)
#define RX_DMA_PARITY_ERR		BIT(5)
#define RX_DMA_BREAK			GENMASK(8, 7)
#define RX_GENI_GP_IRQ			GENMASK(10, 5)
#define RX_GENI_CANCEL_IRQ		BIT(11)
#define RX_GENI_GP_IRQ_EXT		GENMASK(13, 12)

/* SE_HW_PARAM_0 fields */
#define TX_FIFO_WIDTH_MSK		GENMASK(29, 24)
#define TX_FIFO_WIDTH_SHFT		24
/*
 * For QUP HW Version >= 3.10 Tx fifo depth support is increased
 * to 256bytes and corresponding bits are 16 to 23
 */
#define TX_FIFO_DEPTH_MSK_256_BYTES	GENMASK(23, 16)
#define TX_FIFO_DEPTH_MSK		GENMASK(21, 16)
#define TX_FIFO_DEPTH_SHFT		16

/* SE_HW_PARAM_1 fields */
#define RX_FIFO_WIDTH_MSK		GENMASK(29, 24)
#define RX_FIFO_WIDTH_SHFT		24
/*
 * For QUP HW Version >= 3.10 Rx fifo depth support is increased
 * to 256bytes and corresponding bits are 16 to 23
 */
#define RX_FIFO_DEPTH_MSK_256_BYTES	GENMASK(23, 16)
#define RX_FIFO_DEPTH_MSK		GENMASK(21, 16)
#define RX_FIFO_DEPTH_SHFT		16

#define HW_VER_MAJOR_MASK		GENMASK(31, 28)
#define HW_VER_MAJOR_SHFT		28
#define HW_VER_MINOR_MASK		GENMASK(27, 16)
#define HW_VER_MINOR_SHFT		16
#define HW_VER_STEP_MASK		GENMASK(15, 0)

#define GENI_SE_VERSION_MAJOR(ver) ((ver & HW_VER_MAJOR_MASK) >> HW_VER_MAJOR_SHFT)
#define GENI_SE_VERSION_MINOR(ver) ((ver & HW_VER_MINOR_MASK) >> HW_VER_MINOR_SHFT)
#define GENI_SE_VERSION_STEP(ver) (ver & HW_VER_STEP_MASK)

/* QUP SE VERSION value for major number 2 and minor number 5 */
#define QUP_SE_VERSION_2_5                  0x20050000

/*
 * Define bandwidth thresholds that cause the underlying Core 2X interconnect
 * clock to run at the named frequency. These baseline values are recommended
 * by the hardware team, and are not dynamically scaled with GENI bandwidth
 * beyond basic on/off.
 */
#define CORE_2X_19_2_MHZ		960
#define CORE_2X_50_MHZ			2500
#define CORE_2X_100_MHZ			5000
#define CORE_2X_150_MHZ			7500
#define CORE_2X_200_MHZ			10000
#define CORE_2X_236_MHZ			16383

#define GENI_DEFAULT_BW			Bps_to_icc(1000)

#if IS_ENABLED(CONFIG_QCOM_GENI_SE)

u32 geni_se_get_qup_hw_version(struct geni_se *se);

/**
 * geni_se_read_proto() - Read the protocol configured for a serial engine
 * @se:		Pointer to the concerned serial engine.
 *
 * Return: Protocol value as configured in the serial engine.
 */
static inline u32 geni_se_read_proto(struct geni_se *se)
{
	u32 val;

	val = readl_relaxed(se->base + GENI_FW_REVISION_RO);

	return (val & FW_REV_PROTOCOL_MSK) >> FW_REV_PROTOCOL_SHFT;
}

/**
 * geni_se_setup_m_cmd() - Setup the primary sequencer
 * @se:		Pointer to the concerned serial engine.
 * @cmd:	Command/Operation to setup in the primary sequencer.
 * @params:	Parameter for the sequencer command.
 *
 * This function is used to configure the primary sequencer with the
 * command and its associated parameters.
 */
static inline void geni_se_setup_m_cmd(struct geni_se *se, u32 cmd, u32 params)
{
	u32 m_cmd;

	m_cmd = (cmd << M_OPCODE_SHFT) | (params & M_PARAMS_MSK);
	writel(m_cmd, se->base + SE_GENI_M_CMD0);
}

/**
 * geni_se_setup_s_cmd() - Setup the secondary sequencer
 * @se:		Pointer to the concerned serial engine.
 * @cmd:	Command/Operation to setup in the secondary sequencer.
 * @params:	Parameter for the sequencer command.
 *
 * This function is used to configure the secondary sequencer with the
 * command and its associated parameters.
 */
static inline void geni_se_setup_s_cmd(struct geni_se *se, u32 cmd, u32 params)
{
	u32 s_cmd;

	s_cmd = readl_relaxed(se->base + SE_GENI_S_CMD0);
	s_cmd &= ~(S_OPCODE_MSK | S_PARAMS_MSK);
	s_cmd |= (cmd << S_OPCODE_SHFT);
	s_cmd |= (params & S_PARAMS_MSK);
	writel(s_cmd, se->base + SE_GENI_S_CMD0);
}

/**
 * geni_se_cancel_m_cmd() - Cancel the command configured in the primary
 *                          sequencer
 * @se:	Pointer to the concerned serial engine.
 *
 * This function is used to cancel the currently configured command in the
 * primary sequencer.
 */
static inline void geni_se_cancel_m_cmd(struct geni_se *se)
{
	writel_relaxed(M_GENI_CMD_CANCEL, se->base + SE_GENI_M_CMD_CTRL_REG);
}

/**
 * geni_se_cancel_s_cmd() - Cancel the command configured in the secondary
 *                          sequencer
 * @se:	Pointer to the concerned serial engine.
 *
 * This function is used to cancel the currently configured command in the
 * secondary sequencer.
 */
static inline void geni_se_cancel_s_cmd(struct geni_se *se)
{
	writel_relaxed(S_GENI_CMD_CANCEL, se->base + SE_GENI_S_CMD_CTRL_REG);
}

/**
 * geni_se_abort_m_cmd() - Abort the command configured in the primary sequencer
 * @se:	Pointer to the concerned serial engine.
 *
 * This function is used to force abort the currently configured command in the
 * primary sequencer.
 */
static inline void geni_se_abort_m_cmd(struct geni_se *se)
{
	writel_relaxed(M_GENI_CMD_ABORT, se->base + SE_GENI_M_CMD_CTRL_REG);
}

/**
 * geni_se_abort_s_cmd() - Abort the command configured in the secondary
 *                         sequencer
 * @se:	Pointer to the concerned serial engine.
 *
 * This function is used to force abort the currently configured command in the
 * secondary sequencer.
 */
static inline void geni_se_abort_s_cmd(struct geni_se *se)
{
	writel_relaxed(S_GENI_CMD_ABORT, se->base + SE_GENI_S_CMD_CTRL_REG);
}

/**
 * geni_se_get_tx_fifo_depth() - Get the TX fifo depth of the serial engine
 * based on QUP HW version
 * @se: Pointer to the concerned serial engine.
 *
 * This function is used to get the depth i.e. number of elements in the
 * TX fifo of the serial engine.
 *
 * Return: TX fifo depth in units of FIFO words.
 */
static inline u32 geni_se_get_tx_fifo_depth(struct geni_se *se)
{
	u32 val, hw_version, hw_major, hw_minor, tx_fifo_depth_mask;

	hw_version = geni_se_get_qup_hw_version(se);
	hw_major = GENI_SE_VERSION_MAJOR(hw_version);
	hw_minor = GENI_SE_VERSION_MINOR(hw_version);

	if ((hw_major == 3 && hw_minor >= 10) || hw_major > 3)
		tx_fifo_depth_mask = TX_FIFO_DEPTH_MSK_256_BYTES;
	else
		tx_fifo_depth_mask = TX_FIFO_DEPTH_MSK;

	val = readl_relaxed(se->base + SE_HW_PARAM_0);

	return (val & tx_fifo_depth_mask) >> TX_FIFO_DEPTH_SHFT;
}

/**
 * geni_se_get_tx_fifo_width() - Get the TX fifo width of the serial engine
 * @se:	Pointer to the concerned serial engine.
 *
 * This function is used to get the width i.e. word size per element in the
 * TX fifo of the serial engine.
 *
 * Return: TX fifo width in bits
 */
static inline u32 geni_se_get_tx_fifo_width(struct geni_se *se)
{
	u32 val;

	val = readl_relaxed(se->base + SE_HW_PARAM_0);

	return (val & TX_FIFO_WIDTH_MSK) >> TX_FIFO_WIDTH_SHFT;
}

/**
 * geni_se_get_rx_fifo_depth() - Get the RX fifo depth of the serial engine
 * based on QUP HW version
 * @se: Pointer to the concerned serial engine.
 *
 * This function is used to get the depth i.e. number of elements in the
 * RX fifo of the serial engine.
 *
 * Return: RX fifo depth in units of FIFO words
 */
static inline u32 geni_se_get_rx_fifo_depth(struct geni_se *se)
{
	u32 val, hw_version, hw_major, hw_minor, rx_fifo_depth_mask;

	hw_version = geni_se_get_qup_hw_version(se);
	hw_major = GENI_SE_VERSION_MAJOR(hw_version);
	hw_minor = GENI_SE_VERSION_MINOR(hw_version);

	if ((hw_major == 3 && hw_minor >= 10) || hw_major > 3)
		rx_fifo_depth_mask = RX_FIFO_DEPTH_MSK_256_BYTES;
	else
		rx_fifo_depth_mask = RX_FIFO_DEPTH_MSK;

	val = readl_relaxed(se->base + SE_HW_PARAM_1);

	return (val & rx_fifo_depth_mask) >> RX_FIFO_DEPTH_SHFT;
}

void geni_se_init(struct geni_se *se, u32 rx_wm, u32 rx_rfr);

void geni_se_select_mode(struct geni_se *se, enum geni_se_xfer_mode mode);

void geni_se_config_packing(struct geni_se *se, int bpw, int pack_words,
			    bool msb_to_lsb, bool tx_cfg, bool rx_cfg);

int geni_se_resources_off(struct geni_se *se);

int geni_se_resources_on(struct geni_se *se);

int geni_se_clk_tbl_get(struct geni_se *se, unsigned long **tbl);

int geni_se_clk_freq_match(struct geni_se *se, unsigned long req_freq,
			   unsigned int *index, unsigned long *res_freq,
			   bool exact);

void geni_se_tx_init_dma(struct geni_se *se, dma_addr_t iova, size_t len);

int geni_se_tx_dma_prep(struct geni_se *se, void *buf, size_t len,
			dma_addr_t *iova);

void geni_se_rx_init_dma(struct geni_se *se, dma_addr_t iova, size_t len);

int geni_se_rx_dma_prep(struct geni_se *se, void *buf, size_t len,
			dma_addr_t *iova);

void geni_se_tx_dma_unprep(struct geni_se *se, dma_addr_t iova, size_t len);

void geni_se_rx_dma_unprep(struct geni_se *se, dma_addr_t iova, size_t len);

int geni_icc_get(struct geni_se *se, const char *icc_ddr);

int geni_icc_set_bw(struct geni_se *se);
void geni_icc_set_tag(struct geni_se *se, u32 tag);

int geni_icc_enable(struct geni_se *se);

int geni_icc_disable(struct geni_se *se);
#endif
#endif<|MERGE_RESOLUTION|>--- conflicted
+++ resolved
@@ -37,10 +37,7 @@
 	GENI_SE_I2C,
 	GENI_SE_I3C,
 	GENI_SE_SPI_SLAVE,
-<<<<<<< HEAD
 	GENI_SE_Q2SPI = 0xE,
-=======
->>>>>>> 7ea6fd6d
 };
 
 struct geni_wrapper;
