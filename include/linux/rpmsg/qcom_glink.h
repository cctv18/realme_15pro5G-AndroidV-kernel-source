--- conflicted
+++ resolved
@@ -15,17 +15,11 @@
 
 #if IS_ENABLED(CONFIG_RPMSG_QCOM_GLINK_SMEM)
 
-<<<<<<< HEAD
-struct qcom_glink *qcom_glink_smem_register(struct device *parent,
-					    struct device_node *node);
-void qcom_glink_smem_unregister(struct qcom_glink *glink);
-int qcom_glink_smem_start(struct qcom_glink *glink);
-void qcom_glink_early_ssr_notify(void *data);
-=======
 struct qcom_glink_smem *qcom_glink_smem_register(struct device *parent,
 						 struct device_node *node);
 void qcom_glink_smem_unregister(struct qcom_glink_smem *glink);
->>>>>>> 3e3fa082
+int qcom_glink_smem_start(struct qcom_glink *glink);
+void qcom_glink_early_ssr_notify(void *data);
 
 #else
 
@@ -36,8 +30,7 @@
 	return NULL;
 }
 
-<<<<<<< HEAD
-static inline void qcom_glink_smem_unregister(struct qcom_glink *glink) {}
+static inline void qcom_glink_smem_unregister(struct qcom_glink_smem *glink) {}
 static inline void qcom_glink_early_ssr_notify(void *data) {}
 
 int qcom_glink_smem_start(struct qcom_glink *glink)
@@ -45,9 +38,6 @@
 	return -ENXIO;
 }
 
-=======
-static inline void qcom_glink_smem_unregister(struct qcom_glink_smem *glink) {}
->>>>>>> 3e3fa082
 #endif
 
 #endif