/* SPDX-License-Identifier: GPL-2.0 */
#ifndef _LINUX_PAGE_SIZE_MIGRATION_H
#define _LINUX_PAGE_SIZE_MIGRATION_H

/*
 * Page Size Migration
 *
 * Copyright (c) 2024, Google LLC.
 * Author: Kalesh Singh <kaleshsingh@goole.com>
 *
 * This file contains the APIs for mitigations to ensure
 * app compatibility during the transition from 4kB to 16kB
 * page size in Android.
 */

<<<<<<< HEAD
#include <linux/mm.h>
=======
>>>>>>> 5f049647
#include <linux/pgsize_migration_inline.h>
#include <linux/seq_file.h>
#include <linux/mm.h>

#if PAGE_SIZE == SZ_4K && defined(CONFIG_64BIT)
extern void vma_set_pad_pages(struct vm_area_struct *vma,
			      unsigned long nr_pages);

extern unsigned long vma_pad_pages(struct vm_area_struct *vma);

extern void madvise_vma_pad_pages(struct vm_area_struct *vma,
				  unsigned long start, unsigned long end);

extern struct vm_area_struct *get_pad_vma(struct vm_area_struct *vma);

extern struct vm_area_struct *get_data_vma(struct vm_area_struct *vma);

extern void show_map_pad_vma(struct vm_area_struct *vma,
			     struct vm_area_struct *pad,
			     struct seq_file *m, void *func, bool smaps);

extern void split_pad_vma(struct vm_area_struct *vma, struct vm_area_struct *new,
			  unsigned long addr, int new_below);

extern bool is_mergable_pad_vma(struct vm_area_struct *vma,
				unsigned long vm_flags);

extern unsigned long vma_data_pages(struct vm_area_struct *vma);
#else /* PAGE_SIZE != SZ_4K || !defined(CONFIG_64BIT) */
static inline void vma_set_pad_pages(struct vm_area_struct *vma,
				     unsigned long nr_pages)
{
}

static inline unsigned long vma_pad_pages(struct vm_area_struct *vma)
{
	return 0;
}

static inline void madvise_vma_pad_pages(struct vm_area_struct *vma,
					 unsigned long start, unsigned long end)
{
}

static inline struct vm_area_struct *get_pad_vma(struct vm_area_struct *vma)
{
	return NULL;
}

static inline struct vm_area_struct *get_data_vma(struct vm_area_struct *vma)
{
	return vma;
}

static inline void show_map_pad_vma(struct vm_area_struct *vma,
				    struct vm_area_struct *pad,
				    struct seq_file *m, void *func, bool smaps)
{
}

static inline void split_pad_vma(struct vm_area_struct *vma, struct vm_area_struct *new,
				 unsigned long addr, int new_below)
{
}

static inline bool is_mergable_pad_vma(struct vm_area_struct *vma,
				       unsigned long vm_flags)
{
	return true;
}

static inline unsigned long vma_data_pages(struct vm_area_struct *vma)
{
	return vma_pages(vma);
}
#endif /* PAGE_SIZE == SZ_4K && defined(CONFIG_64BIT) */
#endif /* _LINUX_PAGE_SIZE_MIGRATION_H */<|MERGE_RESOLUTION|>--- conflicted
+++ resolved
@@ -13,13 +13,9 @@
  * page size in Android.
  */
 
-<<<<<<< HEAD
 #include <linux/mm.h>
-=======
->>>>>>> 5f049647
 #include <linux/pgsize_migration_inline.h>
 #include <linux/seq_file.h>
-#include <linux/mm.h>
 
 #if PAGE_SIZE == SZ_4K && defined(CONFIG_64BIT)
 extern void vma_set_pad_pages(struct vm_area_struct *vma,
