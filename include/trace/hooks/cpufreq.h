--- conflicted
+++ resolved
@@ -24,8 +24,6 @@
 	TP_PROTO(struct cpufreq_policy *policy),
 	TP_ARGS(policy), 1);
 
-<<<<<<< HEAD
-=======
 DECLARE_HOOK(android_vh_cpufreq_resolve_freq,
 	TP_PROTO(struct cpufreq_policy *policy, unsigned int *target_freq,
 		unsigned int old_target_freq),
@@ -41,7 +39,6 @@
 		unsigned int old_target_freq),
 	TP_ARGS(policy, target_freq, old_target_freq));
 
->>>>>>> 6de5cb02
 #endif /* _TRACE_HOOK_CPUFREQ_H */
 /* This part must be outside protection */
 #include <trace/define_trace.h>