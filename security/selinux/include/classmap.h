--- conflicted
+++ resolved
@@ -247,13 +247,8 @@
 	  { COMMON_SOCK_PERMS, NULL } },
 	{ "perf_event",
 	  {"open", "cpu", "kernel", "tracepoint", "read", "write"} },
-<<<<<<< HEAD
-=======
-	{ "lockdown",
-	  { "integrity", "confidentiality", NULL } },
 	{ "anon_inode",
 	  { COMMON_FILE_PERMS, NULL } },
->>>>>>> d1fec221
 	{ NULL }
   };
 
